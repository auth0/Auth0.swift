--- conflicted
+++ resolved
@@ -174,11 +174,7 @@
 ```
 
 > [!CAUTION]
-<<<<<<< HEAD
-> The Credentials Manager is not thread-safe, except for its `credentials()`, `apiCredentials()`, and `renew()` methods. To avoid concurrency issues, do not call its non thread-safe methods and properties from different threads without proper synchronization.
-=======
-> The Credentials Manager is not thread-safe, except for its `credentials()`, `ssoCredentials()`, and `renew()` methods. To avoid concurrency issues, do not call its non thread-safe methods and properties from different threads without proper synchronization.
->>>>>>> e5354ac6
+> The Credentials Manager is not thread-safe, except for its `credentials()`, `apiCredentials()`, `ssoCredentials()`, and `renew()` methods. To avoid concurrency issues, do not call its non thread-safe methods and properties from different threads without proper synchronization.
 
 ### Store credentials
 
