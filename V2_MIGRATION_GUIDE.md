--- conflicted
+++ resolved
@@ -71,11 +71,10 @@
     }
 ```
 
-<<<<<<< HEAD
 #### Removed `channel` parameter
 
 The `multifactorChallenge(mfaToken:types:authenticatorId:)` method lost its `channel` parameter, which is no longer necessary.
-=======
+
 ## Behavior changes
 
 ### `openid` scope enforced on Web Auth
@@ -90,7 +89,6 @@
         print(result)
     }
 ```
->>>>>>> 9742483d
 
 ## Title of change
 
