--- conflicted
+++ resolved
@@ -188,7 +188,6 @@
 		5CF539292836FB0C0073F623 /* ClearSessionTransactionSpec.swift in Sources */ = {isa = PBXBuildFile; fileRef = 5CF539272836FB0C0073F623 /* ClearSessionTransactionSpec.swift */; };
 		5CF5392B283835470073F623 /* ASProviderSpec.swift in Sources */ = {isa = PBXBuildFile; fileRef = 5CF5392A283835460073F623 /* ASProviderSpec.swift */; };
 		5CF5392C283835470073F623 /* ASProviderSpec.swift in Sources */ = {isa = PBXBuildFile; fileRef = 5CF5392A283835460073F623 /* ASProviderSpec.swift */; };
-<<<<<<< HEAD
 		5CFB82502D5BF324009FD237 /* APICredentials.swift in Sources */ = {isa = PBXBuildFile; fileRef = 5CFB824F2D5BF31D009FD237 /* APICredentials.swift */; };
 		5CFB82512D5BF324009FD237 /* APICredentials.swift in Sources */ = {isa = PBXBuildFile; fileRef = 5CFB824F2D5BF31D009FD237 /* APICredentials.swift */; };
 		5CFB82522D5BF324009FD237 /* APICredentials.swift in Sources */ = {isa = PBXBuildFile; fileRef = 5CFB824F2D5BF31D009FD237 /* APICredentials.swift */; };
@@ -198,11 +197,9 @@
 		5CFB82572D5E9F9B009FD237 /* APICredentialsSpec.swift in Sources */ = {isa = PBXBuildFile; fileRef = 5CFB82552D5E9F94009FD237 /* APICredentialsSpec.swift */; };
 		5CFB82582D5E9F9B009FD237 /* APICredentialsSpec.swift in Sources */ = {isa = PBXBuildFile; fileRef = 5CFB82552D5E9F94009FD237 /* APICredentialsSpec.swift */; };
 		5CFB82592D5E9F9B009FD237 /* APICredentialsSpec.swift in Sources */ = {isa = PBXBuildFile; fileRef = 5CFB82552D5E9F94009FD237 /* APICredentialsSpec.swift */; };
-=======
 		5CFB82612D6D221F009FD237 /* Barrier.swift in Sources */ = {isa = PBXBuildFile; fileRef = 5CFB82602D6D221C009FD237 /* Barrier.swift */; };
 		5CFB82622D6D221F009FD237 /* Barrier.swift in Sources */ = {isa = PBXBuildFile; fileRef = 5CFB82602D6D221C009FD237 /* Barrier.swift */; };
 		5CFB82632D6D221F009FD237 /* Barrier.swift in Sources */ = {isa = PBXBuildFile; fileRef = 5CFB82602D6D221C009FD237 /* Barrier.swift */; };
->>>>>>> d2b221d8
 		5CFB82702D6E640F009FD237 /* SSOCredentials.swift in Sources */ = {isa = PBXBuildFile; fileRef = 5CFB826F2D6E640B009FD237 /* SSOCredentials.swift */; };
 		5CFB82712D6E640F009FD237 /* SSOCredentials.swift in Sources */ = {isa = PBXBuildFile; fileRef = 5CFB826F2D6E640B009FD237 /* SSOCredentials.swift */; };
 		5CFB82722D6E640F009FD237 /* SSOCredentials.swift in Sources */ = {isa = PBXBuildFile; fileRef = 5CFB826F2D6E640B009FD237 /* SSOCredentials.swift */; };
@@ -718,12 +715,9 @@
 		5CF539232836DCC10073F623 /* SafariProviderSpec.swift */ = {isa = PBXFileReference; lastKnownFileType = sourcecode.swift; path = SafariProviderSpec.swift; sourceTree = "<group>"; };
 		5CF539272836FB0C0073F623 /* ClearSessionTransactionSpec.swift */ = {isa = PBXFileReference; lastKnownFileType = sourcecode.swift; path = ClearSessionTransactionSpec.swift; sourceTree = "<group>"; };
 		5CF5392A283835460073F623 /* ASProviderSpec.swift */ = {isa = PBXFileReference; lastKnownFileType = sourcecode.swift; path = ASProviderSpec.swift; sourceTree = "<group>"; };
-<<<<<<< HEAD
 		5CFB824F2D5BF31D009FD237 /* APICredentials.swift */ = {isa = PBXFileReference; lastKnownFileType = sourcecode.swift; path = APICredentials.swift; sourceTree = "<group>"; };
 		5CFB82552D5E9F94009FD237 /* APICredentialsSpec.swift */ = {isa = PBXFileReference; lastKnownFileType = sourcecode.swift; path = APICredentialsSpec.swift; sourceTree = "<group>"; };
-=======
 		5CFB82602D6D221C009FD237 /* Barrier.swift */ = {isa = PBXFileReference; lastKnownFileType = sourcecode.swift; path = Barrier.swift; sourceTree = "<group>"; };
->>>>>>> d2b221d8
 		5CFB826F2D6E640B009FD237 /* SSOCredentials.swift */ = {isa = PBXFileReference; lastKnownFileType = sourcecode.swift; path = SSOCredentials.swift; sourceTree = "<group>"; };
 		5CFB82752D6FD287009FD237 /* SSOCredentialsSpec.swift */ = {isa = PBXFileReference; lastKnownFileType = sourcecode.swift; path = SSOCredentialsSpec.swift; sourceTree = "<group>"; };
 		5F049B6E1CB42C29006F6C05 /* Info.plist */ = {isa = PBXFileReference; lastKnownFileType = text.plist.xml; name = Info.plist; path = Auth0/Info.plist; sourceTree = "<group>"; };
