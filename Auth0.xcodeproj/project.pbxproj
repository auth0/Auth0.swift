--- conflicted
+++ resolved
@@ -2176,11 +2176,8 @@
 				5C0AF09E2833420200162044 /* WebAuthentication.swift in Sources */,
 				5FDE876A1D8A424700EA27DC /* Credentials.swift in Sources */,
 				5C354C05276CE1A500ADBC86 /* PasswordlessType.swift in Sources */,
-<<<<<<< HEAD
 				5CFB82512D5BF324009FD237 /* APICredentials.swift in Sources */,
-=======
 				5C3D88262DC1509800AACC34 /* LoginPasskey.swift in Sources */,
->>>>>>> 462580b5
 				5F28B4621D8216180000EB23 /* Loggable.swift in Sources */,
 				5C41F6D4244F974100252548 /* OAuth2Grant.swift in Sources */,
 				5C41F6D5244F974B00252548 /* ClearSessionTransaction.swift in Sources */,
