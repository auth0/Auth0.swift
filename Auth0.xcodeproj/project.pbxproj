// !$*UTF8*$!
{
	archiveVersion = 1;
	classes = {
	};
	objectVersion = 54;
	objects = {

/* Begin PBXBuildFile section */
		5B0893E620F8A52100FBF962 /* CredentialsManager.swift in Sources */ = {isa = PBXBuildFile; fileRef = 5BEDE1891EC21B040007300D /* CredentialsManager.swift */; };
		5B0893E720F8A52400FBF962 /* CredentialsManagerError.swift in Sources */ = {isa = PBXBuildFile; fileRef = 5B5E93F81EC45C22002A37F9 /* CredentialsManagerError.swift */; };
		5B16D88E1F7141A0009476A5 /* ASProvider.swift in Sources */ = {isa = PBXBuildFile; fileRef = 5B16D88C1F7141A0009476A5 /* ASProvider.swift */; };
		5B16D8931F714324009476A5 /* WebAuthUserAgent.swift in Sources */ = {isa = PBXBuildFile; fileRef = 5B16D8921F714324009476A5 /* WebAuthUserAgent.swift */; };
		5B1748741EF2D3A40060E653 /* Shared.swift in Sources */ = {isa = PBXBuildFile; fileRef = 5B1748731EF2D3A40060E653 /* Shared.swift */; };
		5B1748751EF2D3A70060E653 /* Shared.swift in Sources */ = {isa = PBXBuildFile; fileRef = 5B1748731EF2D3A40060E653 /* Shared.swift */; };
		5B1748761EF2D3A70060E653 /* Shared.swift in Sources */ = {isa = PBXBuildFile; fileRef = 5B1748731EF2D3A40060E653 /* Shared.swift */; };
		5B1748771EF2D3A90060E653 /* Shared.swift in Sources */ = {isa = PBXBuildFile; fileRef = 5B1748731EF2D3A40060E653 /* Shared.swift */; };
		5B2860CE1EEAC30500C75D54 /* UserInfo.swift in Sources */ = {isa = PBXBuildFile; fileRef = 5B2860CD1EEAC30500C75D54 /* UserInfo.swift */; };
		5B2860CF1EEAC30900C75D54 /* UserInfo.swift in Sources */ = {isa = PBXBuildFile; fileRef = 5B2860CD1EEAC30500C75D54 /* UserInfo.swift */; };
		5B2860D01EEAC30A00C75D54 /* UserInfo.swift in Sources */ = {isa = PBXBuildFile; fileRef = 5B2860CD1EEAC30500C75D54 /* UserInfo.swift */; };
		5B2860D11EEAC30A00C75D54 /* UserInfo.swift in Sources */ = {isa = PBXBuildFile; fileRef = 5B2860CD1EEAC30500C75D54 /* UserInfo.swift */; };
		5B2860D61EEF210A00C75D54 /* UserInfoSpec.swift in Sources */ = {isa = PBXBuildFile; fileRef = 5B2860D41EEF20F300C75D54 /* UserInfoSpec.swift */; };
		5B5E93F91EC45C22002A37F9 /* CredentialsManagerError.swift in Sources */ = {isa = PBXBuildFile; fileRef = 5B5E93F81EC45C22002A37F9 /* CredentialsManagerError.swift */; };
		5B6EE39620F8AEDB00264AC7 /* CredentialsManagerSpec.swift in Sources */ = {isa = PBXBuildFile; fileRef = 5BEDE1931EC3331A0007300D /* CredentialsManagerSpec.swift */; };
		5B7EE45B20FC9F3300367724 /* AppDelegate.swift in Sources */ = {isa = PBXBuildFile; fileRef = 5B7EE45A20FC9F3300367724 /* AppDelegate.swift */; };
		5B7EE45D20FC9F3300367724 /* ViewController.swift in Sources */ = {isa = PBXBuildFile; fileRef = 5B7EE45C20FC9F3300367724 /* ViewController.swift */; };
		5B7EE46020FC9F3300367724 /* Main.storyboard in Resources */ = {isa = PBXBuildFile; fileRef = 5B7EE45E20FC9F3300367724 /* Main.storyboard */; };
		5B7EE46220FC9F3400367724 /* Assets.xcassets in Resources */ = {isa = PBXBuildFile; fileRef = 5B7EE46120FC9F3400367724 /* Assets.xcassets */; };
		5B7EE46720FC9F5200367724 /* Auth0.framework in Frameworks */ = {isa = PBXBuildFile; fileRef = 5F23E6F61D4B87F000C3F2D9 /* Auth0.framework */; };
		5B7EE46820FC9F5200367724 /* Auth0.framework in Copy Files */ = {isa = PBXBuildFile; fileRef = 5F23E6F61D4B87F000C3F2D9 /* Auth0.framework */; settings = {ATTRIBUTES = (CodeSignOnCopy, RemoveHeadersOnCopy, ); }; };
		5B7EE47220FCA00300367724 /* CredentialsManagerSpec.swift in Sources */ = {isa = PBXBuildFile; fileRef = 5BEDE1931EC3331A0007300D /* CredentialsManagerSpec.swift */; };
		5B7EE47320FCA00700367724 /* CredentialsManager.swift in Sources */ = {isa = PBXBuildFile; fileRef = 5BEDE1891EC21B040007300D /* CredentialsManager.swift */; };
		5B7EE47420FCA00A00367724 /* CredentialsManagerError.swift in Sources */ = {isa = PBXBuildFile; fileRef = 5B5E93F81EC45C22002A37F9 /* CredentialsManagerError.swift */; };
		5B7EE47C20FCA0A100367724 /* AppDelegate.swift in Sources */ = {isa = PBXBuildFile; fileRef = 5B7EE47B20FCA0A100367724 /* AppDelegate.swift */; };
		5B7EE47E20FCA0A100367724 /* ViewController.swift in Sources */ = {isa = PBXBuildFile; fileRef = 5B7EE47D20FCA0A100367724 /* ViewController.swift */; };
		5B7EE48020FCA0A200367724 /* Assets.xcassets in Resources */ = {isa = PBXBuildFile; fileRef = 5B7EE47F20FCA0A200367724 /* Assets.xcassets */; };
		5B7EE48320FCA0A200367724 /* Main.storyboard in Resources */ = {isa = PBXBuildFile; fileRef = 5B7EE48120FCA0A200367724 /* Main.storyboard */; };
		5B7EE48D20FCA0F400367724 /* Auth0.framework in Frameworks */ = {isa = PBXBuildFile; fileRef = 5F06DD851CC448C90011842B /* Auth0.framework */; };
		5B7EE48E20FCA0F400367724 /* Auth0.framework in Copy Files */ = {isa = PBXBuildFile; fileRef = 5F06DD851CC448C90011842B /* Auth0.framework */; settings = {ATTRIBUTES = (CodeSignOnCopy, RemoveHeadersOnCopy, ); }; };
		5B9262C01ECF0CA800F4F6D3 /* BioAuthentication.swift in Sources */ = {isa = PBXBuildFile; fileRef = 5B9262BF1ECF0CA800F4F6D3 /* BioAuthentication.swift */; };
		5B9262C31ECF0CC200F4F6D3 /* BioAuthenticationSpec.swift in Sources */ = {isa = PBXBuildFile; fileRef = 5B9262C11ECF0CBA00F4F6D3 /* BioAuthenticationSpec.swift */; };
		5BE65DCA1F7270DE00CADD3B /* Auth0.framework in Copy Files */ = {isa = PBXBuildFile; fileRef = 5F06DD781CC448B10011842B /* Auth0.framework */; settings = {ATTRIBUTES = (CodeSignOnCopy, RemoveHeadersOnCopy, ); }; };
		5BEDE18A1EC21B040007300D /* CredentialsManager.swift in Sources */ = {isa = PBXBuildFile; fileRef = 5BEDE1891EC21B040007300D /* CredentialsManager.swift */; };
		5BEDE1951EC333380007300D /* CredentialsManagerSpec.swift in Sources */ = {isa = PBXBuildFile; fileRef = 5BEDE1931EC3331A0007300D /* CredentialsManagerSpec.swift */; };
		5C0AF09A28330CBA00162044 /* SafariProvider.swift in Sources */ = {isa = PBXBuildFile; fileRef = 5C0AF09928330CBA00162044 /* SafariProvider.swift */; };
		5C0AF09B28330CBA00162044 /* SafariProvider.swift in Sources */ = {isa = PBXBuildFile; fileRef = 5C0AF09928330CBA00162044 /* SafariProvider.swift */; };
		5C0AF09D2833420200162044 /* WebAuthentication.swift in Sources */ = {isa = PBXBuildFile; fileRef = 5C0AF09C2833420200162044 /* WebAuthentication.swift */; };
		5C0AF09E2833420200162044 /* WebAuthentication.swift in Sources */ = {isa = PBXBuildFile; fileRef = 5C0AF09C2833420200162044 /* WebAuthentication.swift */; };
		5C0E5B6D2DE1100000D38F4C /* Mocks.swift in Sources */ = {isa = PBXBuildFile; fileRef = 5C4F552D23C9123000C89615 /* Mocks.swift */; };
		5C0E5B712DE915DB00D38F4C /* JWTDecode.xcframework in Copy Files */ = {isa = PBXBuildFile; fileRef = 5CD9FC8426FE30EB009C2B27 /* JWTDecode.xcframework */; settings = {ATTRIBUTES = (CodeSignOnCopy, RemoveHeadersOnCopy, ); }; };
		5C0E5B722DE915E100D38F4C /* SimpleKeychain.xcframework in Copy Files */ = {isa = PBXBuildFile; fileRef = 5CD9FC8526FE30EB009C2B27 /* SimpleKeychain.xcframework */; settings = {ATTRIBUTES = (CodeSignOnCopy, RemoveHeadersOnCopy, ); }; };
		5C0E5B732DE915EB00D38F4C /* JWTDecode.xcframework in Copy Files */ = {isa = PBXBuildFile; fileRef = 5CD9FC8426FE30EB009C2B27 /* JWTDecode.xcframework */; settings = {ATTRIBUTES = (CodeSignOnCopy, RemoveHeadersOnCopy, ); }; };
		5C0E5B742DE915F100D38F4C /* SimpleKeychain.xcframework in Copy Files */ = {isa = PBXBuildFile; fileRef = 5CD9FC8526FE30EB009C2B27 /* SimpleKeychain.xcframework */; settings = {ATTRIBUTES = (CodeSignOnCopy, RemoveHeadersOnCopy, ); }; };
		5C0E5B752DE915F700D38F4C /* JWTDecode.xcframework in Copy Files */ = {isa = PBXBuildFile; fileRef = 5CD9FC8426FE30EB009C2B27 /* JWTDecode.xcframework */; settings = {ATTRIBUTES = (CodeSignOnCopy, RemoveHeadersOnCopy, ); }; };
		5C0E5B762DE915FD00D38F4C /* SimpleKeychain.xcframework in Copy Files */ = {isa = PBXBuildFile; fileRef = 5CD9FC8526FE30EB009C2B27 /* SimpleKeychain.xcframework */; settings = {ATTRIBUTES = (CodeSignOnCopy, RemoveHeadersOnCopy, ); }; };
		5C0E5B772DE9160600D38F4C /* JWTDecode.xcframework in Copy Files */ = {isa = PBXBuildFile; fileRef = 5CD9FC8426FE30EB009C2B27 /* JWTDecode.xcframework */; settings = {ATTRIBUTES = (CodeSignOnCopy, RemoveHeadersOnCopy, ); }; };
		5C0E5B782DE9160B00D38F4C /* SimpleKeychain.xcframework in Copy Files */ = {isa = PBXBuildFile; fileRef = 5CD9FC8526FE30EB009C2B27 /* SimpleKeychain.xcframework */; settings = {ATTRIBUTES = (CodeSignOnCopy, RemoveHeadersOnCopy, ); }; };
		5C1574452DD5083A00BF9373 /* MyAccountSpec.swift in Sources */ = {isa = PBXBuildFile; fileRef = 5C1574442DD5083400BF9373 /* MyAccountSpec.swift */; };
		5C1574462DD5083A00BF9373 /* MyAccountSpec.swift in Sources */ = {isa = PBXBuildFile; fileRef = 5C1574442DD5083400BF9373 /* MyAccountSpec.swift */; };
		5C1574472DD5083A00BF9373 /* MyAccountSpec.swift in Sources */ = {isa = PBXBuildFile; fileRef = 5C1574442DD5083400BF9373 /* MyAccountSpec.swift */; };
		5C1574482DD5083A00BF9373 /* MyAccountSpec.swift in Sources */ = {isa = PBXBuildFile; fileRef = 5C1574442DD5083400BF9373 /* MyAccountSpec.swift */; };
		5C15744F2DD5182400BF9373 /* MyAccountErrorSpec.swift in Sources */ = {isa = PBXBuildFile; fileRef = 5C15744E2DD5181E00BF9373 /* MyAccountErrorSpec.swift */; };
		5C1574502DD5182400BF9373 /* MyAccountErrorSpec.swift in Sources */ = {isa = PBXBuildFile; fileRef = 5C15744E2DD5181E00BF9373 /* MyAccountErrorSpec.swift */; };
		5C1574512DD5182400BF9373 /* MyAccountErrorSpec.swift in Sources */ = {isa = PBXBuildFile; fileRef = 5C15744E2DD5181E00BF9373 /* MyAccountErrorSpec.swift */; };
		5C1574522DD5182400BF9373 /* MyAccountErrorSpec.swift in Sources */ = {isa = PBXBuildFile; fileRef = 5C15744E2DD5181E00BF9373 /* MyAccountErrorSpec.swift */; };
		5C1574552DD7A90400BF9373 /* PasskeyEnrollmentChallengeSpec.swift in Sources */ = {isa = PBXBuildFile; fileRef = 5C1574542DD7A8FD00BF9373 /* PasskeyEnrollmentChallengeSpec.swift */; };
		5C1574562DD7A90400BF9373 /* PasskeyEnrollmentChallengeSpec.swift in Sources */ = {isa = PBXBuildFile; fileRef = 5C1574542DD7A8FD00BF9373 /* PasskeyEnrollmentChallengeSpec.swift */; };
		5C1574572DD7A90400BF9373 /* PasskeyEnrollmentChallengeSpec.swift in Sources */ = {isa = PBXBuildFile; fileRef = 5C1574542DD7A8FD00BF9373 /* PasskeyEnrollmentChallengeSpec.swift */; };
		5C15745A2DD7AF2400BF9373 /* PasskeyAuthenticationMethodSpec.swift in Sources */ = {isa = PBXBuildFile; fileRef = 5C1574592DD7AF2100BF9373 /* PasskeyAuthenticationMethodSpec.swift */; };
		5C15745B2DD7AF2400BF9373 /* PasskeyAuthenticationMethodSpec.swift in Sources */ = {isa = PBXBuildFile; fileRef = 5C1574592DD7AF2100BF9373 /* PasskeyAuthenticationMethodSpec.swift */; };
		5C15745D2DD7AF2400BF9373 /* PasskeyAuthenticationMethodSpec.swift in Sources */ = {isa = PBXBuildFile; fileRef = 5C1574592DD7AF2100BF9373 /* PasskeyAuthenticationMethodSpec.swift */; };
		5C15745F2DD7D83B00BF9373 /* MyAccountAuthenticationMethodsSpec.swift in Sources */ = {isa = PBXBuildFile; fileRef = 5C15745E2DD7D82D00BF9373 /* MyAccountAuthenticationMethodsSpec.swift */; };
		5C1574602DD7D83B00BF9373 /* MyAccountAuthenticationMethodsSpec.swift in Sources */ = {isa = PBXBuildFile; fileRef = 5C15745E2DD7D82D00BF9373 /* MyAccountAuthenticationMethodsSpec.swift */; };
		5C1574612DD7D83B00BF9373 /* MyAccountAuthenticationMethodsSpec.swift in Sources */ = {isa = PBXBuildFile; fileRef = 5C15745E2DD7D82D00BF9373 /* MyAccountAuthenticationMethodsSpec.swift */; };
		5C1574622DD7D83B00BF9373 /* MyAccountAuthenticationMethodsSpec.swift in Sources */ = {isa = PBXBuildFile; fileRef = 5C15745E2DD7D82D00BF9373 /* MyAccountAuthenticationMethodsSpec.swift */; };
		5C29743223FDBD5400BC18FA /* Optional+DebugDescription.swift in Sources */ = {isa = PBXBuildFile; fileRef = 5CB41D3F23D0BA2C00074024 /* Optional+DebugDescription.swift */; };
		5C29743323FDBD5400BC18FA /* Optional+DebugDescription.swift in Sources */ = {isa = PBXBuildFile; fileRef = 5CB41D3F23D0BA2C00074024 /* Optional+DebugDescription.swift */; };
		5C29743423FDBD5500BC18FA /* Optional+DebugDescription.swift in Sources */ = {isa = PBXBuildFile; fileRef = 5CB41D3F23D0BA2C00074024 /* Optional+DebugDescription.swift */; };
		5C354C04276CE1A500ADBC86 /* PasswordlessType.swift in Sources */ = {isa = PBXBuildFile; fileRef = 5C354C03276CE1A500ADBC86 /* PasswordlessType.swift */; };
		5C354C05276CE1A500ADBC86 /* PasswordlessType.swift in Sources */ = {isa = PBXBuildFile; fileRef = 5C354C03276CE1A500ADBC86 /* PasswordlessType.swift */; };
		5C354C06276CE1A500ADBC86 /* PasswordlessType.swift in Sources */ = {isa = PBXBuildFile; fileRef = 5C354C03276CE1A500ADBC86 /* PasswordlessType.swift */; };
		5C354C07276CE1A500ADBC86 /* PasswordlessType.swift in Sources */ = {isa = PBXBuildFile; fileRef = 5C354C03276CE1A500ADBC86 /* PasswordlessType.swift */; };
		5C38EA232DA4611B0085AC31 /* MyAccount.swift in Sources */ = {isa = PBXBuildFile; fileRef = 5C38EA222DA461150085AC31 /* MyAccount.swift */; };
		5C38EA242DA4611B0085AC31 /* MyAccount.swift in Sources */ = {isa = PBXBuildFile; fileRef = 5C38EA222DA461150085AC31 /* MyAccount.swift */; };
		5C38EA252DA4611B0085AC31 /* MyAccount.swift in Sources */ = {isa = PBXBuildFile; fileRef = 5C38EA222DA461150085AC31 /* MyAccount.swift */; };
		5C38EA262DA4611B0085AC31 /* MyAccount.swift in Sources */ = {isa = PBXBuildFile; fileRef = 5C38EA222DA461150085AC31 /* MyAccount.swift */; };
		5C38EA272DA4611B0085AC31 /* MyAccount.swift in Sources */ = {isa = PBXBuildFile; fileRef = 5C38EA222DA461150085AC31 /* MyAccount.swift */; };
		5C38EA292DA4635B0085AC31 /* MyAccountError.swift in Sources */ = {isa = PBXBuildFile; fileRef = 5C38EA282DA463550085AC31 /* MyAccountError.swift */; };
		5C38EA2A2DA4635B0085AC31 /* MyAccountError.swift in Sources */ = {isa = PBXBuildFile; fileRef = 5C38EA282DA463550085AC31 /* MyAccountError.swift */; };
		5C38EA2B2DA4635B0085AC31 /* MyAccountError.swift in Sources */ = {isa = PBXBuildFile; fileRef = 5C38EA282DA463550085AC31 /* MyAccountError.swift */; };
		5C38EA2C2DA4635B0085AC31 /* MyAccountError.swift in Sources */ = {isa = PBXBuildFile; fileRef = 5C38EA282DA463550085AC31 /* MyAccountError.swift */; };
		5C38EA2D2DA4635B0085AC31 /* MyAccountError.swift in Sources */ = {isa = PBXBuildFile; fileRef = 5C38EA282DA463550085AC31 /* MyAccountError.swift */; };
		5C3D87E22DB8276000AACC34 /* PublicKeyCredentialCreationOptions.swift in Sources */ = {isa = PBXBuildFile; fileRef = 5C3D87DF2DB8274A00AACC34 /* PublicKeyCredentialCreationOptions.swift */; };
		5C3D87E32DB8276000AACC34 /* PublicKeyCredentialCreationOptions.swift in Sources */ = {isa = PBXBuildFile; fileRef = 5C3D87DF2DB8274A00AACC34 /* PublicKeyCredentialCreationOptions.swift */; };
		5C3D87E42DB8276000AACC34 /* PublicKeyCredentialCreationOptions.swift in Sources */ = {isa = PBXBuildFile; fileRef = 5C3D87DF2DB8274A00AACC34 /* PublicKeyCredentialCreationOptions.swift */; };
		5C3D87E72DB99C5C00AACC34 /* PasskeySignupChallenge.swift in Sources */ = {isa = PBXBuildFile; fileRef = 5C3D87E52DB99C4E00AACC34 /* PasskeySignupChallenge.swift */; };
		5C3D87E92DB99C5C00AACC34 /* PasskeySignupChallenge.swift in Sources */ = {isa = PBXBuildFile; fileRef = 5C3D87E52DB99C4E00AACC34 /* PasskeySignupChallenge.swift */; };
		5C3D87EA2DB99C5C00AACC34 /* PasskeySignupChallenge.swift in Sources */ = {isa = PBXBuildFile; fileRef = 5C3D87E52DB99C4E00AACC34 /* PasskeySignupChallenge.swift */; };
		5C3D87F32DB9B3DF00AACC34 /* SignupPasskey.swift in Sources */ = {isa = PBXBuildFile; fileRef = 5C3D87F12DB9B3DA00AACC34 /* SignupPasskey.swift */; };
		5C3D87F42DB9B3DF00AACC34 /* SignupPasskey.swift in Sources */ = {isa = PBXBuildFile; fileRef = 5C3D87F12DB9B3DA00AACC34 /* SignupPasskey.swift */; };
		5C3D87F52DB9B3DF00AACC34 /* SignupPasskey.swift in Sources */ = {isa = PBXBuildFile; fileRef = 5C3D87F12DB9B3DA00AACC34 /* SignupPasskey.swift */; };
		5C3D880E2DBE7F3D00AACC34 /* PasskeySignupChallengeSpec.swift in Sources */ = {isa = PBXBuildFile; fileRef = 5C3D880D2DBE7F3B00AACC34 /* PasskeySignupChallengeSpec.swift */; };
		5C3D880F2DBE7F3D00AACC34 /* PasskeySignupChallengeSpec.swift in Sources */ = {isa = PBXBuildFile; fileRef = 5C3D880D2DBE7F3B00AACC34 /* PasskeySignupChallengeSpec.swift */; };
		5C3D88112DBE7F3D00AACC34 /* PasskeySignupChallengeSpec.swift in Sources */ = {isa = PBXBuildFile; fileRef = 5C3D880D2DBE7F3B00AACC34 /* PasskeySignupChallengeSpec.swift */; };
		5C3D881B2DC148C600AACC34 /* PasskeyLoginChallenge.swift in Sources */ = {isa = PBXBuildFile; fileRef = 5C3D88192DC148C000AACC34 /* PasskeyLoginChallenge.swift */; };
		5C3D881C2DC148C600AACC34 /* PasskeyLoginChallenge.swift in Sources */ = {isa = PBXBuildFile; fileRef = 5C3D88192DC148C000AACC34 /* PasskeyLoginChallenge.swift */; };
		5C3D881D2DC148C600AACC34 /* PasskeyLoginChallenge.swift in Sources */ = {isa = PBXBuildFile; fileRef = 5C3D88192DC148C000AACC34 /* PasskeyLoginChallenge.swift */; };
		5C3D88202DC1491500AACC34 /* PublicKeyCredentialRequestOptions.swift in Sources */ = {isa = PBXBuildFile; fileRef = 5C3D881F2DC1491300AACC34 /* PublicKeyCredentialRequestOptions.swift */; };
		5C3D88212DC1491500AACC34 /* PublicKeyCredentialRequestOptions.swift in Sources */ = {isa = PBXBuildFile; fileRef = 5C3D881F2DC1491300AACC34 /* PublicKeyCredentialRequestOptions.swift */; };
		5C3D88222DC1491500AACC34 /* PublicKeyCredentialRequestOptions.swift in Sources */ = {isa = PBXBuildFile; fileRef = 5C3D881F2DC1491300AACC34 /* PublicKeyCredentialRequestOptions.swift */; };
		5C3D88242DC1509800AACC34 /* LoginPasskey.swift in Sources */ = {isa = PBXBuildFile; fileRef = 5C3D88232DC1509300AACC34 /* LoginPasskey.swift */; };
		5C3D88252DC1509800AACC34 /* LoginPasskey.swift in Sources */ = {isa = PBXBuildFile; fileRef = 5C3D88232DC1509300AACC34 /* LoginPasskey.swift */; };
		5C3D88262DC1509800AACC34 /* LoginPasskey.swift in Sources */ = {isa = PBXBuildFile; fileRef = 5C3D88232DC1509300AACC34 /* LoginPasskey.swift */; };
		5C3D88682DC2CCA200AACC34 /* PasskeyLoginChallenge.swift in Sources */ = {isa = PBXBuildFile; fileRef = 5C3D88672DC2CCA100AACC34 /* PasskeyLoginChallenge.swift */; };
		5C3D886A2DC2CCA200AACC34 /* PasskeyLoginChallenge.swift in Sources */ = {isa = PBXBuildFile; fileRef = 5C3D88672DC2CCA100AACC34 /* PasskeyLoginChallenge.swift */; };
		5C3D886B2DC2CCA200AACC34 /* PasskeyLoginChallenge.swift in Sources */ = {isa = PBXBuildFile; fileRef = 5C3D88672DC2CCA100AACC34 /* PasskeyLoginChallenge.swift */; };
		5C41F6A4244DC94E00252548 /* LoginTransaction.swift in Sources */ = {isa = PBXBuildFile; fileRef = 5C41F6A3244DC94E00252548 /* LoginTransaction.swift */; };
		5C41F6AA244DCAFB00252548 /* ClearSessionTransaction.swift in Sources */ = {isa = PBXBuildFile; fileRef = 5C41F6A9244DCAFB00252548 /* ClearSessionTransaction.swift */; };
		5C41F6B1244DCC3B00252548 /* MobileWebAuth.swift in Sources */ = {isa = PBXBuildFile; fileRef = 5C41F6B0244DCC3B00252548 /* MobileWebAuth.swift */; };
		5C41F6B6244DCF2F00252548 /* LoginTransactionSpec.swift in Sources */ = {isa = PBXBuildFile; fileRef = 5C41F6B4244DCEED00252548 /* LoginTransactionSpec.swift */; };
		5C41F6C3244F965E00252548 /* Array+Encode.swift in Sources */ = {isa = PBXBuildFile; fileRef = 5C4F551923C8FB8E00C89615 /* Array+Encode.swift */; };
		5C41F6C6244F968100252548 /* WebAuthUserAgent.swift in Sources */ = {isa = PBXBuildFile; fileRef = 5B16D8921F714324009476A5 /* WebAuthUserAgent.swift */; };
		5C41F6C7244F968B00252548 /* AuthTransaction.swift in Sources */ = {isa = PBXBuildFile; fileRef = 5F53F5CD1CFD157300476A46 /* AuthTransaction.swift */; };
		5C41F6C8244F969600252548 /* ASProvider.swift in Sources */ = {isa = PBXBuildFile; fileRef = 5B16D88C1F7141A0009476A5 /* ASProvider.swift */; };
		5C41F6CA244F96AE00252548 /* LoginTransaction.swift in Sources */ = {isa = PBXBuildFile; fileRef = 5C41F6A3244DC94E00252548 /* LoginTransaction.swift */; };
		5C41F6CB244F96E300252548 /* BioAuthentication.swift in Sources */ = {isa = PBXBuildFile; fileRef = 5B9262BF1ECF0CA800F4F6D3 /* BioAuthentication.swift */; };
		5C41F6CC244F96F200252548 /* ClaimValidators.swift in Sources */ = {isa = PBXBuildFile; fileRef = 5CB41D7023D0BED200074024 /* ClaimValidators.swift */; };
		5C41F6CD244F96FD00252548 /* IDTokenSignatureValidator.swift in Sources */ = {isa = PBXBuildFile; fileRef = 5CB41D3D23D0BA2C00074024 /* IDTokenSignatureValidator.swift */; };
		5C41F6CE244F970500252548 /* IDTokenValidator.swift in Sources */ = {isa = PBXBuildFile; fileRef = 5CB41D3E23D0BA2C00074024 /* IDTokenValidator.swift */; };
		5C41F6CF244F970E00252548 /* IDTokenValidatorContext.swift in Sources */ = {isa = PBXBuildFile; fileRef = 5CB41D3C23D0BA2C00074024 /* IDTokenValidatorContext.swift */; };
		5C41F6D0244F971700252548 /* JWK+RSA.swift in Sources */ = {isa = PBXBuildFile; fileRef = 5C49EB3423EB5A80008D562F /* JWK+RSA.swift */; };
		5C41F6D1244F972000252548 /* JWT+Header.swift in Sources */ = {isa = PBXBuildFile; fileRef = 5CB41D6B23D0BBA500074024 /* JWT+Header.swift */; };
		5C41F6D2244F972B00252548 /* JWTAlgorithm.swift in Sources */ = {isa = PBXBuildFile; fileRef = 5C4F550423C8FADE00C89615 /* JWTAlgorithm.swift */; };
		5C41F6D4244F974100252548 /* OAuth2Grant.swift in Sources */ = {isa = PBXBuildFile; fileRef = 5F4A1F951D00AABC00C72242 /* OAuth2Grant.swift */; };
		5C41F6D5244F974B00252548 /* ClearSessionTransaction.swift in Sources */ = {isa = PBXBuildFile; fileRef = 5C41F6A9244DCAFB00252548 /* ClearSessionTransaction.swift */; };
		5C41F6D7244F975A00252548 /* TransactionStore.swift in Sources */ = {isa = PBXBuildFile; fileRef = 5FCAB1751D0900CF00331C84 /* TransactionStore.swift */; };
		5C41F6D8244F976200252548 /* WebAuth.swift in Sources */ = {isa = PBXBuildFile; fileRef = 5F3965C11CF67CF000CDE7C0 /* WebAuth.swift */; };
		5C41F6D9244F977900252548 /* WebAuthError.swift in Sources */ = {isa = PBXBuildFile; fileRef = 5FD255B91D14F70B00387ECB /* WebAuthError.swift */; };
		5C41F6DB244F97AB00252548 /* Auth0WebAuth.swift in Sources */ = {isa = PBXBuildFile; fileRef = 5FAE9C901D8878D400A871CE /* Auth0WebAuth.swift */; };
		5C41F6DD244F982700252548 /* DesktopWebAuth.swift in Sources */ = {isa = PBXBuildFile; fileRef = 5C41F6DC244F982700252548 /* DesktopWebAuth.swift */; };
		5C41F6DF244FA1EE00252548 /* NSURLComponents+OAuth2.swift in Sources */ = {isa = PBXBuildFile; fileRef = 5FCAB1701D09005A00331C84 /* NSURLComponents+OAuth2.swift */; };
		5C49EB3523EB5A80008D562F /* JWK+RSA.swift in Sources */ = {isa = PBXBuildFile; fileRef = 5C49EB3423EB5A80008D562F /* JWK+RSA.swift */; };
		5C4F550923C8FADF00C89615 /* JWTAlgorithm.swift in Sources */ = {isa = PBXBuildFile; fileRef = 5C4F550423C8FADE00C89615 /* JWTAlgorithm.swift */; };
		5C4F551A23C8FB8E00C89615 /* String+URLSafe.swift in Sources */ = {isa = PBXBuildFile; fileRef = 5C4F551823C8FB8E00C89615 /* String+URLSafe.swift */; };
		5C4F551B23C8FB8E00C89615 /* String+URLSafe.swift in Sources */ = {isa = PBXBuildFile; fileRef = 5C4F551823C8FB8E00C89615 /* String+URLSafe.swift */; };
		5C4F551C23C8FB8E00C89615 /* String+URLSafe.swift in Sources */ = {isa = PBXBuildFile; fileRef = 5C4F551823C8FB8E00C89615 /* String+URLSafe.swift */; };
		5C4F551D23C8FB8E00C89615 /* String+URLSafe.swift in Sources */ = {isa = PBXBuildFile; fileRef = 5C4F551823C8FB8E00C89615 /* String+URLSafe.swift */; };
		5C4F551E23C8FB8E00C89615 /* Array+Encode.swift in Sources */ = {isa = PBXBuildFile; fileRef = 5C4F551923C8FB8E00C89615 /* Array+Encode.swift */; };
		5C4F552323C8FBA100C89615 /* JWKS.swift in Sources */ = {isa = PBXBuildFile; fileRef = 5C4F552223C8FBA100C89615 /* JWKS.swift */; };
		5C4F552423C8FBA100C89615 /* JWKS.swift in Sources */ = {isa = PBXBuildFile; fileRef = 5C4F552223C8FBA100C89615 /* JWKS.swift */; };
		5C4F552523C8FBA100C89615 /* JWKS.swift in Sources */ = {isa = PBXBuildFile; fileRef = 5C4F552223C8FBA100C89615 /* JWKS.swift */; };
		5C4F552623C8FBA100C89615 /* JWKS.swift in Sources */ = {isa = PBXBuildFile; fileRef = 5C4F552223C8FBA100C89615 /* JWKS.swift */; };
		5C4F552E23C9123000C89615 /* Generators.swift in Sources */ = {isa = PBXBuildFile; fileRef = 5C4F552C23C9123000C89615 /* Generators.swift */; };
		5C4F553123C9123000C89615 /* Mocks.swift in Sources */ = {isa = PBXBuildFile; fileRef = 5C4F552D23C9123000C89615 /* Mocks.swift */; };
		5C4F553523C9124200C89615 /* JWKSpec.swift in Sources */ = {isa = PBXBuildFile; fileRef = 5C4F553423C9124200C89615 /* JWKSpec.swift */; };
		5C4F553A23C9125600C89615 /* JWTAlgorithmSpec.swift in Sources */ = {isa = PBXBuildFile; fileRef = 5C4F553923C9125600C89615 /* JWTAlgorithmSpec.swift */; };
		5C505FAC2E216677005D0757 /* DPoPError.swift in Sources */ = {isa = PBXBuildFile; fileRef = 5C505FAB2E216672005D0757 /* DPoPError.swift */; };
		5C505FAD2E216677005D0757 /* DPoPError.swift in Sources */ = {isa = PBXBuildFile; fileRef = 5C505FAB2E216672005D0757 /* DPoPError.swift */; };
		5C505FAE2E216677005D0757 /* DPoPError.swift in Sources */ = {isa = PBXBuildFile; fileRef = 5C505FAB2E216672005D0757 /* DPoPError.swift */; };
		5C505FAF2E216677005D0757 /* DPoPError.swift in Sources */ = {isa = PBXBuildFile; fileRef = 5C505FAB2E216672005D0757 /* DPoPError.swift */; };
		5C505FB02E216677005D0757 /* DPoPError.swift in Sources */ = {isa = PBXBuildFile; fileRef = 5C505FAB2E216672005D0757 /* DPoPError.swift */; };
		5C505FB22E21669F005D0757 /* SenderConstraining.swift in Sources */ = {isa = PBXBuildFile; fileRef = 5C505FB12E216699005D0757 /* SenderConstraining.swift */; };
		5C505FB32E21669F005D0757 /* SenderConstraining.swift in Sources */ = {isa = PBXBuildFile; fileRef = 5C505FB12E216699005D0757 /* SenderConstraining.swift */; };
		5C505FB42E21669F005D0757 /* SenderConstraining.swift in Sources */ = {isa = PBXBuildFile; fileRef = 5C505FB12E216699005D0757 /* SenderConstraining.swift */; };
		5C505FB52E21669F005D0757 /* SenderConstraining.swift in Sources */ = {isa = PBXBuildFile; fileRef = 5C505FB12E216699005D0757 /* SenderConstraining.swift */; };
		5C505FB62E21669F005D0757 /* SenderConstraining.swift in Sources */ = {isa = PBXBuildFile; fileRef = 5C505FB12E216699005D0757 /* SenderConstraining.swift */; };
		5C505FB82E216702005D0757 /* DPoPProofGenerator.swift in Sources */ = {isa = PBXBuildFile; fileRef = 5C505FB72E2166FB005D0757 /* DPoPProofGenerator.swift */; };
		5C505FB92E216702005D0757 /* DPoPProofGenerator.swift in Sources */ = {isa = PBXBuildFile; fileRef = 5C505FB72E2166FB005D0757 /* DPoPProofGenerator.swift */; };
		5C505FBA2E216702005D0757 /* DPoPProofGenerator.swift in Sources */ = {isa = PBXBuildFile; fileRef = 5C505FB72E2166FB005D0757 /* DPoPProofGenerator.swift */; };
		5C505FBB2E216702005D0757 /* DPoPProofGenerator.swift in Sources */ = {isa = PBXBuildFile; fileRef = 5C505FB72E2166FB005D0757 /* DPoPProofGenerator.swift */; };
		5C505FBC2E216702005D0757 /* DPoPProofGenerator.swift in Sources */ = {isa = PBXBuildFile; fileRef = 5C505FB72E2166FB005D0757 /* DPoPProofGenerator.swift */; };
		5C505FBE2E21674A005D0757 /* DPoPChallenge.swift in Sources */ = {isa = PBXBuildFile; fileRef = 5C505FBD2E216746005D0757 /* DPoPChallenge.swift */; };
		5C505FBF2E21674A005D0757 /* DPoPChallenge.swift in Sources */ = {isa = PBXBuildFile; fileRef = 5C505FBD2E216746005D0757 /* DPoPChallenge.swift */; };
		5C505FC02E21674A005D0757 /* DPoPChallenge.swift in Sources */ = {isa = PBXBuildFile; fileRef = 5C505FBD2E216746005D0757 /* DPoPChallenge.swift */; };
		5C505FC12E21674A005D0757 /* DPoPChallenge.swift in Sources */ = {isa = PBXBuildFile; fileRef = 5C505FBD2E216746005D0757 /* DPoPChallenge.swift */; };
		5C505FC22E21674A005D0757 /* DPoPChallenge.swift in Sources */ = {isa = PBXBuildFile; fileRef = 5C505FBD2E216746005D0757 /* DPoPChallenge.swift */; };
		5C505FC42E216784005D0757 /* ECPublicKey.swift in Sources */ = {isa = PBXBuildFile; fileRef = 5C505FC32E216783005D0757 /* ECPublicKey.swift */; };
		5C505FC52E216784005D0757 /* ECPublicKey.swift in Sources */ = {isa = PBXBuildFile; fileRef = 5C505FC32E216783005D0757 /* ECPublicKey.swift */; };
		5C505FC62E216784005D0757 /* ECPublicKey.swift in Sources */ = {isa = PBXBuildFile; fileRef = 5C505FC32E216783005D0757 /* ECPublicKey.swift */; };
		5C505FC72E216784005D0757 /* ECPublicKey.swift in Sources */ = {isa = PBXBuildFile; fileRef = 5C505FC32E216783005D0757 /* ECPublicKey.swift */; };
		5C505FC82E216784005D0757 /* ECPublicKey.swift in Sources */ = {isa = PBXBuildFile; fileRef = 5C505FC32E216783005D0757 /* ECPublicKey.swift */; };
		5C505FCA2E2167EB005D0757 /* DPoPKeyStore.swift in Sources */ = {isa = PBXBuildFile; fileRef = 5C505FC92E2167D1005D0757 /* DPoPKeyStore.swift */; };
		5C505FCB2E2167EB005D0757 /* DPoPKeyStore.swift in Sources */ = {isa = PBXBuildFile; fileRef = 5C505FC92E2167D1005D0757 /* DPoPKeyStore.swift */; };
		5C505FCC2E2167EB005D0757 /* DPoPKeyStore.swift in Sources */ = {isa = PBXBuildFile; fileRef = 5C505FC92E2167D1005D0757 /* DPoPKeyStore.swift */; };
		5C505FCD2E2167EB005D0757 /* DPoPKeyStore.swift in Sources */ = {isa = PBXBuildFile; fileRef = 5C505FC92E2167D1005D0757 /* DPoPKeyStore.swift */; };
		5C505FCE2E2167EB005D0757 /* DPoPKeyStore.swift in Sources */ = {isa = PBXBuildFile; fileRef = 5C505FC92E2167D1005D0757 /* DPoPKeyStore.swift */; };
		5C505FD02E21688E005D0757 /* SecureEnclaveKeyStore.swift in Sources */ = {isa = PBXBuildFile; fileRef = 5C505FCF2E216884005D0757 /* SecureEnclaveKeyStore.swift */; };
		5C505FD12E21688E005D0757 /* SecureEnclaveKeyStore.swift in Sources */ = {isa = PBXBuildFile; fileRef = 5C505FCF2E216884005D0757 /* SecureEnclaveKeyStore.swift */; };
		5C505FD22E21688E005D0757 /* SecureEnclaveKeyStore.swift in Sources */ = {isa = PBXBuildFile; fileRef = 5C505FCF2E216884005D0757 /* SecureEnclaveKeyStore.swift */; };
		5C505FD32E21688E005D0757 /* SecureEnclaveKeyStore.swift in Sources */ = {isa = PBXBuildFile; fileRef = 5C505FCF2E216884005D0757 /* SecureEnclaveKeyStore.swift */; };
		5C505FD42E21688E005D0757 /* SecureEnclaveKeyStore.swift in Sources */ = {isa = PBXBuildFile; fileRef = 5C505FCF2E216884005D0757 /* SecureEnclaveKeyStore.swift */; };
		5C505FD62E2168BD005D0757 /* KeychainKeyStore.swift in Sources */ = {isa = PBXBuildFile; fileRef = 5C505FD52E2168B7005D0757 /* KeychainKeyStore.swift */; };
		5C505FD72E2168BD005D0757 /* KeychainKeyStore.swift in Sources */ = {isa = PBXBuildFile; fileRef = 5C505FD52E2168B7005D0757 /* KeychainKeyStore.swift */; };
		5C505FD82E2168BD005D0757 /* KeychainKeyStore.swift in Sources */ = {isa = PBXBuildFile; fileRef = 5C505FD52E2168B7005D0757 /* KeychainKeyStore.swift */; };
		5C505FD92E2168BD005D0757 /* KeychainKeyStore.swift in Sources */ = {isa = PBXBuildFile; fileRef = 5C505FD52E2168B7005D0757 /* KeychainKeyStore.swift */; };
		5C505FDA2E2168BD005D0757 /* KeychainKeyStore.swift in Sources */ = {isa = PBXBuildFile; fileRef = 5C505FD52E2168B7005D0757 /* KeychainKeyStore.swift */; };
		5C505FDD2E25864D005D0757 /* DPoPChallengeSpec.swift in Sources */ = {isa = PBXBuildFile; fileRef = 5C505FDC2E25864A005D0757 /* DPoPChallengeSpec.swift */; };
		5C505FDE2E25864D005D0757 /* DPoPChallengeSpec.swift in Sources */ = {isa = PBXBuildFile; fileRef = 5C505FDC2E25864A005D0757 /* DPoPChallengeSpec.swift */; };
		5C505FDF2E25864D005D0757 /* DPoPChallengeSpec.swift in Sources */ = {isa = PBXBuildFile; fileRef = 5C505FDC2E25864A005D0757 /* DPoPChallengeSpec.swift */; };
		5C505FE02E25864D005D0757 /* DPoPChallengeSpec.swift in Sources */ = {isa = PBXBuildFile; fileRef = 5C505FDC2E25864A005D0757 /* DPoPChallengeSpec.swift */; };
		5C505FE22E2587BF005D0757 /* DPoPErrorSpec.swift in Sources */ = {isa = PBXBuildFile; fileRef = 5C505FE12E2587B5005D0757 /* DPoPErrorSpec.swift */; };
		5C505FE32E2587BF005D0757 /* DPoPErrorSpec.swift in Sources */ = {isa = PBXBuildFile; fileRef = 5C505FE12E2587B5005D0757 /* DPoPErrorSpec.swift */; };
		5C505FE42E2587BF005D0757 /* DPoPErrorSpec.swift in Sources */ = {isa = PBXBuildFile; fileRef = 5C505FE12E2587B5005D0757 /* DPoPErrorSpec.swift */; };
		5C505FE52E2587BF005D0757 /* DPoPErrorSpec.swift in Sources */ = {isa = PBXBuildFile; fileRef = 5C505FE12E2587B5005D0757 /* DPoPErrorSpec.swift */; };
		5C505FE72E26DAA9005D0757 /* SenderConstrainingSpec.swift in Sources */ = {isa = PBXBuildFile; fileRef = 5C505FE62E26DAA3005D0757 /* SenderConstrainingSpec.swift */; };
		5C505FE82E26DAA9005D0757 /* SenderConstrainingSpec.swift in Sources */ = {isa = PBXBuildFile; fileRef = 5C505FE62E26DAA3005D0757 /* SenderConstrainingSpec.swift */; };
		5C505FE92E26DAA9005D0757 /* SenderConstrainingSpec.swift in Sources */ = {isa = PBXBuildFile; fileRef = 5C505FE62E26DAA3005D0757 /* SenderConstrainingSpec.swift */; };
		5C505FEA2E26DAA9005D0757 /* SenderConstrainingSpec.swift in Sources */ = {isa = PBXBuildFile; fileRef = 5C505FE62E26DAA3005D0757 /* SenderConstrainingSpec.swift */; };
		5C505FEC2E27E967005D0757 /* ECPublicKeySpec.swift in Sources */ = {isa = PBXBuildFile; fileRef = 5C505FEB2E27E963005D0757 /* ECPublicKeySpec.swift */; };
		5C505FED2E27E967005D0757 /* ECPublicKeySpec.swift in Sources */ = {isa = PBXBuildFile; fileRef = 5C505FEB2E27E963005D0757 /* ECPublicKeySpec.swift */; };
		5C505FEE2E27E967005D0757 /* ECPublicKeySpec.swift in Sources */ = {isa = PBXBuildFile; fileRef = 5C505FEB2E27E963005D0757 /* ECPublicKeySpec.swift */; };
		5C505FEF2E27E967005D0757 /* ECPublicKeySpec.swift in Sources */ = {isa = PBXBuildFile; fileRef = 5C505FEB2E27E963005D0757 /* ECPublicKeySpec.swift */; };
		5C505FF12E27F977005D0757 /* DPoPProofGeneratorSpec.swift in Sources */ = {isa = PBXBuildFile; fileRef = 5C505FF02E27F974005D0757 /* DPoPProofGeneratorSpec.swift */; };
		5C505FF22E27F977005D0757 /* DPoPProofGeneratorSpec.swift in Sources */ = {isa = PBXBuildFile; fileRef = 5C505FF02E27F974005D0757 /* DPoPProofGeneratorSpec.swift */; };
		5C505FF32E27F977005D0757 /* DPoPProofGeneratorSpec.swift in Sources */ = {isa = PBXBuildFile; fileRef = 5C505FF02E27F974005D0757 /* DPoPProofGeneratorSpec.swift */; };
		5C505FF42E27F977005D0757 /* DPoPProofGeneratorSpec.swift in Sources */ = {isa = PBXBuildFile; fileRef = 5C505FF02E27F974005D0757 /* DPoPProofGeneratorSpec.swift */; };
		5C505FFC2E283A81005D0757 /* SecureEnclaveKeyStoreSpec.swift in Sources */ = {isa = PBXBuildFile; fileRef = 5C505FFB2E283A7E005D0757 /* SecureEnclaveKeyStoreSpec.swift */; };
		5C505FFD2E283A81005D0757 /* SecureEnclaveKeyStoreSpec.swift in Sources */ = {isa = PBXBuildFile; fileRef = 5C505FFB2E283A7E005D0757 /* SecureEnclaveKeyStoreSpec.swift */; };
		5C505FFE2E283A81005D0757 /* SecureEnclaveKeyStoreSpec.swift in Sources */ = {isa = PBXBuildFile; fileRef = 5C505FFB2E283A7E005D0757 /* SecureEnclaveKeyStoreSpec.swift */; };
		5C505FFF2E283A81005D0757 /* SecureEnclaveKeyStoreSpec.swift in Sources */ = {isa = PBXBuildFile; fileRef = 5C505FFB2E283A7E005D0757 /* SecureEnclaveKeyStoreSpec.swift */; };
		5C53A7E92703A23200A7C0A3 /* UserInfoSpec.swift in Sources */ = {isa = PBXBuildFile; fileRef = 5B2860D41EEF20F300C75D54 /* UserInfoSpec.swift */; };
		5C53A7EA2703A23300A7C0A3 /* UserInfoSpec.swift in Sources */ = {isa = PBXBuildFile; fileRef = 5B2860D41EEF20F300C75D54 /* UserInfoSpec.swift */; };
		5C6513A72791CDDE004EBC22 /* Version.swift in Sources */ = {isa = PBXBuildFile; fileRef = 5C6513A62791CDDE004EBC22 /* Version.swift */; };
		5C6513A82791CDDE004EBC22 /* Version.swift in Sources */ = {isa = PBXBuildFile; fileRef = 5C6513A62791CDDE004EBC22 /* Version.swift */; };
		5C6513A92791CDDE004EBC22 /* Version.swift in Sources */ = {isa = PBXBuildFile; fileRef = 5C6513A62791CDDE004EBC22 /* Version.swift */; };
		5C6513AA2791CDDE004EBC22 /* Version.swift in Sources */ = {isa = PBXBuildFile; fileRef = 5C6513A62791CDDE004EBC22 /* Version.swift */; };
		5C79AE082E040CA900CD0D41 /* DPoP.swift in Sources */ = {isa = PBXBuildFile; fileRef = 5C79AE072E040CA600CD0D41 /* DPoP.swift */; };
		5C79AE092E040CA900CD0D41 /* DPoP.swift in Sources */ = {isa = PBXBuildFile; fileRef = 5C79AE072E040CA600CD0D41 /* DPoP.swift */; };
		5C79AE0A2E040CA900CD0D41 /* DPoP.swift in Sources */ = {isa = PBXBuildFile; fileRef = 5C79AE072E040CA600CD0D41 /* DPoP.swift */; };
		5C79AE0B2E040CA900CD0D41 /* DPoP.swift in Sources */ = {isa = PBXBuildFile; fileRef = 5C79AE072E040CA600CD0D41 /* DPoP.swift */; };
		5C79AE0C2E040CA900CD0D41 /* DPoP.swift in Sources */ = {isa = PBXBuildFile; fileRef = 5C79AE072E040CA600CD0D41 /* DPoP.swift */; };
		5C80980B275A7B8600DC0A76 /* CredentialsStorage.swift in Sources */ = {isa = PBXBuildFile; fileRef = 5C80980A275A7B8600DC0A76 /* CredentialsStorage.swift */; };
		5C80980C275A7B8600DC0A76 /* CredentialsStorage.swift in Sources */ = {isa = PBXBuildFile; fileRef = 5C80980A275A7B8600DC0A76 /* CredentialsStorage.swift */; };
		5C80980D275A7B8600DC0A76 /* CredentialsStorage.swift in Sources */ = {isa = PBXBuildFile; fileRef = 5C80980A275A7B8600DC0A76 /* CredentialsStorage.swift */; };
		5C80980E275A7B8600DC0A76 /* CredentialsStorage.swift in Sources */ = {isa = PBXBuildFile; fileRef = 5C80980A275A7B8600DC0A76 /* CredentialsStorage.swift */; };
		5C809D96275F878E00F15A67 /* CredentialsManagerErrorSpec.swift in Sources */ = {isa = PBXBuildFile; fileRef = 5C809D95275F878E00F15A67 /* CredentialsManagerErrorSpec.swift */; };
		5C809D97275F878E00F15A67 /* CredentialsManagerErrorSpec.swift in Sources */ = {isa = PBXBuildFile; fileRef = 5C809D95275F878E00F15A67 /* CredentialsManagerErrorSpec.swift */; };
		5C809D98275F878E00F15A67 /* CredentialsManagerErrorSpec.swift in Sources */ = {isa = PBXBuildFile; fileRef = 5C809D95275F878E00F15A67 /* CredentialsManagerErrorSpec.swift */; };
		5C809D9A275FA3EF00F15A67 /* ManagementErrorSpec.swift in Sources */ = {isa = PBXBuildFile; fileRef = 5C809D99275FA3EF00F15A67 /* ManagementErrorSpec.swift */; };
		5C809D9B275FA3EF00F15A67 /* ManagementErrorSpec.swift in Sources */ = {isa = PBXBuildFile; fileRef = 5C809D99275FA3EF00F15A67 /* ManagementErrorSpec.swift */; };
		5C809D9C275FA3F000F15A67 /* ManagementErrorSpec.swift in Sources */ = {isa = PBXBuildFile; fileRef = 5C809D99275FA3EF00F15A67 /* ManagementErrorSpec.swift */; };
		5CA541CD2B1A81A700E4284D /* Documentation.docc in Sources */ = {isa = PBXBuildFile; fileRef = 5CA541CC2B1A81A700E4284D /* Documentation.docc */; };
		5CA541CE2B1A81A700E4284D /* Documentation.docc in Sources */ = {isa = PBXBuildFile; fileRef = 5CA541CC2B1A81A700E4284D /* Documentation.docc */; };
		5CA541CF2B1A81A700E4284D /* Documentation.docc in Sources */ = {isa = PBXBuildFile; fileRef = 5CA541CC2B1A81A700E4284D /* Documentation.docc */; };
		5CA541D02B1A81A700E4284D /* Documentation.docc in Sources */ = {isa = PBXBuildFile; fileRef = 5CA541CC2B1A81A700E4284D /* Documentation.docc */; };
		5CB41D4023D0BA2C00074024 /* IDTokenValidatorContext.swift in Sources */ = {isa = PBXBuildFile; fileRef = 5CB41D3C23D0BA2C00074024 /* IDTokenValidatorContext.swift */; };
		5CB41D4423D0BA2C00074024 /* IDTokenSignatureValidator.swift in Sources */ = {isa = PBXBuildFile; fileRef = 5CB41D3D23D0BA2C00074024 /* IDTokenSignatureValidator.swift */; };
		5CB41D4823D0BA2C00074024 /* IDTokenValidator.swift in Sources */ = {isa = PBXBuildFile; fileRef = 5CB41D3E23D0BA2C00074024 /* IDTokenValidator.swift */; };
		5CB41D4C23D0BA2C00074024 /* Optional+DebugDescription.swift in Sources */ = {isa = PBXBuildFile; fileRef = 5CB41D3F23D0BA2C00074024 /* Optional+DebugDescription.swift */; };
		5CB41D6223D0BAC900074024 /* IDTokenValidatorSpec.swift in Sources */ = {isa = PBXBuildFile; fileRef = 5CB41D5223D0BA4B00074024 /* IDTokenValidatorSpec.swift */; };
		5CB41D6523D0BACF00074024 /* IDTokenValidatorMocks.swift in Sources */ = {isa = PBXBuildFile; fileRef = 5CB41D5323D0BA4B00074024 /* IDTokenValidatorMocks.swift */; };
		5CB41D6923D0BAD600074024 /* IDTokenSignatureValidatorSpec.swift in Sources */ = {isa = PBXBuildFile; fileRef = 5CB41D5123D0BA4B00074024 /* IDTokenSignatureValidatorSpec.swift */; };
		5CB41D6C23D0BBA600074024 /* JWT+Header.swift in Sources */ = {isa = PBXBuildFile; fileRef = 5CB41D6B23D0BBA500074024 /* JWT+Header.swift */; };
		5CB41D7123D0BED200074024 /* ClaimValidators.swift in Sources */ = {isa = PBXBuildFile; fileRef = 5CB41D7023D0BED200074024 /* ClaimValidators.swift */; };
		5CB41D7623D0C15000074024 /* IDTokenValidatorBaseSpec.swift in Sources */ = {isa = PBXBuildFile; fileRef = 5CB41D7523D0C15000074024 /* IDTokenValidatorBaseSpec.swift */; };
		5CB41D8223D611AE00074024 /* ClaimValidatorsSpec.swift in Sources */ = {isa = PBXBuildFile; fileRef = 5CB41D8123D611AE00074024 /* ClaimValidatorsSpec.swift */; };
		5CC9940324ED9EC50027DC74 /* CredentialsManager.swift in Sources */ = {isa = PBXBuildFile; fileRef = 5BEDE1891EC21B040007300D /* CredentialsManager.swift */; };
		5CC9940424ED9EC90027DC74 /* CredentialsManagerError.swift in Sources */ = {isa = PBXBuildFile; fileRef = 5B5E93F81EC45C22002A37F9 /* CredentialsManagerError.swift */; };
		5CCDDC422E29703100079840 /* KeychainKeyStoreSpec.swift in Sources */ = {isa = PBXBuildFile; fileRef = 5CCDDC412E29702E00079840 /* KeychainKeyStoreSpec.swift */; };
		5CCDDC432E29703100079840 /* KeychainKeyStoreSpec.swift in Sources */ = {isa = PBXBuildFile; fileRef = 5CCDDC412E29702E00079840 /* KeychainKeyStoreSpec.swift */; };
		5CCDDC442E29703100079840 /* KeychainKeyStoreSpec.swift in Sources */ = {isa = PBXBuildFile; fileRef = 5CCDDC412E29702E00079840 /* KeychainKeyStoreSpec.swift */; };
		5CCDDC452E29703100079840 /* KeychainKeyStoreSpec.swift in Sources */ = {isa = PBXBuildFile; fileRef = 5CCDDC412E29702E00079840 /* KeychainKeyStoreSpec.swift */; };
		5CCDDC482E2A8D7700079840 /* DPoPSpec.swift in Sources */ = {isa = PBXBuildFile; fileRef = 5CCDDC472E2A8D6F00079840 /* DPoPSpec.swift */; };
		5CCDDC492E2A8D7700079840 /* DPoPSpec.swift in Sources */ = {isa = PBXBuildFile; fileRef = 5CCDDC472E2A8D6F00079840 /* DPoPSpec.swift */; };
		5CCDDC4A2E2A8D7700079840 /* DPoPSpec.swift in Sources */ = {isa = PBXBuildFile; fileRef = 5CCDDC472E2A8D6F00079840 /* DPoPSpec.swift */; };
		5CCDDC4B2E2A8D7700079840 /* DPoPSpec.swift in Sources */ = {isa = PBXBuildFile; fileRef = 5CCDDC472E2A8D6F00079840 /* DPoPSpec.swift */; };
		5CD9FC7226FE30BA009C2B27 /* Nimble.xcframework in CopyFiles */ = {isa = PBXBuildFile; fileRef = 5CD9FC6B26FE30A6009C2B27 /* Nimble.xcframework */; settings = {ATTRIBUTES = (CodeSignOnCopy, RemoveHeadersOnCopy, ); }; };
		5CD9FC7426FE30BA009C2B27 /* Quick.xcframework in CopyFiles */ = {isa = PBXBuildFile; fileRef = 5CD9FC6C26FE30A6009C2B27 /* Quick.xcframework */; settings = {ATTRIBUTES = (CodeSignOnCopy, RemoveHeadersOnCopy, ); }; };
		5CD9FC7826FE30C8009C2B27 /* Nimble.xcframework in CopyFiles */ = {isa = PBXBuildFile; fileRef = 5CD9FC6B26FE30A6009C2B27 /* Nimble.xcframework */; settings = {ATTRIBUTES = (CodeSignOnCopy, RemoveHeadersOnCopy, ); }; };
		5CD9FC7A26FE30C8009C2B27 /* Quick.xcframework in CopyFiles */ = {isa = PBXBuildFile; fileRef = 5CD9FC6C26FE30A6009C2B27 /* Quick.xcframework */; settings = {ATTRIBUTES = (CodeSignOnCopy, RemoveHeadersOnCopy, ); }; };
		5CD9FC7E26FE30D4009C2B27 /* Nimble.xcframework in CopyFiles */ = {isa = PBXBuildFile; fileRef = 5CD9FC6B26FE30A6009C2B27 /* Nimble.xcframework */; settings = {ATTRIBUTES = (CodeSignOnCopy, RemoveHeadersOnCopy, ); }; };
		5CD9FC8026FE30D4009C2B27 /* Quick.xcframework in CopyFiles */ = {isa = PBXBuildFile; fileRef = 5CD9FC6C26FE30A6009C2B27 /* Quick.xcframework */; settings = {ATTRIBUTES = (CodeSignOnCopy, RemoveHeadersOnCopy, ); }; };
		5CDF672A2DD395C700A9B513 /* NewPasskey.swift in Sources */ = {isa = PBXBuildFile; fileRef = 5CDF67292DD395C300A9B513 /* NewPasskey.swift */; };
		5CDF672B2DD395C700A9B513 /* NewPasskey.swift in Sources */ = {isa = PBXBuildFile; fileRef = 5CDF67292DD395C300A9B513 /* NewPasskey.swift */; };
		5CDF672C2DD395C700A9B513 /* NewPasskey.swift in Sources */ = {isa = PBXBuildFile; fileRef = 5CDF67292DD395C300A9B513 /* NewPasskey.swift */; };
		5CDF67362DD3A8D600A9B513 /* Auth0APIError.swift in Sources */ = {isa = PBXBuildFile; fileRef = 5CDF67352DD3A8D200A9B513 /* Auth0APIError.swift */; };
		5CDF67372DD3A8D600A9B513 /* Auth0APIError.swift in Sources */ = {isa = PBXBuildFile; fileRef = 5CDF67352DD3A8D200A9B513 /* Auth0APIError.swift */; };
		5CDF67382DD3A8D600A9B513 /* Auth0APIError.swift in Sources */ = {isa = PBXBuildFile; fileRef = 5CDF67352DD3A8D200A9B513 /* Auth0APIError.swift */; };
		5CDF67392DD3A8D600A9B513 /* Auth0APIError.swift in Sources */ = {isa = PBXBuildFile; fileRef = 5CDF67352DD3A8D200A9B513 /* Auth0APIError.swift */; };
		5CDF673A2DD3A8D600A9B513 /* Auth0APIError.swift in Sources */ = {isa = PBXBuildFile; fileRef = 5CDF67352DD3A8D200A9B513 /* Auth0APIError.swift */; };
		5CDF67422DD3B52F00A9B513 /* Auth0MyAccount.swift in Sources */ = {isa = PBXBuildFile; fileRef = 5CDF67412DD3B52A00A9B513 /* Auth0MyAccount.swift */; };
		5CDF67432DD3B52F00A9B513 /* Auth0MyAccount.swift in Sources */ = {isa = PBXBuildFile; fileRef = 5CDF67412DD3B52A00A9B513 /* Auth0MyAccount.swift */; };
		5CDF67442DD3B52F00A9B513 /* Auth0MyAccount.swift in Sources */ = {isa = PBXBuildFile; fileRef = 5CDF67412DD3B52A00A9B513 /* Auth0MyAccount.swift */; };
		5CDF67452DD3B52F00A9B513 /* Auth0MyAccount.swift in Sources */ = {isa = PBXBuildFile; fileRef = 5CDF67412DD3B52A00A9B513 /* Auth0MyAccount.swift */; };
		5CDF67462DD3B52F00A9B513 /* Auth0MyAccount.swift in Sources */ = {isa = PBXBuildFile; fileRef = 5CDF67412DD3B52A00A9B513 /* Auth0MyAccount.swift */; };
		5CDF674E2DD3DB5400A9B513 /* MyAccountHandlers.swift in Sources */ = {isa = PBXBuildFile; fileRef = 5CDF674D2DD3DB4E00A9B513 /* MyAccountHandlers.swift */; };
		5CDF674F2DD3DB5400A9B513 /* MyAccountHandlers.swift in Sources */ = {isa = PBXBuildFile; fileRef = 5CDF674D2DD3DB4E00A9B513 /* MyAccountHandlers.swift */; };
		5CDF67502DD3DB5400A9B513 /* MyAccountHandlers.swift in Sources */ = {isa = PBXBuildFile; fileRef = 5CDF674D2DD3DB4E00A9B513 /* MyAccountHandlers.swift */; };
		5CDF67512DD3DB5400A9B513 /* MyAccountHandlers.swift in Sources */ = {isa = PBXBuildFile; fileRef = 5CDF674D2DD3DB4E00A9B513 /* MyAccountHandlers.swift */; };
		5CDF67522DD3DB5400A9B513 /* MyAccountHandlers.swift in Sources */ = {isa = PBXBuildFile; fileRef = 5CDF674D2DD3DB4E00A9B513 /* MyAccountHandlers.swift */; };
		5CE775A2244FCF2000D054A0 /* Generators.swift in Sources */ = {isa = PBXBuildFile; fileRef = 5C4F552C23C9123000C89615 /* Generators.swift */; };
		5CE775A3244FCF3600D054A0 /* Mocks.swift in Sources */ = {isa = PBXBuildFile; fileRef = 5C4F552D23C9123000C89615 /* Mocks.swift */; };
		5CE775A4244FCF3A00D054A0 /* BioAuthenticationSpec.swift in Sources */ = {isa = PBXBuildFile; fileRef = 5B9262C11ECF0CBA00F4F6D3 /* BioAuthenticationSpec.swift */; };
		5CE775A5244FCF3F00D054A0 /* IDTokenValidatorBaseSpec.swift in Sources */ = {isa = PBXBuildFile; fileRef = 5CB41D7523D0C15000074024 /* IDTokenValidatorBaseSpec.swift */; };
		5CE775A6244FCF4100D054A0 /* IDTokenValidatorMocks.swift in Sources */ = {isa = PBXBuildFile; fileRef = 5CB41D5323D0BA4B00074024 /* IDTokenValidatorMocks.swift */; };
		5CE775A7244FCF4400D054A0 /* IDTokenValidatorSpec.swift in Sources */ = {isa = PBXBuildFile; fileRef = 5CB41D5223D0BA4B00074024 /* IDTokenValidatorSpec.swift */; };
		5CE775A8244FCF4600D054A0 /* IDTokenSignatureValidatorSpec.swift in Sources */ = {isa = PBXBuildFile; fileRef = 5CB41D5123D0BA4B00074024 /* IDTokenSignatureValidatorSpec.swift */; };
		5CE775A9244FCF4900D054A0 /* ClaimValidatorsSpec.swift in Sources */ = {isa = PBXBuildFile; fileRef = 5CB41D8123D611AE00074024 /* ClaimValidatorsSpec.swift */; };
		5CE775AA244FCF4E00D054A0 /* JWTAlgorithmSpec.swift in Sources */ = {isa = PBXBuildFile; fileRef = 5C4F553923C9125600C89615 /* JWTAlgorithmSpec.swift */; };
		5CE775AC244FD66000D054A0 /* LoginTransactionSpec.swift in Sources */ = {isa = PBXBuildFile; fileRef = 5C41F6B4244DCEED00252548 /* LoginTransactionSpec.swift */; };
		5CE775AD244FD66300D054A0 /* WebAuthErrorSpec.swift in Sources */ = {isa = PBXBuildFile; fileRef = 5FA250531D4A85A200C544FA /* WebAuthErrorSpec.swift */; };
		5CE775AE244FD66600D054A0 /* ChallengeGeneratorSpec.swift in Sources */ = {isa = PBXBuildFile; fileRef = 5F09C6A61D07532B00727E55 /* ChallengeGeneratorSpec.swift */; };
		5CE775AF244FD66D00D054A0 /* OAuth2GrantSpec.swift in Sources */ = {isa = PBXBuildFile; fileRef = 5F4A1F971D00AEDF00C72242 /* OAuth2GrantSpec.swift */; };
		5CE775B2244FD70B00D054A0 /* TransactionStoreSpec.swift in Sources */ = {isa = PBXBuildFile; fileRef = 5F686A761D4AB90900412E3D /* TransactionStoreSpec.swift */; };
		5CE775B3244FD71000D054A0 /* WebAuthSpec.swift in Sources */ = {isa = PBXBuildFile; fileRef = 5F53F5D61CFFAA4A00476A46 /* WebAuthSpec.swift */; };
		5CE775B4244FD72500D054A0 /* JWKSpec.swift in Sources */ = {isa = PBXBuildFile; fileRef = 5C4F553423C9124200C89615 /* JWKSpec.swift */; };
		5CF5391D2836CEC00073F623 /* WebAuthenticationSpec.swift in Sources */ = {isa = PBXBuildFile; fileRef = 5CF5391C2836CEC00073F623 /* WebAuthenticationSpec.swift */; };
		5CF5391E2836CEC00073F623 /* WebAuthenticationSpec.swift in Sources */ = {isa = PBXBuildFile; fileRef = 5CF5391C2836CEC00073F623 /* WebAuthenticationSpec.swift */; };
		5CF539202836D9720073F623 /* WebAuthSpies.swift in Sources */ = {isa = PBXBuildFile; fileRef = 5CF5391F2836D9720073F623 /* WebAuthSpies.swift */; };
		5CF539212836D9720073F623 /* WebAuthSpies.swift in Sources */ = {isa = PBXBuildFile; fileRef = 5CF5391F2836D9720073F623 /* WebAuthSpies.swift */; };
		5CF539242836DCC10073F623 /* SafariProviderSpec.swift in Sources */ = {isa = PBXBuildFile; fileRef = 5CF539232836DCC10073F623 /* SafariProviderSpec.swift */; };
		5CF539252836DCC10073F623 /* SafariProviderSpec.swift in Sources */ = {isa = PBXBuildFile; fileRef = 5CF539232836DCC10073F623 /* SafariProviderSpec.swift */; };
		5CF539282836FB0C0073F623 /* ClearSessionTransactionSpec.swift in Sources */ = {isa = PBXBuildFile; fileRef = 5CF539272836FB0C0073F623 /* ClearSessionTransactionSpec.swift */; };
		5CF539292836FB0C0073F623 /* ClearSessionTransactionSpec.swift in Sources */ = {isa = PBXBuildFile; fileRef = 5CF539272836FB0C0073F623 /* ClearSessionTransactionSpec.swift */; };
		5CF5392B283835470073F623 /* ASProviderSpec.swift in Sources */ = {isa = PBXBuildFile; fileRef = 5CF5392A283835460073F623 /* ASProviderSpec.swift */; };
		5CF5392C283835470073F623 /* ASProviderSpec.swift in Sources */ = {isa = PBXBuildFile; fileRef = 5CF5392A283835460073F623 /* ASProviderSpec.swift */; };
		5CFB82502D5BF324009FD237 /* APICredentials.swift in Sources */ = {isa = PBXBuildFile; fileRef = 5CFB824F2D5BF31D009FD237 /* APICredentials.swift */; };
		5CFB82512D5BF324009FD237 /* APICredentials.swift in Sources */ = {isa = PBXBuildFile; fileRef = 5CFB824F2D5BF31D009FD237 /* APICredentials.swift */; };
		5CFB82522D5BF324009FD237 /* APICredentials.swift in Sources */ = {isa = PBXBuildFile; fileRef = 5CFB824F2D5BF31D009FD237 /* APICredentials.swift */; };
		5CFB82532D5BF324009FD237 /* APICredentials.swift in Sources */ = {isa = PBXBuildFile; fileRef = 5CFB824F2D5BF31D009FD237 /* APICredentials.swift */; };
		5CFB82542D5BF324009FD237 /* APICredentials.swift in Sources */ = {isa = PBXBuildFile; fileRef = 5CFB824F2D5BF31D009FD237 /* APICredentials.swift */; };
		5CFB82562D5E9F9B009FD237 /* APICredentialsSpec.swift in Sources */ = {isa = PBXBuildFile; fileRef = 5CFB82552D5E9F94009FD237 /* APICredentialsSpec.swift */; };
		5CFB82572D5E9F9B009FD237 /* APICredentialsSpec.swift in Sources */ = {isa = PBXBuildFile; fileRef = 5CFB82552D5E9F94009FD237 /* APICredentialsSpec.swift */; };
		5CFB82582D5E9F9B009FD237 /* APICredentialsSpec.swift in Sources */ = {isa = PBXBuildFile; fileRef = 5CFB82552D5E9F94009FD237 /* APICredentialsSpec.swift */; };
		5CFB82592D5E9F9B009FD237 /* APICredentialsSpec.swift in Sources */ = {isa = PBXBuildFile; fileRef = 5CFB82552D5E9F94009FD237 /* APICredentialsSpec.swift */; };
		5CFB82612D6D221F009FD237 /* Barrier.swift in Sources */ = {isa = PBXBuildFile; fileRef = 5CFB82602D6D221C009FD237 /* Barrier.swift */; };
		5CFB82622D6D221F009FD237 /* Barrier.swift in Sources */ = {isa = PBXBuildFile; fileRef = 5CFB82602D6D221C009FD237 /* Barrier.swift */; };
		5CFB82632D6D221F009FD237 /* Barrier.swift in Sources */ = {isa = PBXBuildFile; fileRef = 5CFB82602D6D221C009FD237 /* Barrier.swift */; };
		5CFB82702D6E640F009FD237 /* SSOCredentials.swift in Sources */ = {isa = PBXBuildFile; fileRef = 5CFB826F2D6E640B009FD237 /* SSOCredentials.swift */; };
		5CFB82712D6E640F009FD237 /* SSOCredentials.swift in Sources */ = {isa = PBXBuildFile; fileRef = 5CFB826F2D6E640B009FD237 /* SSOCredentials.swift */; };
		5CFB82722D6E640F009FD237 /* SSOCredentials.swift in Sources */ = {isa = PBXBuildFile; fileRef = 5CFB826F2D6E640B009FD237 /* SSOCredentials.swift */; };
		5CFB82732D6E640F009FD237 /* SSOCredentials.swift in Sources */ = {isa = PBXBuildFile; fileRef = 5CFB826F2D6E640B009FD237 /* SSOCredentials.swift */; };
		5CFB82742D6E640F009FD237 /* SSOCredentials.swift in Sources */ = {isa = PBXBuildFile; fileRef = 5CFB826F2D6E640B009FD237 /* SSOCredentials.swift */; };
		5CFB82762D6FD28E009FD237 /* SSOCredentialsSpec.swift in Sources */ = {isa = PBXBuildFile; fileRef = 5CFB82752D6FD287009FD237 /* SSOCredentialsSpec.swift */; };
		5CFB82772D6FD28E009FD237 /* SSOCredentialsSpec.swift in Sources */ = {isa = PBXBuildFile; fileRef = 5CFB82752D6FD287009FD237 /* SSOCredentialsSpec.swift */; };
		5CFB82782D6FD28E009FD237 /* SSOCredentialsSpec.swift in Sources */ = {isa = PBXBuildFile; fileRef = 5CFB82752D6FD287009FD237 /* SSOCredentialsSpec.swift */; };
		5CFB82792D6FD28E009FD237 /* SSOCredentialsSpec.swift in Sources */ = {isa = PBXBuildFile; fileRef = 5CFB82752D6FD287009FD237 /* SSOCredentialsSpec.swift */; };
		5F06DDC91CC66B710011842B /* Auth0.swift in Sources */ = {isa = PBXBuildFile; fileRef = 5F06DDC81CC66B710011842B /* Auth0.swift */; };
		5F06DDCA1CC66B710011842B /* Auth0.swift in Sources */ = {isa = PBXBuildFile; fileRef = 5F06DDC81CC66B710011842B /* Auth0.swift */; };
		5F1FBB9A1D8A44C0006B0B85 /* ResponseSpec.swift in Sources */ = {isa = PBXBuildFile; fileRef = 5F1FBB981D8A4465006B0B85 /* ResponseSpec.swift */; };
		5F1FBB9B1D8A44C1006B0B85 /* ResponseSpec.swift in Sources */ = {isa = PBXBuildFile; fileRef = 5F1FBB981D8A4465006B0B85 /* ResponseSpec.swift */; };
		5F1FBB9C1D8A44C1006B0B85 /* ResponseSpec.swift in Sources */ = {isa = PBXBuildFile; fileRef = 5F1FBB981D8A4465006B0B85 /* ResponseSpec.swift */; };
		5F23E6DC1D4ACD6100C3F2D9 /* NSData+URLSafe.swift in Sources */ = {isa = PBXBuildFile; fileRef = 5FCAB1721D09009600331C84 /* NSData+URLSafe.swift */; };
		5F23E6DD1D4ACD6100C3F2D9 /* NSURL+Auth0.swift in Sources */ = {isa = PBXBuildFile; fileRef = 5FCAB1781D09124D00331C84 /* NSURL+Auth0.swift */; };
		5F23E6DF1D4ACD7A00C3F2D9 /* Logger.swift in Sources */ = {isa = PBXBuildFile; fileRef = 5F6FAC621D09E98000D5B4EA /* Logger.swift */; };
		5F23E6E01D4ACD7F00C3F2D9 /* Management.swift in Sources */ = {isa = PBXBuildFile; fileRef = 5FF465BB1CE2AC4500F7ED8C /* Management.swift */; };
		5F23E6E11D4ACD7F00C3F2D9 /* UserPatchAttributes.swift in Sources */ = {isa = PBXBuildFile; fileRef = 5FADB60B1CED7E0800D4BB50 /* UserPatchAttributes.swift */; };
		5F23E6E21D4ACD7F00C3F2D9 /* Users.swift in Sources */ = {isa = PBXBuildFile; fileRef = 5FADB6051CED27FB00D4BB50 /* Users.swift */; };
		5F23E6E31D4ACD7F00C3F2D9 /* ManagementError.swift in Sources */ = {isa = PBXBuildFile; fileRef = 5FD255B31D14DD2600387ECB /* ManagementError.swift */; };
		5F23E6E41D4ACD8500C3F2D9 /* JSONObjectPayload.swift in Sources */ = {isa = PBXBuildFile; fileRef = 5F74CB3F1CEFD5E600226823 /* JSONObjectPayload.swift */; };
		5F23E6E51D4ACD8500C3F2D9 /* Request.swift in Sources */ = {isa = PBXBuildFile; fileRef = 5FE2F8B71CD0E910003628F4 /* Request.swift */; };
		5F23E6E61D4ACD8500C3F2D9 /* Requestable.swift in Sources */ = {isa = PBXBuildFile; fileRef = 5FE2F8B11CCEAED8003628F4 /* Requestable.swift */; };
		5F23E6E71D4ACD8500C3F2D9 /* Response.swift in Sources */ = {isa = PBXBuildFile; fileRef = 5FE2F8BA1CD0EAAD003628F4 /* Response.swift */; };
		5F23E6E91D4ACD9200C3F2D9 /* Auth0.swift in Sources */ = {isa = PBXBuildFile; fileRef = 5F06DDC81CC66B710011842B /* Auth0.swift */; };
		5F23E6EA1D4ACD9600C3F2D9 /* Auth0Error.swift in Sources */ = {isa = PBXBuildFile; fileRef = 5FD255B61D14F00900387ECB /* Auth0Error.swift */; };
		5F23E7061D4B88EA00C3F2D9 /* NSData+URLSafe.swift in Sources */ = {isa = PBXBuildFile; fileRef = 5FCAB1721D09009600331C84 /* NSData+URLSafe.swift */; };
		5F23E7071D4B88EA00C3F2D9 /* NSURL+Auth0.swift in Sources */ = {isa = PBXBuildFile; fileRef = 5FCAB1781D09124D00331C84 /* NSURL+Auth0.swift */; };
		5F23E7081D4B88F000C3F2D9 /* Logger.swift in Sources */ = {isa = PBXBuildFile; fileRef = 5F6FAC621D09E98000D5B4EA /* Logger.swift */; };
		5F23E7091D4B88F600C3F2D9 /* Management.swift in Sources */ = {isa = PBXBuildFile; fileRef = 5FF465BB1CE2AC4500F7ED8C /* Management.swift */; };
		5F23E70A1D4B88F600C3F2D9 /* UserPatchAttributes.swift in Sources */ = {isa = PBXBuildFile; fileRef = 5FADB60B1CED7E0800D4BB50 /* UserPatchAttributes.swift */; };
		5F23E70B1D4B88F600C3F2D9 /* Users.swift in Sources */ = {isa = PBXBuildFile; fileRef = 5FADB6051CED27FB00D4BB50 /* Users.swift */; };
		5F23E70C1D4B88F600C3F2D9 /* ManagementError.swift in Sources */ = {isa = PBXBuildFile; fileRef = 5FD255B31D14DD2600387ECB /* ManagementError.swift */; };
		5F23E70D1D4B88FC00C3F2D9 /* JSONObjectPayload.swift in Sources */ = {isa = PBXBuildFile; fileRef = 5F74CB3F1CEFD5E600226823 /* JSONObjectPayload.swift */; };
		5F23E70E1D4B88FC00C3F2D9 /* Request.swift in Sources */ = {isa = PBXBuildFile; fileRef = 5FE2F8B71CD0E910003628F4 /* Request.swift */; };
		5F23E70F1D4B88FC00C3F2D9 /* Requestable.swift in Sources */ = {isa = PBXBuildFile; fileRef = 5FE2F8B11CCEAED8003628F4 /* Requestable.swift */; };
		5F23E7101D4B88FC00C3F2D9 /* Response.swift in Sources */ = {isa = PBXBuildFile; fileRef = 5FE2F8BA1CD0EAAD003628F4 /* Response.swift */; };
		5F23E71A1D4B891E00C3F2D9 /* Auth0.swift in Sources */ = {isa = PBXBuildFile; fileRef = 5F06DDC81CC66B710011842B /* Auth0.swift */; };
		5F23E71B1D4B891E00C3F2D9 /* Auth0Error.swift in Sources */ = {isa = PBXBuildFile; fileRef = 5FD255B61D14F00900387ECB /* Auth0Error.swift */; };
		5F28B4611D8216180000EB23 /* Loggable.swift in Sources */ = {isa = PBXBuildFile; fileRef = 5F28B4601D8216180000EB23 /* Loggable.swift */; };
		5F28B4621D8216180000EB23 /* Loggable.swift in Sources */ = {isa = PBXBuildFile; fileRef = 5F28B4601D8216180000EB23 /* Loggable.swift */; };
		5F28B4631D8216180000EB23 /* Loggable.swift in Sources */ = {isa = PBXBuildFile; fileRef = 5F28B4601D8216180000EB23 /* Loggable.swift */; };
		5F28B4641D8216180000EB23 /* Loggable.swift in Sources */ = {isa = PBXBuildFile; fileRef = 5F28B4601D8216180000EB23 /* Loggable.swift */; };
		5F28B4671D8300D50000EB23 /* LoggerSpec.swift in Sources */ = {isa = PBXBuildFile; fileRef = 5F28B4661D8300D50000EB23 /* LoggerSpec.swift */; };
		5F28B4681D8300D50000EB23 /* LoggerSpec.swift in Sources */ = {isa = PBXBuildFile; fileRef = 5F28B4661D8300D50000EB23 /* LoggerSpec.swift */; };
		5F28B4691D8300D50000EB23 /* LoggerSpec.swift in Sources */ = {isa = PBXBuildFile; fileRef = 5F28B4661D8300D50000EB23 /* LoggerSpec.swift */; };
		5F331B041D4BB78C00AE4382 /* TelemetrySpec.swift in Sources */ = {isa = PBXBuildFile; fileRef = 5FE686A91D1894AA0075874C /* TelemetrySpec.swift */; };
		5F331B051D4BB7D400AE4382 /* AuthenticationSpec.swift in Sources */ = {isa = PBXBuildFile; fileRef = 5FBBF0421CCA90300024D2AF /* AuthenticationSpec.swift */; };
		5F331B061D4BB7DA00AE4382 /* CredentialsSpec.swift in Sources */ = {isa = PBXBuildFile; fileRef = 5FE2F8A51CCA9C17003628F4 /* CredentialsSpec.swift */; };
		5F331B091D4BB7EE00AE4382 /* AuthenticationErrorSpec.swift in Sources */ = {isa = PBXBuildFile; fileRef = 5FD255B01D14A9E000387ECB /* AuthenticationErrorSpec.swift */; };
		5F331B0A1D4BB7F900AE4382 /* ManagementSpec.swift in Sources */ = {isa = PBXBuildFile; fileRef = 5FADB6081CED500900D4BB50 /* ManagementSpec.swift */; };
		5F331B0B1D4BB7F900AE4382 /* UserPatchAttributesSpec.swift in Sources */ = {isa = PBXBuildFile; fileRef = 5FADB60E1CED7E5200D4BB50 /* UserPatchAttributesSpec.swift */; };
		5F331B0C1D4BB7F900AE4382 /* UsersSpec.swift in Sources */ = {isa = PBXBuildFile; fileRef = 5FADB6021CEC0C3300D4BB50 /* UsersSpec.swift */; };
		5F331B0E1D4BB80700AE4382 /* Matchers.swift in Sources */ = {isa = PBXBuildFile; fileRef = 5FBBF0371CC964BC0024D2AF /* Matchers.swift */; };
		5F331B0F1D4BB80700AE4382 /* Responses.swift in Sources */ = {isa = PBXBuildFile; fileRef = 5FBBF03A1CC96AA70024D2AF /* Responses.swift */; };
		5F331B101D4BB80700AE4382 /* Auth0Spec.swift in Sources */ = {isa = PBXBuildFile; fileRef = 5F93BC0A1CC6B0DE0031519F /* Auth0Spec.swift */; };
		5F331B1E1D4BCBF800AE4382 /* Auth0.plist in Resources */ = {isa = PBXBuildFile; fileRef = 5FE686A01D1877C10075874C /* Auth0.plist */; };
		5F3965C21CF67CF000CDE7C0 /* WebAuth.swift in Sources */ = {isa = PBXBuildFile; fileRef = 5F3965C11CF67CF000CDE7C0 /* WebAuth.swift */; };
		5F3965CA1CF67DD800CDE7C0 /* AppDelegate.swift in Sources */ = {isa = PBXBuildFile; fileRef = 5F3965C91CF67DD800CDE7C0 /* AppDelegate.swift */; };
		5F3965CC1CF67DD800CDE7C0 /* ViewController.swift in Sources */ = {isa = PBXBuildFile; fileRef = 5F3965CB1CF67DD800CDE7C0 /* ViewController.swift */; };
		5F3965CF1CF67DD800CDE7C0 /* Main.storyboard in Resources */ = {isa = PBXBuildFile; fileRef = 5F3965CD1CF67DD800CDE7C0 /* Main.storyboard */; };
		5F3965D11CF67DD800CDE7C0 /* Assets.xcassets in Resources */ = {isa = PBXBuildFile; fileRef = 5F3965D01CF67DD800CDE7C0 /* Assets.xcassets */; };
		5F3965D41CF67DD800CDE7C0 /* LaunchScreen.storyboard in Resources */ = {isa = PBXBuildFile; fileRef = 5F3965D21CF67DD800CDE7C0 /* LaunchScreen.storyboard */; };
		5F4A1F961D00AABC00C72242 /* OAuth2Grant.swift in Sources */ = {isa = PBXBuildFile; fileRef = 5F4A1F951D00AABC00C72242 /* OAuth2Grant.swift */; };
		5F53F5CE1CFD157300476A46 /* AuthTransaction.swift in Sources */ = {isa = PBXBuildFile; fileRef = 5F53F5CD1CFD157300476A46 /* AuthTransaction.swift */; };
		5F53F5D11CFD19A400476A46 /* Auth0.framework in Frameworks */ = {isa = PBXBuildFile; fileRef = 5F06DD781CC448B10011842B /* Auth0.framework */; };
		5F686A771D4AB90900412E3D /* TransactionStoreSpec.swift in Sources */ = {isa = PBXBuildFile; fileRef = 5F686A761D4AB90900412E3D /* TransactionStoreSpec.swift */; };
		5F6FAC631D09E98000D5B4EA /* Logger.swift in Sources */ = {isa = PBXBuildFile; fileRef = 5F6FAC621D09E98000D5B4EA /* Logger.swift */; };
		5F6FAC641D09E98000D5B4EA /* Logger.swift in Sources */ = {isa = PBXBuildFile; fileRef = 5F6FAC621D09E98000D5B4EA /* Logger.swift */; };
		5F74CB401CEFD5E600226823 /* JSONObjectPayload.swift in Sources */ = {isa = PBXBuildFile; fileRef = 5F74CB3F1CEFD5E600226823 /* JSONObjectPayload.swift */; };
		5F74CB411CEFD5E600226823 /* JSONObjectPayload.swift in Sources */ = {isa = PBXBuildFile; fileRef = 5F74CB3F1CEFD5E600226823 /* JSONObjectPayload.swift */; };
		5F93BC0B1CC6B0DE0031519F /* Auth0Spec.swift in Sources */ = {isa = PBXBuildFile; fileRef = 5F93BC0A1CC6B0DE0031519F /* Auth0Spec.swift */; };
		5F93BC0C1CC6B0DE0031519F /* Auth0Spec.swift in Sources */ = {isa = PBXBuildFile; fileRef = 5F93BC0A1CC6B0DE0031519F /* Auth0Spec.swift */; };
		5FA250541D4A85A200C544FA /* WebAuthErrorSpec.swift in Sources */ = {isa = PBXBuildFile; fileRef = 5FA250531D4A85A200C544FA /* WebAuthErrorSpec.swift */; };
		5FADB6031CEC0C3300D4BB50 /* UsersSpec.swift in Sources */ = {isa = PBXBuildFile; fileRef = 5FADB6021CEC0C3300D4BB50 /* UsersSpec.swift */; };
		5FADB6041CEC0C3300D4BB50 /* UsersSpec.swift in Sources */ = {isa = PBXBuildFile; fileRef = 5FADB6021CEC0C3300D4BB50 /* UsersSpec.swift */; };
		5FADB6061CED27FB00D4BB50 /* Users.swift in Sources */ = {isa = PBXBuildFile; fileRef = 5FADB6051CED27FB00D4BB50 /* Users.swift */; };
		5FADB6071CED27FB00D4BB50 /* Users.swift in Sources */ = {isa = PBXBuildFile; fileRef = 5FADB6051CED27FB00D4BB50 /* Users.swift */; };
		5FADB6091CED500900D4BB50 /* ManagementSpec.swift in Sources */ = {isa = PBXBuildFile; fileRef = 5FADB6081CED500900D4BB50 /* ManagementSpec.swift */; };
		5FADB60A1CED500900D4BB50 /* ManagementSpec.swift in Sources */ = {isa = PBXBuildFile; fileRef = 5FADB6081CED500900D4BB50 /* ManagementSpec.swift */; };
		5FADB60C1CED7E0800D4BB50 /* UserPatchAttributes.swift in Sources */ = {isa = PBXBuildFile; fileRef = 5FADB60B1CED7E0800D4BB50 /* UserPatchAttributes.swift */; };
		5FADB60D1CED7E0800D4BB50 /* UserPatchAttributes.swift in Sources */ = {isa = PBXBuildFile; fileRef = 5FADB60B1CED7E0800D4BB50 /* UserPatchAttributes.swift */; };
		5FADB60F1CED7E5200D4BB50 /* UserPatchAttributesSpec.swift in Sources */ = {isa = PBXBuildFile; fileRef = 5FADB60E1CED7E5200D4BB50 /* UserPatchAttributesSpec.swift */; };
		5FADB6101CED7E5200D4BB50 /* UserPatchAttributesSpec.swift in Sources */ = {isa = PBXBuildFile; fileRef = 5FADB60E1CED7E5200D4BB50 /* UserPatchAttributesSpec.swift */; };
		5FAE9C911D8878D400A871CE /* Auth0WebAuth.swift in Sources */ = {isa = PBXBuildFile; fileRef = 5FAE9C901D8878D400A871CE /* Auth0WebAuth.swift */; };
		5FBBF0381CC964BC0024D2AF /* Matchers.swift in Sources */ = {isa = PBXBuildFile; fileRef = 5FBBF0371CC964BC0024D2AF /* Matchers.swift */; };
		5FBBF0391CC964BC0024D2AF /* Matchers.swift in Sources */ = {isa = PBXBuildFile; fileRef = 5FBBF0371CC964BC0024D2AF /* Matchers.swift */; };
		5FBBF03B1CC96AA70024D2AF /* Responses.swift in Sources */ = {isa = PBXBuildFile; fileRef = 5FBBF03A1CC96AA70024D2AF /* Responses.swift */; };
		5FBBF03C1CC96AA70024D2AF /* Responses.swift in Sources */ = {isa = PBXBuildFile; fileRef = 5FBBF03A1CC96AA70024D2AF /* Responses.swift */; };
		5FBBF0431CCA90300024D2AF /* AuthenticationSpec.swift in Sources */ = {isa = PBXBuildFile; fileRef = 5FBBF0421CCA90300024D2AF /* AuthenticationSpec.swift */; };
		5FBBF0441CCA90300024D2AF /* AuthenticationSpec.swift in Sources */ = {isa = PBXBuildFile; fileRef = 5FBBF0421CCA90300024D2AF /* AuthenticationSpec.swift */; };
		5FCAB16A1D07AC3500331C84 /* ChallengeGeneratorSpec.swift in Sources */ = {isa = PBXBuildFile; fileRef = 5F09C6A61D07532B00727E55 /* ChallengeGeneratorSpec.swift */; };
		5FCAB16B1D07AC3500331C84 /* OAuth2GrantSpec.swift in Sources */ = {isa = PBXBuildFile; fileRef = 5F4A1F971D00AEDF00C72242 /* OAuth2GrantSpec.swift */; };
		5FCAB16D1D07AC3500331C84 /* WebAuthSpec.swift in Sources */ = {isa = PBXBuildFile; fileRef = 5F53F5D61CFFAA4A00476A46 /* WebAuthSpec.swift */; };
		5FCAB1711D09005A00331C84 /* NSURLComponents+OAuth2.swift in Sources */ = {isa = PBXBuildFile; fileRef = 5FCAB1701D09005A00331C84 /* NSURLComponents+OAuth2.swift */; };
		5FCAB1731D09009600331C84 /* NSData+URLSafe.swift in Sources */ = {isa = PBXBuildFile; fileRef = 5FCAB1721D09009600331C84 /* NSData+URLSafe.swift */; };
		5FCAB1741D09009600331C84 /* NSData+URLSafe.swift in Sources */ = {isa = PBXBuildFile; fileRef = 5FCAB1721D09009600331C84 /* NSData+URLSafe.swift */; };
		5FCAB1761D0900CF00331C84 /* TransactionStore.swift in Sources */ = {isa = PBXBuildFile; fileRef = 5FCAB1751D0900CF00331C84 /* TransactionStore.swift */; };
		5FCAB1791D09124D00331C84 /* NSURL+Auth0.swift in Sources */ = {isa = PBXBuildFile; fileRef = 5FCAB1781D09124D00331C84 /* NSURL+Auth0.swift */; };
		5FCAB17A1D09124D00331C84 /* NSURL+Auth0.swift in Sources */ = {isa = PBXBuildFile; fileRef = 5FCAB1781D09124D00331C84 /* NSURL+Auth0.swift */; };
		5FD255B11D14A9E000387ECB /* AuthenticationErrorSpec.swift in Sources */ = {isa = PBXBuildFile; fileRef = 5FD255B01D14A9E000387ECB /* AuthenticationErrorSpec.swift */; };
		5FD255B21D14A9E000387ECB /* AuthenticationErrorSpec.swift in Sources */ = {isa = PBXBuildFile; fileRef = 5FD255B01D14A9E000387ECB /* AuthenticationErrorSpec.swift */; };
		5FD255B41D14DD2600387ECB /* ManagementError.swift in Sources */ = {isa = PBXBuildFile; fileRef = 5FD255B31D14DD2600387ECB /* ManagementError.swift */; };
		5FD255B51D14DD2600387ECB /* ManagementError.swift in Sources */ = {isa = PBXBuildFile; fileRef = 5FD255B31D14DD2600387ECB /* ManagementError.swift */; };
		5FD255B71D14F00900387ECB /* Auth0Error.swift in Sources */ = {isa = PBXBuildFile; fileRef = 5FD255B61D14F00900387ECB /* Auth0Error.swift */; };
		5FD255B81D14F00900387ECB /* Auth0Error.swift in Sources */ = {isa = PBXBuildFile; fileRef = 5FD255B61D14F00900387ECB /* Auth0Error.swift */; };
		5FD255BA1D14F70B00387ECB /* WebAuthError.swift in Sources */ = {isa = PBXBuildFile; fileRef = 5FD255B91D14F70B00387ECB /* WebAuthError.swift */; };
		5FDE87471D8A422300EA27DC /* Telemetry.swift in Sources */ = {isa = PBXBuildFile; fileRef = 5FDE87461D8A422300EA27DC /* Telemetry.swift */; };
		5FDE87551D8A424700EA27DC /* Auth0Authentication.swift in Sources */ = {isa = PBXBuildFile; fileRef = 5FDE87491D8A424700EA27DC /* Auth0Authentication.swift */; };
		5FDE87561D8A424700EA27DC /* Auth0Authentication.swift in Sources */ = {isa = PBXBuildFile; fileRef = 5FDE87491D8A424700EA27DC /* Auth0Authentication.swift */; };
		5FDE87571D8A424700EA27DC /* Auth0Authentication.swift in Sources */ = {isa = PBXBuildFile; fileRef = 5FDE87491D8A424700EA27DC /* Auth0Authentication.swift */; };
		5FDE87581D8A424700EA27DC /* Auth0Authentication.swift in Sources */ = {isa = PBXBuildFile; fileRef = 5FDE87491D8A424700EA27DC /* Auth0Authentication.swift */; };
		5FDE87591D8A424700EA27DC /* Authentication.swift in Sources */ = {isa = PBXBuildFile; fileRef = 5FDE874A1D8A424700EA27DC /* Authentication.swift */; };
		5FDE875A1D8A424700EA27DC /* Authentication.swift in Sources */ = {isa = PBXBuildFile; fileRef = 5FDE874A1D8A424700EA27DC /* Authentication.swift */; };
		5FDE875B1D8A424700EA27DC /* Authentication.swift in Sources */ = {isa = PBXBuildFile; fileRef = 5FDE874A1D8A424700EA27DC /* Authentication.swift */; };
		5FDE875C1D8A424700EA27DC /* Authentication.swift in Sources */ = {isa = PBXBuildFile; fileRef = 5FDE874A1D8A424700EA27DC /* Authentication.swift */; };
		5FDE875D1D8A424700EA27DC /* AuthenticationError.swift in Sources */ = {isa = PBXBuildFile; fileRef = 5FDE874B1D8A424700EA27DC /* AuthenticationError.swift */; };
		5FDE875E1D8A424700EA27DC /* AuthenticationError.swift in Sources */ = {isa = PBXBuildFile; fileRef = 5FDE874B1D8A424700EA27DC /* AuthenticationError.swift */; };
		5FDE875F1D8A424700EA27DC /* AuthenticationError.swift in Sources */ = {isa = PBXBuildFile; fileRef = 5FDE874B1D8A424700EA27DC /* AuthenticationError.swift */; };
		5FDE87601D8A424700EA27DC /* AuthenticationError.swift in Sources */ = {isa = PBXBuildFile; fileRef = 5FDE874B1D8A424700EA27DC /* AuthenticationError.swift */; };
		5FDE87691D8A424700EA27DC /* Credentials.swift in Sources */ = {isa = PBXBuildFile; fileRef = 5FDE874E1D8A424700EA27DC /* Credentials.swift */; };
		5FDE876A1D8A424700EA27DC /* Credentials.swift in Sources */ = {isa = PBXBuildFile; fileRef = 5FDE874E1D8A424700EA27DC /* Credentials.swift */; };
		5FDE876B1D8A424700EA27DC /* Credentials.swift in Sources */ = {isa = PBXBuildFile; fileRef = 5FDE874E1D8A424700EA27DC /* Credentials.swift */; };
		5FDE876C1D8A424700EA27DC /* Credentials.swift in Sources */ = {isa = PBXBuildFile; fileRef = 5FDE874E1D8A424700EA27DC /* Credentials.swift */; };
		5FDE876D1D8A424700EA27DC /* AuthenticationHandlers.swift in Sources */ = {isa = PBXBuildFile; fileRef = 5FDE874F1D8A424700EA27DC /* AuthenticationHandlers.swift */; };
		5FDE876E1D8A424700EA27DC /* AuthenticationHandlers.swift in Sources */ = {isa = PBXBuildFile; fileRef = 5FDE874F1D8A424700EA27DC /* AuthenticationHandlers.swift */; };
		5FDE876F1D8A424700EA27DC /* AuthenticationHandlers.swift in Sources */ = {isa = PBXBuildFile; fileRef = 5FDE874F1D8A424700EA27DC /* AuthenticationHandlers.swift */; };
		5FDE87701D8A424700EA27DC /* AuthenticationHandlers.swift in Sources */ = {isa = PBXBuildFile; fileRef = 5FDE874F1D8A424700EA27DC /* AuthenticationHandlers.swift */; };
		5FE118291D8A4A2A00A374BF /* Telemetry.swift in Sources */ = {isa = PBXBuildFile; fileRef = 5FDE87461D8A422300EA27DC /* Telemetry.swift */; };
		5FE1182A1D8A4A2B00A374BF /* Telemetry.swift in Sources */ = {isa = PBXBuildFile; fileRef = 5FDE87461D8A422300EA27DC /* Telemetry.swift */; };
		5FE1182B1D8A4A2B00A374BF /* Telemetry.swift in Sources */ = {isa = PBXBuildFile; fileRef = 5FDE87461D8A422300EA27DC /* Telemetry.swift */; };
		5FE2F8A61CCA9C17003628F4 /* CredentialsSpec.swift in Sources */ = {isa = PBXBuildFile; fileRef = 5FE2F8A51CCA9C17003628F4 /* CredentialsSpec.swift */; };
		5FE2F8A71CCA9C17003628F4 /* CredentialsSpec.swift in Sources */ = {isa = PBXBuildFile; fileRef = 5FE2F8A51CCA9C17003628F4 /* CredentialsSpec.swift */; };
		5FE2F8B21CCEAED8003628F4 /* Requestable.swift in Sources */ = {isa = PBXBuildFile; fileRef = 5FE2F8B11CCEAED8003628F4 /* Requestable.swift */; };
		5FE2F8B31CCEAED8003628F4 /* Requestable.swift in Sources */ = {isa = PBXBuildFile; fileRef = 5FE2F8B11CCEAED8003628F4 /* Requestable.swift */; };
		5FE2F8B81CD0E910003628F4 /* Request.swift in Sources */ = {isa = PBXBuildFile; fileRef = 5FE2F8B71CD0E910003628F4 /* Request.swift */; };
		5FE2F8B91CD0E910003628F4 /* Request.swift in Sources */ = {isa = PBXBuildFile; fileRef = 5FE2F8B71CD0E910003628F4 /* Request.swift */; };
		5FE2F8BB1CD0EAAD003628F4 /* Response.swift in Sources */ = {isa = PBXBuildFile; fileRef = 5FE2F8BA1CD0EAAD003628F4 /* Response.swift */; };
		5FE2F8BC1CD0EAAD003628F4 /* Response.swift in Sources */ = {isa = PBXBuildFile; fileRef = 5FE2F8BA1CD0EAAD003628F4 /* Response.swift */; };
		5FE686A11D1877C10075874C /* Auth0.plist in Resources */ = {isa = PBXBuildFile; fileRef = 5FE686A01D1877C10075874C /* Auth0.plist */; };
		5FE686A21D1877C10075874C /* Auth0.plist in Resources */ = {isa = PBXBuildFile; fileRef = 5FE686A01D1877C10075874C /* Auth0.plist */; };
		5FE686AA1D1894AA0075874C /* TelemetrySpec.swift in Sources */ = {isa = PBXBuildFile; fileRef = 5FE686A91D1894AA0075874C /* TelemetrySpec.swift */; };
		5FE686AB1D1894AA0075874C /* TelemetrySpec.swift in Sources */ = {isa = PBXBuildFile; fileRef = 5FE686A91D1894AA0075874C /* TelemetrySpec.swift */; };
		5FF465BC1CE2AC4500F7ED8C /* Management.swift in Sources */ = {isa = PBXBuildFile; fileRef = 5FF465BB1CE2AC4500F7ED8C /* Management.swift */; };
		5FF465BD1CE2AC4500F7ED8C /* Management.swift in Sources */ = {isa = PBXBuildFile; fileRef = 5FF465BB1CE2AC4500F7ED8C /* Management.swift */; };
		970BC36B25C27095007A7745 /* MultifactorChallenge.swift in Sources */ = {isa = PBXBuildFile; fileRef = 970BC36A25C27095007A7745 /* MultifactorChallenge.swift */; };
		970BC36C25C27095007A7745 /* MultifactorChallenge.swift in Sources */ = {isa = PBXBuildFile; fileRef = 970BC36A25C27095007A7745 /* MultifactorChallenge.swift */; };
		970BC36D25C27095007A7745 /* MultifactorChallenge.swift in Sources */ = {isa = PBXBuildFile; fileRef = 970BC36A25C27095007A7745 /* MultifactorChallenge.swift */; };
		970BC36E25C27095007A7745 /* MultifactorChallenge.swift in Sources */ = {isa = PBXBuildFile; fileRef = 970BC36A25C27095007A7745 /* MultifactorChallenge.swift */; };
		A7DDDF6C2BC9A81E0077B067 /* PrivacyInfo.xcprivacy in Resources */ = {isa = PBXBuildFile; fileRef = A7DDDF6B2BC9A81E0077B067 /* PrivacyInfo.xcprivacy */; };
		A7DDDF6D2BC9A81E0077B067 /* PrivacyInfo.xcprivacy in Resources */ = {isa = PBXBuildFile; fileRef = A7DDDF6B2BC9A81E0077B067 /* PrivacyInfo.xcprivacy */; };
		A7DDDF6E2BC9A81E0077B067 /* PrivacyInfo.xcprivacy in Resources */ = {isa = PBXBuildFile; fileRef = A7DDDF6B2BC9A81E0077B067 /* PrivacyInfo.xcprivacy */; };
		A7DDDF702BC9A93F0077B067 /* PrivacyInfo.xcprivacy in Resources */ = {isa = PBXBuildFile; fileRef = A7DDDF6B2BC9A81E0077B067 /* PrivacyInfo.xcprivacy */; };
		C107B51D2C9AC4D8006B6BEA /* WebViewProvider.swift in Sources */ = {isa = PBXBuildFile; fileRef = C107B51B2C9AC4D3006B6BEA /* WebViewProvider.swift */; };
		C107B5222CA27F7C006B6BEA /* WebViewProviderSpec.swift in Sources */ = {isa = PBXBuildFile; fileRef = C107B5202CA27F76006B6BEA /* WebViewProviderSpec.swift */; };
		C12BFE432C352DD400D1CC00 /* NetworkStub.swift in Sources */ = {isa = PBXBuildFile; fileRef = C177D76F2C2BDFE40094C657 /* NetworkStub.swift */; };
		C12BFE442C352DD700D1CC00 /* StubURLProtocol.swift in Sources */ = {isa = PBXBuildFile; fileRef = C177D7742C2BE00D0094C657 /* StubURLProtocol.swift */; };
		C160EE352CABD0E5005ACE8E /* UIWindow+TopViewController.swift in Sources */ = {isa = PBXBuildFile; fileRef = C160EE302CABD0DA005ACE8E /* UIWindow+TopViewController.swift */; };
		C160EE382CABD35A005ACE8E /* UIWindow+TopViewControllerSpec.swift in Sources */ = {isa = PBXBuildFile; fileRef = C160EE372CABD358005ACE8E /* UIWindow+TopViewControllerSpec.swift */; };
		C177D6C72C2ADEB60094C657 /* CwlPreconditionTesting in Frameworks */ = {isa = PBXBuildFile; productRef = C177D6C62C2ADEB60094C657 /* CwlPreconditionTesting */; };
		C177D6D42C2B0DCB0094C657 /* CwlPreconditionTesting in Frameworks */ = {isa = PBXBuildFile; productRef = C177D6D32C2B0DCB0094C657 /* CwlPreconditionTesting */; };
		C177D7702C2BDFE40094C657 /* NetworkStub.swift in Sources */ = {isa = PBXBuildFile; fileRef = C177D76F2C2BDFE40094C657 /* NetworkStub.swift */; };
		C177D7712C2BDFE40094C657 /* NetworkStub.swift in Sources */ = {isa = PBXBuildFile; fileRef = C177D76F2C2BDFE40094C657 /* NetworkStub.swift */; };
		C177D7722C2BDFE40094C657 /* NetworkStub.swift in Sources */ = {isa = PBXBuildFile; fileRef = C177D76F2C2BDFE40094C657 /* NetworkStub.swift */; };
		C177D7752C2BE00D0094C657 /* StubURLProtocol.swift in Sources */ = {isa = PBXBuildFile; fileRef = C177D7742C2BE00D0094C657 /* StubURLProtocol.swift */; };
		C177D7762C2BE00D0094C657 /* StubURLProtocol.swift in Sources */ = {isa = PBXBuildFile; fileRef = C177D7742C2BE00D0094C657 /* StubURLProtocol.swift */; };
		C177D7772C2BE00D0094C657 /* StubURLProtocol.swift in Sources */ = {isa = PBXBuildFile; fileRef = C177D7742C2BE00D0094C657 /* StubURLProtocol.swift */; };
		C1B3B9AF2C24B297004A32A4 /* OAuth2VisionApp.swift in Sources */ = {isa = PBXBuildFile; fileRef = C1B3B9AE2C24B297004A32A4 /* OAuth2VisionApp.swift */; };
		C1B3B9B12C24B297004A32A4 /* ContentView.swift in Sources */ = {isa = PBXBuildFile; fileRef = C1B3B9B02C24B297004A32A4 /* ContentView.swift */; };
		C1B3B9D32C24B39E004A32A4 /* Auth0.framework in Frameworks */ = {isa = PBXBuildFile; fileRef = C1B3B9C02C24B39E004A32A4 /* Auth0.framework */; };
		C1B3B9D42C24B39E004A32A4 /* Auth0.framework in Copy Files */ = {isa = PBXBuildFile; fileRef = C1B3B9C02C24B39E004A32A4 /* Auth0.framework */; settings = {ATTRIBUTES = (CodeSignOnCopy, RemoveHeadersOnCopy, ); }; };
		C1B3B9E62C24B65B004A32A4 /* Nimble.xcframework in Copy Files */ = {isa = PBXBuildFile; fileRef = 5CD9FC6B26FE30A6009C2B27 /* Nimble.xcframework */; settings = {ATTRIBUTES = (CodeSignOnCopy, RemoveHeadersOnCopy, ); }; };
		C1B3B9EB2C24B65D004A32A4 /* Quick.xcframework in Copy Files */ = {isa = PBXBuildFile; fileRef = 5CD9FC6C26FE30A6009C2B27 /* Quick.xcframework */; settings = {ATTRIBUTES = (CodeSignOnCopy, RemoveHeadersOnCopy, ); }; };
		C1B3B9EC2C24B692004A32A4 /* PrivacyInfo.xcprivacy in Resources */ = {isa = PBXBuildFile; fileRef = A7DDDF6B2BC9A81E0077B067 /* PrivacyInfo.xcprivacy */; };
		C1B3B9EE2C24B6D4004A32A4 /* Auth0Authentication.swift in Sources */ = {isa = PBXBuildFile; fileRef = 5FDE87491D8A424700EA27DC /* Auth0Authentication.swift */; };
		C1B3B9EF2C24B6D4004A32A4 /* Authentication.swift in Sources */ = {isa = PBXBuildFile; fileRef = 5FDE874A1D8A424700EA27DC /* Authentication.swift */; };
		C1B3B9F02C24B6D4004A32A4 /* AuthenticationError.swift in Sources */ = {isa = PBXBuildFile; fileRef = 5FDE874B1D8A424700EA27DC /* AuthenticationError.swift */; };
		C1B3B9F12C24B6D4004A32A4 /* PasswordlessType.swift in Sources */ = {isa = PBXBuildFile; fileRef = 5C354C03276CE1A500ADBC86 /* PasswordlessType.swift */; };
		C1B3B9F22C24B6D4004A32A4 /* MultifactorChallenge.swift in Sources */ = {isa = PBXBuildFile; fileRef = 970BC36A25C27095007A7745 /* MultifactorChallenge.swift */; };
		C1B3B9F32C24B6D4004A32A4 /* JWKS.swift in Sources */ = {isa = PBXBuildFile; fileRef = 5C4F552223C8FBA100C89615 /* JWKS.swift */; };
		C1B3B9F42C24B6D4004A32A4 /* UserInfo.swift in Sources */ = {isa = PBXBuildFile; fileRef = 5B2860CD1EEAC30500C75D54 /* UserInfo.swift */; };
		C1B3B9F52C24B6D4004A32A4 /* Credentials.swift in Sources */ = {isa = PBXBuildFile; fileRef = 5FDE874E1D8A424700EA27DC /* Credentials.swift */; };
		C1B3B9F62C24B6D4004A32A4 /* AuthenticationHandlers.swift in Sources */ = {isa = PBXBuildFile; fileRef = 5FDE874F1D8A424700EA27DC /* AuthenticationHandlers.swift */; };
		C1B3B9F72C24B6D4004A32A4 /* Telemetry.swift in Sources */ = {isa = PBXBuildFile; fileRef = 5FDE87461D8A422300EA27DC /* Telemetry.swift */; };
		C1B3B9F82C24B6D4004A32A4 /* IDTokenValidator.swift in Sources */ = {isa = PBXBuildFile; fileRef = 5CB41D3E23D0BA2C00074024 /* IDTokenValidator.swift */; };
		C1B3B9F92C24B6D4004A32A4 /* IDTokenValidatorContext.swift in Sources */ = {isa = PBXBuildFile; fileRef = 5CB41D3C23D0BA2C00074024 /* IDTokenValidatorContext.swift */; };
		C1B3B9FA2C24B6D4004A32A4 /* IDTokenSignatureValidator.swift in Sources */ = {isa = PBXBuildFile; fileRef = 5CB41D3D23D0BA2C00074024 /* IDTokenSignatureValidator.swift */; };
		C1B3B9FB2C24B6D4004A32A4 /* ClaimValidators.swift in Sources */ = {isa = PBXBuildFile; fileRef = 5CB41D7023D0BED200074024 /* ClaimValidators.swift */; };
		C1B3B9FC2C24B6D4004A32A4 /* Shared.swift in Sources */ = {isa = PBXBuildFile; fileRef = 5B1748731EF2D3A40060E653 /* Shared.swift */; };
		C1B3B9FD2C24B6D4004A32A4 /* BioAuthentication.swift in Sources */ = {isa = PBXBuildFile; fileRef = 5B9262BF1ECF0CA800F4F6D3 /* BioAuthentication.swift */; };
		C1B3B9FE2C24B6D4004A32A4 /* CredentialsManager.swift in Sources */ = {isa = PBXBuildFile; fileRef = 5BEDE1891EC21B040007300D /* CredentialsManager.swift */; };
		C1B3B9FF2C24B6D4004A32A4 /* CredentialsStorage.swift in Sources */ = {isa = PBXBuildFile; fileRef = 5C80980A275A7B8600DC0A76 /* CredentialsStorage.swift */; };
		C1B3BA002C24B6D4004A32A4 /* CredentialsManagerError.swift in Sources */ = {isa = PBXBuildFile; fileRef = 5B5E93F81EC45C22002A37F9 /* CredentialsManagerError.swift */; };
		C1B3BA012C24B6D4004A32A4 /* Array+Encode.swift in Sources */ = {isa = PBXBuildFile; fileRef = 5C4F551923C8FB8E00C89615 /* Array+Encode.swift */; };
		C1B3BA022C24B6D4004A32A4 /* String+URLSafe.swift in Sources */ = {isa = PBXBuildFile; fileRef = 5C4F551823C8FB8E00C89615 /* String+URLSafe.swift */; };
		C1B3BA032C24B6D4004A32A4 /* NSData+URLSafe.swift in Sources */ = {isa = PBXBuildFile; fileRef = 5FCAB1721D09009600331C84 /* NSData+URLSafe.swift */; };
		C1B3BA042C24B6D4004A32A4 /* NSURL+Auth0.swift in Sources */ = {isa = PBXBuildFile; fileRef = 5FCAB1781D09124D00331C84 /* NSURL+Auth0.swift */; };
		C1B3BA052C24B6D4004A32A4 /* NSURLComponents+OAuth2.swift in Sources */ = {isa = PBXBuildFile; fileRef = 5FCAB1701D09005A00331C84 /* NSURLComponents+OAuth2.swift */; };
		C1B3BA062C24B6D4004A32A4 /* JWT+Header.swift in Sources */ = {isa = PBXBuildFile; fileRef = 5CB41D6B23D0BBA500074024 /* JWT+Header.swift */; };
		C1B3BA072C24B6D4004A32A4 /* JWK+RSA.swift in Sources */ = {isa = PBXBuildFile; fileRef = 5C49EB3423EB5A80008D562F /* JWK+RSA.swift */; };
		C1B3BA082C24B6D4004A32A4 /* Optional+DebugDescription.swift in Sources */ = {isa = PBXBuildFile; fileRef = 5CB41D3F23D0BA2C00074024 /* Optional+DebugDescription.swift */; };
		C1B3BA092C24B6D4004A32A4 /* Logger.swift in Sources */ = {isa = PBXBuildFile; fileRef = 5F6FAC621D09E98000D5B4EA /* Logger.swift */; };
		C1B3BA0A2C24B6D4004A32A4 /* Loggable.swift in Sources */ = {isa = PBXBuildFile; fileRef = 5F28B4601D8216180000EB23 /* Loggable.swift */; };
		C1B3BA0B2C24B6D4004A32A4 /* Management.swift in Sources */ = {isa = PBXBuildFile; fileRef = 5FF465BB1CE2AC4500F7ED8C /* Management.swift */; };
		C1B3BA0C2C24B6D4004A32A4 /* UserPatchAttributes.swift in Sources */ = {isa = PBXBuildFile; fileRef = 5FADB60B1CED7E0800D4BB50 /* UserPatchAttributes.swift */; };
		C1B3BA0D2C24B6D4004A32A4 /* Users.swift in Sources */ = {isa = PBXBuildFile; fileRef = 5FADB6051CED27FB00D4BB50 /* Users.swift */; };
		C1B3BA0E2C24B6D4004A32A4 /* ManagementError.swift in Sources */ = {isa = PBXBuildFile; fileRef = 5FD255B31D14DD2600387ECB /* ManagementError.swift */; };
		C1B3BA0F2C24B6D4004A32A4 /* JSONObjectPayload.swift in Sources */ = {isa = PBXBuildFile; fileRef = 5F74CB3F1CEFD5E600226823 /* JSONObjectPayload.swift */; };
		C1B3BA102C24B6D4004A32A4 /* Request.swift in Sources */ = {isa = PBXBuildFile; fileRef = 5FE2F8B71CD0E910003628F4 /* Request.swift */; };
		C1B3BA112C24B6D4004A32A4 /* Requestable.swift in Sources */ = {isa = PBXBuildFile; fileRef = 5FE2F8B11CCEAED8003628F4 /* Requestable.swift */; };
		C1B3BA122C24B6D4004A32A4 /* Response.swift in Sources */ = {isa = PBXBuildFile; fileRef = 5FE2F8BA1CD0EAAD003628F4 /* Response.swift */; };
		C1B3BA132C24B6D4004A32A4 /* JWTAlgorithm.swift in Sources */ = {isa = PBXBuildFile; fileRef = 5C4F550423C8FADE00C89615 /* JWTAlgorithm.swift */; };
		C1B3BA142C24B6D4004A32A4 /* ChallengeGenerator.swift in Sources */ = {isa = PBXBuildFile; fileRef = D5E9E316273ACCA5000CDB0A /* ChallengeGenerator.swift */; };
		C1B3BA152C24B6D4004A32A4 /* ASProvider.swift in Sources */ = {isa = PBXBuildFile; fileRef = 5B16D88C1F7141A0009476A5 /* ASProvider.swift */; };
		C1B3BA172C24B6D4004A32A4 /* LoginTransaction.swift in Sources */ = {isa = PBXBuildFile; fileRef = 5C41F6A3244DC94E00252548 /* LoginTransaction.swift */; };
		C1B3BA182C24B6D4004A32A4 /* ClearSessionTransaction.swift in Sources */ = {isa = PBXBuildFile; fileRef = 5C41F6A9244DCAFB00252548 /* ClearSessionTransaction.swift */; };
		C1B3BA192C24B6D4004A32A4 /* MobileWebAuth.swift in Sources */ = {isa = PBXBuildFile; fileRef = 5C41F6B0244DCC3B00252548 /* MobileWebAuth.swift */; };
		C1B3BA1B2C24B6D4004A32A4 /* AuthTransaction.swift in Sources */ = {isa = PBXBuildFile; fileRef = 5F53F5CD1CFD157300476A46 /* AuthTransaction.swift */; };
		C1B3BA1C2C24B6D4004A32A4 /* WebAuthUserAgent.swift in Sources */ = {isa = PBXBuildFile; fileRef = 5B16D8921F714324009476A5 /* WebAuthUserAgent.swift */; };
		C1B3BA1D2C24B6D4004A32A4 /* OAuth2Grant.swift in Sources */ = {isa = PBXBuildFile; fileRef = 5F4A1F951D00AABC00C72242 /* OAuth2Grant.swift */; };
		C1B3BA1E2C24B6D4004A32A4 /* TransactionStore.swift in Sources */ = {isa = PBXBuildFile; fileRef = 5FCAB1751D0900CF00331C84 /* TransactionStore.swift */; };
		C1B3BA1F2C24B6D4004A32A4 /* WebAuth.swift in Sources */ = {isa = PBXBuildFile; fileRef = 5F3965C11CF67CF000CDE7C0 /* WebAuth.swift */; };
		C1B3BA202C24B6D4004A32A4 /* Auth0WebAuth.swift in Sources */ = {isa = PBXBuildFile; fileRef = 5FAE9C901D8878D400A871CE /* Auth0WebAuth.swift */; };
		C1B3BA212C24B6D4004A32A4 /* WebAuthError.swift in Sources */ = {isa = PBXBuildFile; fileRef = 5FD255B91D14F70B00387ECB /* WebAuthError.swift */; };
		C1B3BA222C24B6D4004A32A4 /* WebAuthentication.swift in Sources */ = {isa = PBXBuildFile; fileRef = 5C0AF09C2833420200162044 /* WebAuthentication.swift */; };
		C1B3BA232C24B6D4004A32A4 /* Auth0.swift in Sources */ = {isa = PBXBuildFile; fileRef = 5F06DDC81CC66B710011842B /* Auth0.swift */; };
		C1B3BA242C24B6D4004A32A4 /* Auth0Error.swift in Sources */ = {isa = PBXBuildFile; fileRef = 5FD255B61D14F00900387ECB /* Auth0Error.swift */; };
		C1B3BA252C24B6D4004A32A4 /* Version.swift in Sources */ = {isa = PBXBuildFile; fileRef = 5C6513A62791CDDE004EBC22 /* Version.swift */; };
		C1B3BA262C24B6F5004A32A4 /* Documentation.docc in Sources */ = {isa = PBXBuildFile; fileRef = 5CA541CC2B1A81A700E4284D /* Documentation.docc */; };
		C1B3BA2A2C24B971004A32A4 /* Auth0.plist in Resources */ = {isa = PBXBuildFile; fileRef = 5FE686A01D1877C10075874C /* Auth0.plist */; };
		C1B3BA2B2C24BA36004A32A4 /* LoggerSpec.swift in Sources */ = {isa = PBXBuildFile; fileRef = 5F28B4661D8300D50000EB23 /* LoggerSpec.swift */; };
		C1B3BA2C2C24BA36004A32A4 /* TelemetrySpec.swift in Sources */ = {isa = PBXBuildFile; fileRef = 5FE686A91D1894AA0075874C /* TelemetrySpec.swift */; };
		C1B3BA2D2C24BA36004A32A4 /* AuthenticationSpec.swift in Sources */ = {isa = PBXBuildFile; fileRef = 5FBBF0421CCA90300024D2AF /* AuthenticationSpec.swift */; };
		C1B3BA2E2C24BA36004A32A4 /* CredentialsSpec.swift in Sources */ = {isa = PBXBuildFile; fileRef = 5FE2F8A51CCA9C17003628F4 /* CredentialsSpec.swift */; };
		C1B3BA2F2C24BA36004A32A4 /* UserInfoSpec.swift in Sources */ = {isa = PBXBuildFile; fileRef = 5B2860D41EEF20F300C75D54 /* UserInfoSpec.swift */; };
		C1B3BA302C24BA36004A32A4 /* JWKSpec.swift in Sources */ = {isa = PBXBuildFile; fileRef = 5C4F553423C9124200C89615 /* JWKSpec.swift */; };
		C1B3BA312C24BA36004A32A4 /* AuthenticationErrorSpec.swift in Sources */ = {isa = PBXBuildFile; fileRef = 5FD255B01D14A9E000387ECB /* AuthenticationErrorSpec.swift */; };
		C1B3BA322C24BA36004A32A4 /* ManagementSpec.swift in Sources */ = {isa = PBXBuildFile; fileRef = 5FADB6081CED500900D4BB50 /* ManagementSpec.swift */; };
		C1B3BA332C24BA36004A32A4 /* ManagementErrorSpec.swift in Sources */ = {isa = PBXBuildFile; fileRef = 5C809D99275FA3EF00F15A67 /* ManagementErrorSpec.swift */; };
		C1B3BA342C24BA36004A32A4 /* UserPatchAttributesSpec.swift in Sources */ = {isa = PBXBuildFile; fileRef = 5FADB60E1CED7E5200D4BB50 /* UserPatchAttributesSpec.swift */; };
		C1B3BA352C24BA36004A32A4 /* UsersSpec.swift in Sources */ = {isa = PBXBuildFile; fileRef = 5FADB6021CEC0C3300D4BB50 /* UsersSpec.swift */; };
		C1B3BA362C24BA36004A32A4 /* ResponseSpec.swift in Sources */ = {isa = PBXBuildFile; fileRef = 5F1FBB981D8A4465006B0B85 /* ResponseSpec.swift */; };
		C1B3BA372C24BA36004A32A4 /* RequestSpec.swift in Sources */ = {isa = PBXBuildFile; fileRef = D581CF762757D773007327D1 /* RequestSpec.swift */; };
		C1B3BA382C24BA36004A32A4 /* JWTAlgorithmSpec.swift in Sources */ = {isa = PBXBuildFile; fileRef = 5C4F553923C9125600C89615 /* JWTAlgorithmSpec.swift */; };
		C1B3BA392C24BA36004A32A4 /* LoginTransactionSpec.swift in Sources */ = {isa = PBXBuildFile; fileRef = 5C41F6B4244DCEED00252548 /* LoginTransactionSpec.swift */; };
		C1B3BA3A2C24BA36004A32A4 /* ClearSessionTransactionSpec.swift in Sources */ = {isa = PBXBuildFile; fileRef = 5CF539272836FB0C0073F623 /* ClearSessionTransactionSpec.swift */; };
		C1B3BA3B2C24BA36004A32A4 /* ASProviderSpec.swift in Sources */ = {isa = PBXBuildFile; fileRef = 5CF5392A283835460073F623 /* ASProviderSpec.swift */; };
		C1B3BA3D2C24BA36004A32A4 /* WebAuthErrorSpec.swift in Sources */ = {isa = PBXBuildFile; fileRef = 5FA250531D4A85A200C544FA /* WebAuthErrorSpec.swift */; };
		C1B3BA3E2C24BA36004A32A4 /* ChallengeGeneratorSpec.swift in Sources */ = {isa = PBXBuildFile; fileRef = 5F09C6A61D07532B00727E55 /* ChallengeGeneratorSpec.swift */; };
		C1B3BA3F2C24BA36004A32A4 /* OAuth2GrantSpec.swift in Sources */ = {isa = PBXBuildFile; fileRef = 5F4A1F971D00AEDF00C72242 /* OAuth2GrantSpec.swift */; };
		C1B3BA402C24BA36004A32A4 /* WebAuthSpec.swift in Sources */ = {isa = PBXBuildFile; fileRef = 5F53F5D61CFFAA4A00476A46 /* WebAuthSpec.swift */; };
		C1B3BA412C24BA36004A32A4 /* TransactionStoreSpec.swift in Sources */ = {isa = PBXBuildFile; fileRef = 5F686A761D4AB90900412E3D /* TransactionStoreSpec.swift */; };
		C1B3BA422C24BA36004A32A4 /* WebAuthenticationSpec.swift in Sources */ = {isa = PBXBuildFile; fileRef = 5CF5391C2836CEC00073F623 /* WebAuthenticationSpec.swift */; };
		C1B3BA432C24BA36004A32A4 /* WebAuthSpies.swift in Sources */ = {isa = PBXBuildFile; fileRef = 5CF5391F2836D9720073F623 /* WebAuthSpies.swift */; };
		C1B3BA442C24BA36004A32A4 /* IDTokenValidatorBaseSpec.swift in Sources */ = {isa = PBXBuildFile; fileRef = 5CB41D7523D0C15000074024 /* IDTokenValidatorBaseSpec.swift */; };
		C1B3BA452C24BA36004A32A4 /* IDTokenValidatorMocks.swift in Sources */ = {isa = PBXBuildFile; fileRef = 5CB41D5323D0BA4B00074024 /* IDTokenValidatorMocks.swift */; };
		C1B3BA462C24BA36004A32A4 /* IDTokenValidatorSpec.swift in Sources */ = {isa = PBXBuildFile; fileRef = 5CB41D5223D0BA4B00074024 /* IDTokenValidatorSpec.swift */; };
		C1B3BA472C24BA36004A32A4 /* IDTokenSignatureValidatorSpec.swift in Sources */ = {isa = PBXBuildFile; fileRef = 5CB41D5123D0BA4B00074024 /* IDTokenSignatureValidatorSpec.swift */; };
		C1B3BA482C24BA36004A32A4 /* ClaimValidatorsSpec.swift in Sources */ = {isa = PBXBuildFile; fileRef = 5CB41D8123D611AE00074024 /* ClaimValidatorsSpec.swift */; };
		C1B3BA492C24BA37004A32A4 /* BioAuthenticationSpec.swift in Sources */ = {isa = PBXBuildFile; fileRef = 5B9262C11ECF0CBA00F4F6D3 /* BioAuthenticationSpec.swift */; };
		C1B3BA4A2C24BA37004A32A4 /* CredentialsManagerSpec.swift in Sources */ = {isa = PBXBuildFile; fileRef = 5BEDE1931EC3331A0007300D /* CredentialsManagerSpec.swift */; };
		C1B3BA4B2C24BA37004A32A4 /* CredentialsManagerErrorSpec.swift in Sources */ = {isa = PBXBuildFile; fileRef = 5C809D95275F878E00F15A67 /* CredentialsManagerErrorSpec.swift */; };
		C1B3BA4C2C24BA37004A32A4 /* Mocks.swift in Sources */ = {isa = PBXBuildFile; fileRef = 5C4F552D23C9123000C89615 /* Mocks.swift */; };
		C1B3BA4D2C24BA37004A32A4 /* Matchers.swift in Sources */ = {isa = PBXBuildFile; fileRef = 5FBBF0371CC964BC0024D2AF /* Matchers.swift */; };
		C1B3BA4E2C24BA37004A32A4 /* Responses.swift in Sources */ = {isa = PBXBuildFile; fileRef = 5FBBF03A1CC96AA70024D2AF /* Responses.swift */; };
		C1B3BA4F2C24BA37004A32A4 /* Generators.swift in Sources */ = {isa = PBXBuildFile; fileRef = 5C4F552C23C9123000C89615 /* Generators.swift */; };
		C1B3BA502C24BA37004A32A4 /* Auth0Spec.swift in Sources */ = {isa = PBXBuildFile; fileRef = 5F93BC0A1CC6B0DE0031519F /* Auth0Spec.swift */; };
		D41DED172DCA083800F5B1A4 /* Nimble.xcframework in Frameworks */ = {isa = PBXBuildFile; fileRef = 5CD9FC6B26FE30A6009C2B27 /* Nimble.xcframework */; };
		D41DED182DCA083B00F5B1A4 /* Quick.xcframework in Frameworks */ = {isa = PBXBuildFile; fileRef = 5CD9FC6C26FE30A6009C2B27 /* Quick.xcframework */; };
		D41DED192DCA084100F5B1A4 /* Quick.xcframework in Frameworks */ = {isa = PBXBuildFile; fileRef = 5CD9FC6C26FE30A6009C2B27 /* Quick.xcframework */; };
		D41DED1A2DCA084200F5B1A4 /* Nimble.xcframework in Frameworks */ = {isa = PBXBuildFile; fileRef = 5CD9FC6B26FE30A6009C2B27 /* Nimble.xcframework */; };
		D41DED1B2DCA084700F5B1A4 /* Nimble.xcframework in Frameworks */ = {isa = PBXBuildFile; fileRef = 5CD9FC6B26FE30A6009C2B27 /* Nimble.xcframework */; };
		D41DED1C2DCA084900F5B1A4 /* Quick.xcframework in Frameworks */ = {isa = PBXBuildFile; fileRef = 5CD9FC6C26FE30A6009C2B27 /* Quick.xcframework */; };
		D41DED1D2DCA084E00F5B1A4 /* Nimble.xcframework in Frameworks */ = {isa = PBXBuildFile; fileRef = 5CD9FC6B26FE30A6009C2B27 /* Nimble.xcframework */; };
		D41DED1E2DCA085000F5B1A4 /* Quick.xcframework in Frameworks */ = {isa = PBXBuildFile; fileRef = 5CD9FC6C26FE30A6009C2B27 /* Quick.xcframework */; };
		D41DED292DCA099E00F5B1A4 /* JWTDecode.xcframework in Frameworks */ = {isa = PBXBuildFile; fileRef = 5CD9FC8426FE30EB009C2B27 /* JWTDecode.xcframework */; };
		D41DED2C2DCA099F00F5B1A4 /* SimpleKeychain.xcframework in Frameworks */ = {isa = PBXBuildFile; fileRef = 5CD9FC8526FE30EB009C2B27 /* SimpleKeychain.xcframework */; };
		D41DED2E2DCA09A200F5B1A4 /* JWTDecode.xcframework in Frameworks */ = {isa = PBXBuildFile; fileRef = 5CD9FC8426FE30EB009C2B27 /* JWTDecode.xcframework */; };
		D41DED312DCA09A300F5B1A4 /* SimpleKeychain.xcframework in Frameworks */ = {isa = PBXBuildFile; fileRef = 5CD9FC8526FE30EB009C2B27 /* SimpleKeychain.xcframework */; };
		D41DED332DCA09AC00F5B1A4 /* JWTDecode.xcframework in Frameworks */ = {isa = PBXBuildFile; fileRef = 5CD9FC8426FE30EB009C2B27 /* JWTDecode.xcframework */; };
		D41DED362DCA09AE00F5B1A4 /* SimpleKeychain.xcframework in Frameworks */ = {isa = PBXBuildFile; fileRef = 5CD9FC8526FE30EB009C2B27 /* SimpleKeychain.xcframework */; };
		D41DED382DCA09B000F5B1A4 /* JWTDecode.xcframework in Frameworks */ = {isa = PBXBuildFile; fileRef = 5CD9FC8426FE30EB009C2B27 /* JWTDecode.xcframework */; };
		D41DED3B2DCA09B200F5B1A4 /* SimpleKeychain.xcframework in Frameworks */ = {isa = PBXBuildFile; fileRef = 5CD9FC8526FE30EB009C2B27 /* SimpleKeychain.xcframework */; };
		D41DED3D2DCA09B400F5B1A4 /* JWTDecode.xcframework in Frameworks */ = {isa = PBXBuildFile; fileRef = 5CD9FC8426FE30EB009C2B27 /* JWTDecode.xcframework */; };
		D41DED402DCA09B500F5B1A4 /* SimpleKeychain.xcframework in Frameworks */ = {isa = PBXBuildFile; fileRef = 5CD9FC8526FE30EB009C2B27 /* SimpleKeychain.xcframework */; };
		D4B8E9E42DCDD2340021262D /* CwlPreconditionTesting in Frameworks */ = {isa = PBXBuildFile; productRef = D4B8E9E32DCDD2340021262D /* CwlPreconditionTesting */; };
		D4B8E9E62DCDD23C0021262D /* CwlPosixPreconditionTesting in Frameworks */ = {isa = PBXBuildFile; productRef = D4B8E9E52DCDD23C0021262D /* CwlPosixPreconditionTesting */; };
		D4CFA35D2E3CA55A00B06859 /* GetAuthenticationMethodsResponse.swift in Sources */ = {isa = PBXBuildFile; fileRef = D4CFA3552E3CA55A00B06859 /* GetAuthenticationMethodsResponse.swift */; };
		D4CFA35E2E3CA55A00B06859 /* PasskeyEnrollmentChallenge.swift in Sources */ = {isa = PBXBuildFile; fileRef = D4CFA3582E3CA55A00B06859 /* PasskeyEnrollmentChallenge.swift */; };
		D4CFA35F2E3CA55A00B06859 /* TOTPPushEnrollmentChallenge.swift in Sources */ = {isa = PBXBuildFile; fileRef = D4CFA35B2E3CA55A00B06859 /* TOTPPushEnrollmentChallenge.swift */; };
		D4CFA3602E3CA55A00B06859 /* RecoveryCodeChallenge.swift in Sources */ = {isa = PBXBuildFile; fileRef = D4CFA35A2E3CA55A00B06859 /* RecoveryCodeChallenge.swift */; };
		D4CFA3612E3CA55A00B06859 /* PasskeyAuthenticationMethod.swift in Sources */ = {isa = PBXBuildFile; fileRef = D4CFA3572E3CA55A00B06859 /* PasskeyAuthenticationMethod.swift */; };
		D4CFA3622E3CA55A00B06859 /* PhoneEmailChallenge.swift in Sources */ = {isa = PBXBuildFile; fileRef = D4CFA3592E3CA55A00B06859 /* PhoneEmailChallenge.swift */; };
		D4CFA3632E3CA55A00B06859 /* Auth0MyAccountAuthenticationMethods.swift in Sources */ = {isa = PBXBuildFile; fileRef = D4CFA3532E3CA55A00B06859 /* Auth0MyAccountAuthenticationMethods.swift */; };
		D4CFA3642E3CA55A00B06859 /* Factor.swift in Sources */ = {isa = PBXBuildFile; fileRef = D4CFA3542E3CA55A00B06859 /* Factor.swift */; };
		D4CFA3652E3CA55A00B06859 /* MyAccountAuthenticationMethods.swift in Sources */ = {isa = PBXBuildFile; fileRef = D4CFA3562E3CA55A00B06859 /* MyAccountAuthenticationMethods.swift */; };
		D4CFA3662E3CA55A00B06859 /* GetAuthenticationMethodsResponse.swift in Sources */ = {isa = PBXBuildFile; fileRef = D4CFA3552E3CA55A00B06859 /* GetAuthenticationMethodsResponse.swift */; };
		D4CFA3672E3CA55A00B06859 /* PasskeyEnrollmentChallenge.swift in Sources */ = {isa = PBXBuildFile; fileRef = D4CFA3582E3CA55A00B06859 /* PasskeyEnrollmentChallenge.swift */; };
		D4CFA3682E3CA55A00B06859 /* TOTPPushEnrollmentChallenge.swift in Sources */ = {isa = PBXBuildFile; fileRef = D4CFA35B2E3CA55A00B06859 /* TOTPPushEnrollmentChallenge.swift */; };
		D4CFA3692E3CA55A00B06859 /* RecoveryCodeChallenge.swift in Sources */ = {isa = PBXBuildFile; fileRef = D4CFA35A2E3CA55A00B06859 /* RecoveryCodeChallenge.swift */; };
		D4CFA36A2E3CA55A00B06859 /* PasskeyAuthenticationMethod.swift in Sources */ = {isa = PBXBuildFile; fileRef = D4CFA3572E3CA55A00B06859 /* PasskeyAuthenticationMethod.swift */; };
		D4CFA36B2E3CA55A00B06859 /* PhoneEmailChallenge.swift in Sources */ = {isa = PBXBuildFile; fileRef = D4CFA3592E3CA55A00B06859 /* PhoneEmailChallenge.swift */; };
		D4CFA36C2E3CA55A00B06859 /* Auth0MyAccountAuthenticationMethods.swift in Sources */ = {isa = PBXBuildFile; fileRef = D4CFA3532E3CA55A00B06859 /* Auth0MyAccountAuthenticationMethods.swift */; };
		D4CFA36D2E3CA55A00B06859 /* Factor.swift in Sources */ = {isa = PBXBuildFile; fileRef = D4CFA3542E3CA55A00B06859 /* Factor.swift */; };
		D4CFA36E2E3CA55A00B06859 /* MyAccountAuthenticationMethods.swift in Sources */ = {isa = PBXBuildFile; fileRef = D4CFA3562E3CA55A00B06859 /* MyAccountAuthenticationMethods.swift */; };
		D4CFA36F2E3CA55A00B06859 /* GetAuthenticationMethodsResponse.swift in Sources */ = {isa = PBXBuildFile; fileRef = D4CFA3552E3CA55A00B06859 /* GetAuthenticationMethodsResponse.swift */; };
		D4CFA3702E3CA55A00B06859 /* PasskeyEnrollmentChallenge.swift in Sources */ = {isa = PBXBuildFile; fileRef = D4CFA3582E3CA55A00B06859 /* PasskeyEnrollmentChallenge.swift */; };
		D4CFA3712E3CA55A00B06859 /* TOTPPushEnrollmentChallenge.swift in Sources */ = {isa = PBXBuildFile; fileRef = D4CFA35B2E3CA55A00B06859 /* TOTPPushEnrollmentChallenge.swift */; };
		D4CFA3722E3CA55A00B06859 /* RecoveryCodeChallenge.swift in Sources */ = {isa = PBXBuildFile; fileRef = D4CFA35A2E3CA55A00B06859 /* RecoveryCodeChallenge.swift */; };
		D4CFA3732E3CA55A00B06859 /* PasskeyAuthenticationMethod.swift in Sources */ = {isa = PBXBuildFile; fileRef = D4CFA3572E3CA55A00B06859 /* PasskeyAuthenticationMethod.swift */; };
		D4CFA3742E3CA55A00B06859 /* PhoneEmailChallenge.swift in Sources */ = {isa = PBXBuildFile; fileRef = D4CFA3592E3CA55A00B06859 /* PhoneEmailChallenge.swift */; };
		D4CFA3752E3CA55A00B06859 /* Auth0MyAccountAuthenticationMethods.swift in Sources */ = {isa = PBXBuildFile; fileRef = D4CFA3532E3CA55A00B06859 /* Auth0MyAccountAuthenticationMethods.swift */; };
		D4CFA3762E3CA55A00B06859 /* Factor.swift in Sources */ = {isa = PBXBuildFile; fileRef = D4CFA3542E3CA55A00B06859 /* Factor.swift */; };
		D4CFA3772E3CA55A00B06859 /* MyAccountAuthenticationMethods.swift in Sources */ = {isa = PBXBuildFile; fileRef = D4CFA3562E3CA55A00B06859 /* MyAccountAuthenticationMethods.swift */; };
		D4CFA3782E3CA55A00B06859 /* GetAuthenticationMethodsResponse.swift in Sources */ = {isa = PBXBuildFile; fileRef = D4CFA3552E3CA55A00B06859 /* GetAuthenticationMethodsResponse.swift */; };
		D4CFA3792E3CA55A00B06859 /* PasskeyEnrollmentChallenge.swift in Sources */ = {isa = PBXBuildFile; fileRef = D4CFA3582E3CA55A00B06859 /* PasskeyEnrollmentChallenge.swift */; };
		D4CFA37A2E3CA55A00B06859 /* TOTPPushEnrollmentChallenge.swift in Sources */ = {isa = PBXBuildFile; fileRef = D4CFA35B2E3CA55A00B06859 /* TOTPPushEnrollmentChallenge.swift */; };
		D4CFA37B2E3CA55A00B06859 /* RecoveryCodeChallenge.swift in Sources */ = {isa = PBXBuildFile; fileRef = D4CFA35A2E3CA55A00B06859 /* RecoveryCodeChallenge.swift */; };
		D4CFA37C2E3CA55A00B06859 /* PasskeyAuthenticationMethod.swift in Sources */ = {isa = PBXBuildFile; fileRef = D4CFA3572E3CA55A00B06859 /* PasskeyAuthenticationMethod.swift */; };
		D4CFA37D2E3CA55A00B06859 /* PhoneEmailChallenge.swift in Sources */ = {isa = PBXBuildFile; fileRef = D4CFA3592E3CA55A00B06859 /* PhoneEmailChallenge.swift */; };
		D4CFA37E2E3CA55A00B06859 /* Auth0MyAccountAuthenticationMethods.swift in Sources */ = {isa = PBXBuildFile; fileRef = D4CFA3532E3CA55A00B06859 /* Auth0MyAccountAuthenticationMethods.swift */; };
		D4CFA37F2E3CA55A00B06859 /* Factor.swift in Sources */ = {isa = PBXBuildFile; fileRef = D4CFA3542E3CA55A00B06859 /* Factor.swift */; };
		D4CFA3802E3CA55A00B06859 /* MyAccountAuthenticationMethods.swift in Sources */ = {isa = PBXBuildFile; fileRef = D4CFA3562E3CA55A00B06859 /* MyAccountAuthenticationMethods.swift */; };
		D4CFA3812E3CA55A00B06859 /* GetAuthenticationMethodsResponse.swift in Sources */ = {isa = PBXBuildFile; fileRef = D4CFA3552E3CA55A00B06859 /* GetAuthenticationMethodsResponse.swift */; };
		D4CFA3822E3CA55A00B06859 /* PasskeyEnrollmentChallenge.swift in Sources */ = {isa = PBXBuildFile; fileRef = D4CFA3582E3CA55A00B06859 /* PasskeyEnrollmentChallenge.swift */; };
		D4CFA3832E3CA55A00B06859 /* TOTPPushEnrollmentChallenge.swift in Sources */ = {isa = PBXBuildFile; fileRef = D4CFA35B2E3CA55A00B06859 /* TOTPPushEnrollmentChallenge.swift */; };
		D4CFA3842E3CA55A00B06859 /* RecoveryCodeChallenge.swift in Sources */ = {isa = PBXBuildFile; fileRef = D4CFA35A2E3CA55A00B06859 /* RecoveryCodeChallenge.swift */; };
		D4CFA3852E3CA55A00B06859 /* PasskeyAuthenticationMethod.swift in Sources */ = {isa = PBXBuildFile; fileRef = D4CFA3572E3CA55A00B06859 /* PasskeyAuthenticationMethod.swift */; };
		D4CFA3862E3CA55A00B06859 /* PhoneEmailChallenge.swift in Sources */ = {isa = PBXBuildFile; fileRef = D4CFA3592E3CA55A00B06859 /* PhoneEmailChallenge.swift */; };
		D4CFA3872E3CA55A00B06859 /* Auth0MyAccountAuthenticationMethods.swift in Sources */ = {isa = PBXBuildFile; fileRef = D4CFA3532E3CA55A00B06859 /* Auth0MyAccountAuthenticationMethods.swift */; };
		D4CFA3882E3CA55A00B06859 /* Factor.swift in Sources */ = {isa = PBXBuildFile; fileRef = D4CFA3542E3CA55A00B06859 /* Factor.swift */; };
		D4CFA3892E3CA55A00B06859 /* MyAccountAuthenticationMethods.swift in Sources */ = {isa = PBXBuildFile; fileRef = D4CFA3562E3CA55A00B06859 /* MyAccountAuthenticationMethods.swift */; };
		D581CF772757D773007327D1 /* RequestSpec.swift in Sources */ = {isa = PBXBuildFile; fileRef = D581CF762757D773007327D1 /* RequestSpec.swift */; };
		D581CF782757D773007327D1 /* RequestSpec.swift in Sources */ = {isa = PBXBuildFile; fileRef = D581CF762757D773007327D1 /* RequestSpec.swift */; };
		D581CF792757D773007327D1 /* RequestSpec.swift in Sources */ = {isa = PBXBuildFile; fileRef = D581CF762757D773007327D1 /* RequestSpec.swift */; };
		D5E9E317273ACCA5000CDB0A /* ChallengeGenerator.swift in Sources */ = {isa = PBXBuildFile; fileRef = D5E9E316273ACCA5000CDB0A /* ChallengeGenerator.swift */; };
		D5E9E318273ACCA5000CDB0A /* ChallengeGenerator.swift in Sources */ = {isa = PBXBuildFile; fileRef = D5E9E316273ACCA5000CDB0A /* ChallengeGenerator.swift */; };
/* End PBXBuildFile section */

/* Begin PBXContainerItemProxy section */
		5B7EE47020FC9FFE00367724 /* PBXContainerItemProxy */ = {
			isa = PBXContainerItemProxy;
			containerPortal = 5F049B601CB42C29006F6C05 /* Project object */;
			proxyType = 1;
			remoteGlobalIDString = 5B7EE45720FC9F3200367724;
			remoteInfo = OAuth2TV;
		};
		5B7EE48920FCA0A600367724 /* PBXContainerItemProxy */ = {
			isa = PBXContainerItemProxy;
			containerPortal = 5F049B601CB42C29006F6C05 /* Project object */;
			proxyType = 1;
			remoteGlobalIDString = 5B7EE47820FCA0A100367724;
			remoteInfo = OAuth2Mac;
		};
		5F06DDA61CC451540011842B /* PBXContainerItemProxy */ = {
			isa = PBXContainerItemProxy;
			containerPortal = 5F049B601CB42C29006F6C05 /* Project object */;
			proxyType = 1;
			remoteGlobalIDString = 5F06DD771CC448B10011842B;
			remoteInfo = Auth0.iOS;
		};
		5F06DDB51CC451700011842B /* PBXContainerItemProxy */ = {
			isa = PBXContainerItemProxy;
			containerPortal = 5F049B601CB42C29006F6C05 /* Project object */;
			proxyType = 1;
			remoteGlobalIDString = 5F06DD841CC448C90011842B;
			remoteInfo = Auth0.OSX;
		};
		5F331AFF1D4BB24C00AE4382 /* PBXContainerItemProxy */ = {
			isa = PBXContainerItemProxy;
			containerPortal = 5F049B601CB42C29006F6C05 /* Project object */;
			proxyType = 1;
			remoteGlobalIDString = 5F23E6F51D4B87F000C3F2D9;
			remoteInfo = Auth0.tvOS;
		};
		5FCAB1641D07ABC000331C84 /* PBXContainerItemProxy */ = {
			isa = PBXContainerItemProxy;
			containerPortal = 5F049B601CB42C29006F6C05 /* Project object */;
			proxyType = 1;
			remoteGlobalIDString = 5F3965C61CF67DD800CDE7C0;
			remoteInfo = OAuth2;
		};
		C1B3B9CB2C24B39E004A32A4 /* PBXContainerItemProxy */ = {
			isa = PBXContainerItemProxy;
			containerPortal = 5F049B601CB42C29006F6C05 /* Project object */;
			proxyType = 1;
			remoteGlobalIDString = C1B3B9A72C24B297004A32A4;
			remoteInfo = OAuth2Vision;
		};
		C1B3BA282C24B95A004A32A4 /* PBXContainerItemProxy */ = {
			isa = PBXContainerItemProxy;
			containerPortal = 5F049B601CB42C29006F6C05 /* Project object */;
			proxyType = 1;
			remoteGlobalIDString = C1B3B9BF2C24B39E004A32A4;
			remoteInfo = Auth0.visionOS;
		};
/* End PBXContainerItemProxy section */

/* Begin PBXCopyFilesBuildPhase section */
		5B7EE46B20FC9F5200367724 /* Copy Files */ = {
			isa = PBXCopyFilesBuildPhase;
			buildActionMask = 2147483647;
			dstPath = "";
			dstSubfolderSpec = 10;
			files = (
				5C0E5B742DE915F100D38F4C /* SimpleKeychain.xcframework in Copy Files */,
				5C0E5B732DE915EB00D38F4C /* JWTDecode.xcframework in Copy Files */,
				5B7EE46820FC9F5200367724 /* Auth0.framework in Copy Files */,
			);
			name = "Copy Files";
			runOnlyForDeploymentPostprocessing = 0;
		};
		5B7EE49120FCA0F400367724 /* Copy Files */ = {
			isa = PBXCopyFilesBuildPhase;
			buildActionMask = 2147483647;
			dstPath = "";
			dstSubfolderSpec = 10;
			files = (
				5C0E5B762DE915FD00D38F4C /* SimpleKeychain.xcframework in Copy Files */,
				5C0E5B752DE915F700D38F4C /* JWTDecode.xcframework in Copy Files */,
				5B7EE48E20FCA0F400367724 /* Auth0.framework in Copy Files */,
			);
			name = "Copy Files";
			runOnlyForDeploymentPostprocessing = 0;
		};
		5BE65DC91F7270C600CADD3B /* Copy Files */ = {
			isa = PBXCopyFilesBuildPhase;
			buildActionMask = 2147483647;
			dstPath = "";
			dstSubfolderSpec = 10;
			files = (
				5C0E5B722DE915E100D38F4C /* SimpleKeychain.xcframework in Copy Files */,
				5C0E5B712DE915DB00D38F4C /* JWTDecode.xcframework in Copy Files */,
				5BE65DCA1F7270DE00CADD3B /* Auth0.framework in Copy Files */,
			);
			name = "Copy Files";
			runOnlyForDeploymentPostprocessing = 0;
		};
		5F1A02931CC7EEBC00D3F662 /* CopyFiles */ = {
			isa = PBXCopyFilesBuildPhase;
			buildActionMask = 2147483647;
			dstPath = "";
			dstSubfolderSpec = 10;
			files = (
				5CD9FC7226FE30BA009C2B27 /* Nimble.xcframework in CopyFiles */,
				5CD9FC7426FE30BA009C2B27 /* Quick.xcframework in CopyFiles */,
			);
			runOnlyForDeploymentPostprocessing = 0;
		};
		5F1A02971CC7EECE00D3F662 /* CopyFiles */ = {
			isa = PBXCopyFilesBuildPhase;
			buildActionMask = 2147483647;
			dstPath = "";
			dstSubfolderSpec = 10;
			files = (
				5CD9FC7826FE30C8009C2B27 /* Nimble.xcframework in CopyFiles */,
				5CD9FC7A26FE30C8009C2B27 /* Quick.xcframework in CopyFiles */,
			);
			runOnlyForDeploymentPostprocessing = 0;
		};
		5F331B1F1D4BCBFD00AE4382 /* CopyFiles */ = {
			isa = PBXCopyFilesBuildPhase;
			buildActionMask = 2147483647;
			dstPath = "";
			dstSubfolderSpec = 10;
			files = (
				5CD9FC7E26FE30D4009C2B27 /* Nimble.xcframework in CopyFiles */,
				5CD9FC8026FE30D4009C2B27 /* Quick.xcframework in CopyFiles */,
			);
			runOnlyForDeploymentPostprocessing = 0;
		};
		C1B3B9D82C24B39E004A32A4 /* Copy Files */ = {
			isa = PBXCopyFilesBuildPhase;
			buildActionMask = 2147483647;
			dstPath = "";
			dstSubfolderSpec = 10;
			files = (
				5C0E5B782DE9160B00D38F4C /* SimpleKeychain.xcframework in Copy Files */,
				5C0E5B772DE9160600D38F4C /* JWTDecode.xcframework in Copy Files */,
				C1B3B9D42C24B39E004A32A4 /* Auth0.framework in Copy Files */,
			);
			name = "Copy Files";
			runOnlyForDeploymentPostprocessing = 0;
		};
		C1B3B9E72C24B65B004A32A4 /* Copy Files */ = {
			isa = PBXCopyFilesBuildPhase;
			buildActionMask = 2147483647;
			dstPath = "";
			dstSubfolderSpec = 10;
			files = (
				C1B3B9EB2C24B65D004A32A4 /* Quick.xcframework in Copy Files */,
				C1B3B9E62C24B65B004A32A4 /* Nimble.xcframework in Copy Files */,
			);
			name = "Copy Files";
			runOnlyForDeploymentPostprocessing = 0;
		};
/* End PBXCopyFilesBuildPhase section */

/* Begin PBXFileReference section */
		5B16D88C1F7141A0009476A5 /* ASProvider.swift */ = {isa = PBXFileReference; fileEncoding = 4; lastKnownFileType = sourcecode.swift; path = ASProvider.swift; sourceTree = "<group>"; };
		5B16D8921F714324009476A5 /* WebAuthUserAgent.swift */ = {isa = PBXFileReference; fileEncoding = 4; lastKnownFileType = sourcecode.swift; name = WebAuthUserAgent.swift; path = Auth0/WebAuthUserAgent.swift; sourceTree = SOURCE_ROOT; };
		5B1748731EF2D3A40060E653 /* Shared.swift */ = {isa = PBXFileReference; fileEncoding = 4; lastKnownFileType = sourcecode.swift; path = Shared.swift; sourceTree = "<group>"; };
		5B2860CD1EEAC30500C75D54 /* UserInfo.swift */ = {isa = PBXFileReference; fileEncoding = 4; lastKnownFileType = sourcecode.swift; path = UserInfo.swift; sourceTree = "<group>"; };
		5B2860D41EEF20F300C75D54 /* UserInfoSpec.swift */ = {isa = PBXFileReference; fileEncoding = 4; lastKnownFileType = sourcecode.swift; name = UserInfoSpec.swift; path = Auth0Tests/UserInfoSpec.swift; sourceTree = SOURCE_ROOT; };
		5B5E93F81EC45C22002A37F9 /* CredentialsManagerError.swift */ = {isa = PBXFileReference; fileEncoding = 4; lastKnownFileType = sourcecode.swift; path = CredentialsManagerError.swift; sourceTree = "<group>"; };
		5B7EE45820FC9F3200367724 /* OAuth2TV.app */ = {isa = PBXFileReference; explicitFileType = wrapper.application; includeInIndex = 0; path = OAuth2TV.app; sourceTree = BUILT_PRODUCTS_DIR; };
		5B7EE45A20FC9F3300367724 /* AppDelegate.swift */ = {isa = PBXFileReference; lastKnownFileType = sourcecode.swift; path = AppDelegate.swift; sourceTree = "<group>"; };
		5B7EE45C20FC9F3300367724 /* ViewController.swift */ = {isa = PBXFileReference; lastKnownFileType = sourcecode.swift; path = ViewController.swift; sourceTree = "<group>"; };
		5B7EE45F20FC9F3300367724 /* Base */ = {isa = PBXFileReference; lastKnownFileType = file.storyboard; name = Base; path = Base.lproj/Main.storyboard; sourceTree = "<group>"; };
		5B7EE46120FC9F3400367724 /* Assets.xcassets */ = {isa = PBXFileReference; lastKnownFileType = folder.assetcatalog; path = Assets.xcassets; sourceTree = "<group>"; };
		5B7EE46320FC9F3400367724 /* Info.plist */ = {isa = PBXFileReference; lastKnownFileType = text.plist.xml; path = Info.plist; sourceTree = "<group>"; };
		5B7EE47920FCA0A100367724 /* OAuth2Mac.app */ = {isa = PBXFileReference; explicitFileType = wrapper.application; includeInIndex = 0; path = OAuth2Mac.app; sourceTree = BUILT_PRODUCTS_DIR; };
		5B7EE47B20FCA0A100367724 /* AppDelegate.swift */ = {isa = PBXFileReference; lastKnownFileType = sourcecode.swift; path = AppDelegate.swift; sourceTree = "<group>"; };
		5B7EE47D20FCA0A100367724 /* ViewController.swift */ = {isa = PBXFileReference; lastKnownFileType = sourcecode.swift; path = ViewController.swift; sourceTree = "<group>"; };
		5B7EE47F20FCA0A200367724 /* Assets.xcassets */ = {isa = PBXFileReference; lastKnownFileType = folder.assetcatalog; path = Assets.xcassets; sourceTree = "<group>"; };
		5B7EE48220FCA0A200367724 /* Base */ = {isa = PBXFileReference; lastKnownFileType = file.storyboard; name = Base; path = Base.lproj/Main.storyboard; sourceTree = "<group>"; };
		5B7EE48420FCA0A200367724 /* Info.plist */ = {isa = PBXFileReference; lastKnownFileType = text.plist.xml; path = Info.plist; sourceTree = "<group>"; };
		5B9262BF1ECF0CA800F4F6D3 /* BioAuthentication.swift */ = {isa = PBXFileReference; fileEncoding = 4; lastKnownFileType = sourcecode.swift; path = BioAuthentication.swift; sourceTree = "<group>"; };
		5B9262C11ECF0CBA00F4F6D3 /* BioAuthenticationSpec.swift */ = {isa = PBXFileReference; fileEncoding = 4; lastKnownFileType = sourcecode.swift; name = BioAuthenticationSpec.swift; path = Auth0Tests/BioAuthenticationSpec.swift; sourceTree = SOURCE_ROOT; };
		5BA58D33209081A700782DD1 /* Cartfile */ = {isa = PBXFileReference; lastKnownFileType = text; path = Cartfile; sourceTree = "<group>"; };
		5BEDE1891EC21B040007300D /* CredentialsManager.swift */ = {isa = PBXFileReference; fileEncoding = 4; lastKnownFileType = sourcecode.swift; path = CredentialsManager.swift; sourceTree = "<group>"; };
		5BEDE1931EC3331A0007300D /* CredentialsManagerSpec.swift */ = {isa = PBXFileReference; fileEncoding = 4; lastKnownFileType = sourcecode.swift; lineEnding = 0; name = CredentialsManagerSpec.swift; path = Auth0Tests/CredentialsManagerSpec.swift; sourceTree = SOURCE_ROOT; xcLanguageSpecificationIdentifier = xcode.lang.swift; };
		5C0AF09928330CBA00162044 /* SafariProvider.swift */ = {isa = PBXFileReference; lastKnownFileType = sourcecode.swift; path = SafariProvider.swift; sourceTree = "<group>"; };
		5C0AF09C2833420200162044 /* WebAuthentication.swift */ = {isa = PBXFileReference; lastKnownFileType = sourcecode.swift; path = WebAuthentication.swift; sourceTree = "<group>"; };
		5C1574442DD5083400BF9373 /* MyAccountSpec.swift */ = {isa = PBXFileReference; lastKnownFileType = sourcecode.swift; path = MyAccountSpec.swift; sourceTree = "<group>"; };
		5C15744E2DD5181E00BF9373 /* MyAccountErrorSpec.swift */ = {isa = PBXFileReference; lastKnownFileType = sourcecode.swift; path = MyAccountErrorSpec.swift; sourceTree = "<group>"; };
		5C1574542DD7A8FD00BF9373 /* PasskeyEnrollmentChallengeSpec.swift */ = {isa = PBXFileReference; lastKnownFileType = sourcecode.swift; path = PasskeyEnrollmentChallengeSpec.swift; sourceTree = "<group>"; };
		5C1574592DD7AF2100BF9373 /* PasskeyAuthenticationMethodSpec.swift */ = {isa = PBXFileReference; lastKnownFileType = sourcecode.swift; path = PasskeyAuthenticationMethodSpec.swift; sourceTree = "<group>"; };
		5C15745E2DD7D82D00BF9373 /* MyAccountAuthenticationMethodsSpec.swift */ = {isa = PBXFileReference; lastKnownFileType = sourcecode.swift; path = MyAccountAuthenticationMethodsSpec.swift; sourceTree = "<group>"; };
		5C354C03276CE1A500ADBC86 /* PasswordlessType.swift */ = {isa = PBXFileReference; lastKnownFileType = sourcecode.swift; path = PasswordlessType.swift; sourceTree = "<group>"; };
		5C38EA222DA461150085AC31 /* MyAccount.swift */ = {isa = PBXFileReference; lastKnownFileType = sourcecode.swift; path = MyAccount.swift; sourceTree = "<group>"; };
		5C38EA282DA463550085AC31 /* MyAccountError.swift */ = {isa = PBXFileReference; lastKnownFileType = sourcecode.swift; path = MyAccountError.swift; sourceTree = "<group>"; };
		5C3D87DF2DB8274A00AACC34 /* PublicKeyCredentialCreationOptions.swift */ = {isa = PBXFileReference; lastKnownFileType = sourcecode.swift; path = PublicKeyCredentialCreationOptions.swift; sourceTree = "<group>"; };
		5C3D87E52DB99C4E00AACC34 /* PasskeySignupChallenge.swift */ = {isa = PBXFileReference; lastKnownFileType = sourcecode.swift; path = PasskeySignupChallenge.swift; sourceTree = "<group>"; };
		5C3D87F12DB9B3DA00AACC34 /* SignupPasskey.swift */ = {isa = PBXFileReference; lastKnownFileType = sourcecode.swift; path = SignupPasskey.swift; sourceTree = "<group>"; };
		5C3D880D2DBE7F3B00AACC34 /* PasskeySignupChallengeSpec.swift */ = {isa = PBXFileReference; lastKnownFileType = sourcecode.swift; path = PasskeySignupChallengeSpec.swift; sourceTree = "<group>"; };
		5C3D88192DC148C000AACC34 /* PasskeyLoginChallenge.swift */ = {isa = PBXFileReference; lastKnownFileType = sourcecode.swift; path = PasskeyLoginChallenge.swift; sourceTree = "<group>"; };
		5C3D881F2DC1491300AACC34 /* PublicKeyCredentialRequestOptions.swift */ = {isa = PBXFileReference; lastKnownFileType = sourcecode.swift; path = PublicKeyCredentialRequestOptions.swift; sourceTree = "<group>"; };
		5C3D88232DC1509300AACC34 /* LoginPasskey.swift */ = {isa = PBXFileReference; lastKnownFileType = sourcecode.swift; path = LoginPasskey.swift; sourceTree = "<group>"; };
		5C3D88672DC2CCA100AACC34 /* PasskeyLoginChallenge.swift */ = {isa = PBXFileReference; lastKnownFileType = sourcecode.swift; path = PasskeyLoginChallenge.swift; sourceTree = "<group>"; };
		5C41F6A3244DC94E00252548 /* LoginTransaction.swift */ = {isa = PBXFileReference; lastKnownFileType = sourcecode.swift; path = LoginTransaction.swift; sourceTree = "<group>"; };
		5C41F6A9244DCAFB00252548 /* ClearSessionTransaction.swift */ = {isa = PBXFileReference; lastKnownFileType = sourcecode.swift; path = ClearSessionTransaction.swift; sourceTree = "<group>"; };
		5C41F6B0244DCC3B00252548 /* MobileWebAuth.swift */ = {isa = PBXFileReference; lastKnownFileType = sourcecode.swift; path = MobileWebAuth.swift; sourceTree = "<group>"; };
		5C41F6B4244DCEED00252548 /* LoginTransactionSpec.swift */ = {isa = PBXFileReference; lastKnownFileType = sourcecode.swift; path = LoginTransactionSpec.swift; sourceTree = "<group>"; };
		5C41F6DC244F982700252548 /* DesktopWebAuth.swift */ = {isa = PBXFileReference; lastKnownFileType = sourcecode.swift; path = DesktopWebAuth.swift; sourceTree = "<group>"; };
		5C41F6E0244FA62200252548 /* Auth0.plist */ = {isa = PBXFileReference; lastKnownFileType = text.plist.xml; name = Auth0.plist; path = ../Auth0.plist; sourceTree = "<group>"; };
		5C49EB3423EB5A80008D562F /* JWK+RSA.swift */ = {isa = PBXFileReference; lastKnownFileType = sourcecode.swift; path = "JWK+RSA.swift"; sourceTree = "<group>"; };
		5C4F550423C8FADE00C89615 /* JWTAlgorithm.swift */ = {isa = PBXFileReference; fileEncoding = 4; lastKnownFileType = sourcecode.swift; path = JWTAlgorithm.swift; sourceTree = "<group>"; };
		5C4F551823C8FB8E00C89615 /* String+URLSafe.swift */ = {isa = PBXFileReference; fileEncoding = 4; lastKnownFileType = sourcecode.swift; path = "String+URLSafe.swift"; sourceTree = "<group>"; };
		5C4F551923C8FB8E00C89615 /* Array+Encode.swift */ = {isa = PBXFileReference; fileEncoding = 4; lastKnownFileType = sourcecode.swift; path = "Array+Encode.swift"; sourceTree = "<group>"; };
		5C4F552223C8FBA100C89615 /* JWKS.swift */ = {isa = PBXFileReference; fileEncoding = 4; lastKnownFileType = sourcecode.swift; path = JWKS.swift; sourceTree = "<group>"; };
		5C4F552C23C9123000C89615 /* Generators.swift */ = {isa = PBXFileReference; fileEncoding = 4; lastKnownFileType = sourcecode.swift; path = Generators.swift; sourceTree = "<group>"; };
		5C4F552D23C9123000C89615 /* Mocks.swift */ = {isa = PBXFileReference; fileEncoding = 4; lastKnownFileType = sourcecode.swift; path = Mocks.swift; sourceTree = "<group>"; };
		5C4F553423C9124200C89615 /* JWKSpec.swift */ = {isa = PBXFileReference; fileEncoding = 4; lastKnownFileType = sourcecode.swift; path = JWKSpec.swift; sourceTree = "<group>"; };
		5C4F553923C9125600C89615 /* JWTAlgorithmSpec.swift */ = {isa = PBXFileReference; fileEncoding = 4; lastKnownFileType = sourcecode.swift; path = JWTAlgorithmSpec.swift; sourceTree = "<group>"; };
		5C505FAB2E216672005D0757 /* DPoPError.swift */ = {isa = PBXFileReference; lastKnownFileType = sourcecode.swift; path = DPoPError.swift; sourceTree = "<group>"; };
		5C505FB12E216699005D0757 /* SenderConstraining.swift */ = {isa = PBXFileReference; lastKnownFileType = sourcecode.swift; path = SenderConstraining.swift; sourceTree = "<group>"; };
		5C505FB72E2166FB005D0757 /* DPoPProofGenerator.swift */ = {isa = PBXFileReference; lastKnownFileType = sourcecode.swift; path = DPoPProofGenerator.swift; sourceTree = "<group>"; };
		5C505FBD2E216746005D0757 /* DPoPChallenge.swift */ = {isa = PBXFileReference; lastKnownFileType = sourcecode.swift; path = DPoPChallenge.swift; sourceTree = "<group>"; };
		5C505FC32E216783005D0757 /* ECPublicKey.swift */ = {isa = PBXFileReference; lastKnownFileType = sourcecode.swift; path = ECPublicKey.swift; sourceTree = "<group>"; };
		5C505FC92E2167D1005D0757 /* DPoPKeyStore.swift */ = {isa = PBXFileReference; lastKnownFileType = sourcecode.swift; path = DPoPKeyStore.swift; sourceTree = "<group>"; };
		5C505FCF2E216884005D0757 /* SecureEnclaveKeyStore.swift */ = {isa = PBXFileReference; lastKnownFileType = sourcecode.swift; path = SecureEnclaveKeyStore.swift; sourceTree = "<group>"; };
		5C505FD52E2168B7005D0757 /* KeychainKeyStore.swift */ = {isa = PBXFileReference; lastKnownFileType = sourcecode.swift; path = KeychainKeyStore.swift; sourceTree = "<group>"; };
		5C505FDC2E25864A005D0757 /* DPoPChallengeSpec.swift */ = {isa = PBXFileReference; lastKnownFileType = sourcecode.swift; path = DPoPChallengeSpec.swift; sourceTree = "<group>"; };
		5C505FE12E2587B5005D0757 /* DPoPErrorSpec.swift */ = {isa = PBXFileReference; lastKnownFileType = sourcecode.swift; path = DPoPErrorSpec.swift; sourceTree = "<group>"; };
		5C505FE62E26DAA3005D0757 /* SenderConstrainingSpec.swift */ = {isa = PBXFileReference; lastKnownFileType = sourcecode.swift; path = SenderConstrainingSpec.swift; sourceTree = "<group>"; };
		5C505FEB2E27E963005D0757 /* ECPublicKeySpec.swift */ = {isa = PBXFileReference; lastKnownFileType = sourcecode.swift; path = ECPublicKeySpec.swift; sourceTree = "<group>"; };
		5C505FF02E27F974005D0757 /* DPoPProofGeneratorSpec.swift */ = {isa = PBXFileReference; lastKnownFileType = sourcecode.swift; path = DPoPProofGeneratorSpec.swift; sourceTree = "<group>"; };
		5C505FFB2E283A7E005D0757 /* SecureEnclaveKeyStoreSpec.swift */ = {isa = PBXFileReference; lastKnownFileType = sourcecode.swift; path = SecureEnclaveKeyStoreSpec.swift; sourceTree = "<group>"; };
		5C60412E27482A2600EEF515 /* Package.swift */ = {isa = PBXFileReference; lastKnownFileType = sourcecode.swift; path = Package.swift; sourceTree = "<group>"; };
		5C6513A62791CDDE004EBC22 /* Version.swift */ = {isa = PBXFileReference; lastKnownFileType = sourcecode.swift; path = Version.swift; sourceTree = "<group>"; };
		5C79AE072E040CA600CD0D41 /* DPoP.swift */ = {isa = PBXFileReference; lastKnownFileType = sourcecode.swift; path = DPoP.swift; sourceTree = "<group>"; };
		5C80980A275A7B8600DC0A76 /* CredentialsStorage.swift */ = {isa = PBXFileReference; lastKnownFileType = sourcecode.swift; path = CredentialsStorage.swift; sourceTree = "<group>"; };
		5C809D95275F878E00F15A67 /* CredentialsManagerErrorSpec.swift */ = {isa = PBXFileReference; lastKnownFileType = sourcecode.swift; path = CredentialsManagerErrorSpec.swift; sourceTree = "<group>"; };
		5C809D99275FA3EF00F15A67 /* ManagementErrorSpec.swift */ = {isa = PBXFileReference; lastKnownFileType = sourcecode.swift; path = ManagementErrorSpec.swift; sourceTree = "<group>"; };
		5CA541CC2B1A81A700E4284D /* Documentation.docc */ = {isa = PBXFileReference; lastKnownFileType = folder.documentationcatalog; path = Documentation.docc; sourceTree = "<group>"; };
		5CB41D3C23D0BA2C00074024 /* IDTokenValidatorContext.swift */ = {isa = PBXFileReference; fileEncoding = 4; lastKnownFileType = sourcecode.swift; path = IDTokenValidatorContext.swift; sourceTree = "<group>"; };
		5CB41D3D23D0BA2C00074024 /* IDTokenSignatureValidator.swift */ = {isa = PBXFileReference; fileEncoding = 4; lastKnownFileType = sourcecode.swift; path = IDTokenSignatureValidator.swift; sourceTree = "<group>"; };
		5CB41D3E23D0BA2C00074024 /* IDTokenValidator.swift */ = {isa = PBXFileReference; fileEncoding = 4; lastKnownFileType = sourcecode.swift; path = IDTokenValidator.swift; sourceTree = "<group>"; };
		5CB41D3F23D0BA2C00074024 /* Optional+DebugDescription.swift */ = {isa = PBXFileReference; fileEncoding = 4; lastKnownFileType = sourcecode.swift; path = "Optional+DebugDescription.swift"; sourceTree = "<group>"; };
		5CB41D5123D0BA4B00074024 /* IDTokenSignatureValidatorSpec.swift */ = {isa = PBXFileReference; fileEncoding = 4; lastKnownFileType = sourcecode.swift; path = IDTokenSignatureValidatorSpec.swift; sourceTree = "<group>"; };
		5CB41D5223D0BA4B00074024 /* IDTokenValidatorSpec.swift */ = {isa = PBXFileReference; fileEncoding = 4; lastKnownFileType = sourcecode.swift; path = IDTokenValidatorSpec.swift; sourceTree = "<group>"; };
		5CB41D5323D0BA4B00074024 /* IDTokenValidatorMocks.swift */ = {isa = PBXFileReference; fileEncoding = 4; lastKnownFileType = sourcecode.swift; path = IDTokenValidatorMocks.swift; sourceTree = "<group>"; };
		5CB41D6B23D0BBA500074024 /* JWT+Header.swift */ = {isa = PBXFileReference; fileEncoding = 4; lastKnownFileType = sourcecode.swift; path = "JWT+Header.swift"; sourceTree = "<group>"; };
		5CB41D7023D0BED200074024 /* ClaimValidators.swift */ = {isa = PBXFileReference; fileEncoding = 4; lastKnownFileType = sourcecode.swift; path = ClaimValidators.swift; sourceTree = "<group>"; };
		5CB41D7523D0C15000074024 /* IDTokenValidatorBaseSpec.swift */ = {isa = PBXFileReference; lastKnownFileType = sourcecode.swift; path = IDTokenValidatorBaseSpec.swift; sourceTree = "<group>"; };
		5CB41D8123D611AE00074024 /* ClaimValidatorsSpec.swift */ = {isa = PBXFileReference; fileEncoding = 4; lastKnownFileType = sourcecode.swift; path = ClaimValidatorsSpec.swift; sourceTree = "<group>"; };
		5CCDDC412E29702E00079840 /* KeychainKeyStoreSpec.swift */ = {isa = PBXFileReference; lastKnownFileType = sourcecode.swift; path = KeychainKeyStoreSpec.swift; sourceTree = "<group>"; };
		5CCDDC472E2A8D6F00079840 /* DPoPSpec.swift */ = {isa = PBXFileReference; lastKnownFileType = sourcecode.swift; path = DPoPSpec.swift; sourceTree = "<group>"; };
		5CD9FC6B26FE30A6009C2B27 /* Nimble.xcframework */ = {isa = PBXFileReference; lastKnownFileType = wrapper.xcframework; name = Nimble.xcframework; path = Carthage/Build/Nimble.xcframework; sourceTree = "<group>"; };
		5CD9FC6C26FE30A6009C2B27 /* Quick.xcframework */ = {isa = PBXFileReference; lastKnownFileType = wrapper.xcframework; name = Quick.xcframework; path = Carthage/Build/Quick.xcframework; sourceTree = "<group>"; };
		5CD9FC8426FE30EB009C2B27 /* JWTDecode.xcframework */ = {isa = PBXFileReference; lastKnownFileType = wrapper.xcframework; name = JWTDecode.xcframework; path = Carthage/Build/JWTDecode.xcframework; sourceTree = "<group>"; };
		5CD9FC8526FE30EB009C2B27 /* SimpleKeychain.xcframework */ = {isa = PBXFileReference; lastKnownFileType = wrapper.xcframework; name = SimpleKeychain.xcframework; path = Carthage/Build/SimpleKeychain.xcframework; sourceTree = "<group>"; };
		5CDF67292DD395C300A9B513 /* NewPasskey.swift */ = {isa = PBXFileReference; lastKnownFileType = sourcecode.swift; path = NewPasskey.swift; sourceTree = "<group>"; };
		5CDF67352DD3A8D200A9B513 /* Auth0APIError.swift */ = {isa = PBXFileReference; lastKnownFileType = sourcecode.swift; path = Auth0APIError.swift; sourceTree = "<group>"; };
		5CDF67412DD3B52A00A9B513 /* Auth0MyAccount.swift */ = {isa = PBXFileReference; lastKnownFileType = sourcecode.swift; path = Auth0MyAccount.swift; sourceTree = "<group>"; };
		5CDF674D2DD3DB4E00A9B513 /* MyAccountHandlers.swift */ = {isa = PBXFileReference; lastKnownFileType = sourcecode.swift; path = MyAccountHandlers.swift; sourceTree = "<group>"; };
		5CF5391C2836CEC00073F623 /* WebAuthenticationSpec.swift */ = {isa = PBXFileReference; lastKnownFileType = sourcecode.swift; path = WebAuthenticationSpec.swift; sourceTree = "<group>"; };
		5CF5391F2836D9720073F623 /* WebAuthSpies.swift */ = {isa = PBXFileReference; lastKnownFileType = sourcecode.swift; path = WebAuthSpies.swift; sourceTree = "<group>"; };
		5CF539232836DCC10073F623 /* SafariProviderSpec.swift */ = {isa = PBXFileReference; lastKnownFileType = sourcecode.swift; path = SafariProviderSpec.swift; sourceTree = "<group>"; };
		5CF539272836FB0C0073F623 /* ClearSessionTransactionSpec.swift */ = {isa = PBXFileReference; lastKnownFileType = sourcecode.swift; path = ClearSessionTransactionSpec.swift; sourceTree = "<group>"; };
		5CF5392A283835460073F623 /* ASProviderSpec.swift */ = {isa = PBXFileReference; lastKnownFileType = sourcecode.swift; path = ASProviderSpec.swift; sourceTree = "<group>"; };
		5CFB824F2D5BF31D009FD237 /* APICredentials.swift */ = {isa = PBXFileReference; lastKnownFileType = sourcecode.swift; path = APICredentials.swift; sourceTree = "<group>"; };
		5CFB82552D5E9F94009FD237 /* APICredentialsSpec.swift */ = {isa = PBXFileReference; lastKnownFileType = sourcecode.swift; path = APICredentialsSpec.swift; sourceTree = "<group>"; };
		5CFB82602D6D221C009FD237 /* Barrier.swift */ = {isa = PBXFileReference; lastKnownFileType = sourcecode.swift; path = Barrier.swift; sourceTree = "<group>"; };
		5CFB826F2D6E640B009FD237 /* SSOCredentials.swift */ = {isa = PBXFileReference; lastKnownFileType = sourcecode.swift; path = SSOCredentials.swift; sourceTree = "<group>"; };
		5CFB82752D6FD287009FD237 /* SSOCredentialsSpec.swift */ = {isa = PBXFileReference; lastKnownFileType = sourcecode.swift; path = SSOCredentialsSpec.swift; sourceTree = "<group>"; };
		5F049B6E1CB42C29006F6C05 /* Info.plist */ = {isa = PBXFileReference; lastKnownFileType = text.plist.xml; name = Info.plist; path = Auth0/Info.plist; sourceTree = "<group>"; };
		5F06DD781CC448B10011842B /* Auth0.framework */ = {isa = PBXFileReference; explicitFileType = wrapper.framework; includeInIndex = 0; path = Auth0.framework; sourceTree = BUILT_PRODUCTS_DIR; };
		5F06DD851CC448C90011842B /* Auth0.framework */ = {isa = PBXFileReference; explicitFileType = wrapper.framework; includeInIndex = 0; path = Auth0.framework; sourceTree = BUILT_PRODUCTS_DIR; };
		5F06DD951CC451430011842B /* Info.plist */ = {isa = PBXFileReference; lastKnownFileType = text.plist.xml; path = Info.plist; sourceTree = "<group>"; };
		5F06DDA01CC451540011842B /* Auth0Tests.xctest */ = {isa = PBXFileReference; explicitFileType = wrapper.cfbundle; includeInIndex = 0; path = Auth0Tests.xctest; sourceTree = BUILT_PRODUCTS_DIR; };
		5F06DDAF1CC451700011842B /* Auth0Tests.xctest */ = {isa = PBXFileReference; explicitFileType = wrapper.cfbundle; includeInIndex = 0; path = Auth0Tests.xctest; sourceTree = BUILT_PRODUCTS_DIR; };
		5F06DDC81CC66B710011842B /* Auth0.swift */ = {isa = PBXFileReference; fileEncoding = 4; lastKnownFileType = sourcecode.swift; path = Auth0.swift; sourceTree = "<group>"; };
		5F09C6A61D07532B00727E55 /* ChallengeGeneratorSpec.swift */ = {isa = PBXFileReference; fileEncoding = 4; lastKnownFileType = sourcecode.swift; name = ChallengeGeneratorSpec.swift; path = Auth0Tests/ChallengeGeneratorSpec.swift; sourceTree = SOURCE_ROOT; };
		5F1FBB981D8A4465006B0B85 /* ResponseSpec.swift */ = {isa = PBXFileReference; fileEncoding = 4; lastKnownFileType = sourcecode.swift; name = ResponseSpec.swift; path = Auth0Tests/ResponseSpec.swift; sourceTree = SOURCE_ROOT; };
		5F23E6B91D4ACA7100C3F2D9 /* Auth0.framework */ = {isa = PBXFileReference; explicitFileType = wrapper.framework; includeInIndex = 0; path = Auth0.framework; sourceTree = BUILT_PRODUCTS_DIR; };
		5F23E6F61D4B87F000C3F2D9 /* Auth0.framework */ = {isa = PBXFileReference; explicitFileType = wrapper.framework; includeInIndex = 0; path = Auth0.framework; sourceTree = BUILT_PRODUCTS_DIR; };
		5F28B4601D8216180000EB23 /* Loggable.swift */ = {isa = PBXFileReference; fileEncoding = 4; lastKnownFileType = sourcecode.swift; name = Loggable.swift; path = Auth0/Loggable.swift; sourceTree = SOURCE_ROOT; };
		5F28B4661D8300D50000EB23 /* LoggerSpec.swift */ = {isa = PBXFileReference; fileEncoding = 4; lastKnownFileType = sourcecode.swift; path = LoggerSpec.swift; sourceTree = "<group>"; };
		5F331AF91D4BB24C00AE4382 /* Auth0Tests.xctest */ = {isa = PBXFileReference; explicitFileType = wrapper.cfbundle; includeInIndex = 0; path = Auth0Tests.xctest; sourceTree = BUILT_PRODUCTS_DIR; };
		5F3965C11CF67CF000CDE7C0 /* WebAuth.swift */ = {isa = PBXFileReference; fileEncoding = 4; lastKnownFileType = sourcecode.swift; name = WebAuth.swift; path = Auth0/WebAuth.swift; sourceTree = SOURCE_ROOT; };
		5F3965C71CF67DD800CDE7C0 /* OAuth2.app */ = {isa = PBXFileReference; explicitFileType = wrapper.application; includeInIndex = 0; path = OAuth2.app; sourceTree = BUILT_PRODUCTS_DIR; };
		5F3965C91CF67DD800CDE7C0 /* AppDelegate.swift */ = {isa = PBXFileReference; lastKnownFileType = sourcecode.swift; path = AppDelegate.swift; sourceTree = "<group>"; };
		5F3965CB1CF67DD800CDE7C0 /* ViewController.swift */ = {isa = PBXFileReference; lastKnownFileType = sourcecode.swift; path = ViewController.swift; sourceTree = "<group>"; };
		5F3965CE1CF67DD800CDE7C0 /* Base */ = {isa = PBXFileReference; lastKnownFileType = file.storyboard; name = Base; path = Base.lproj/Main.storyboard; sourceTree = "<group>"; };
		5F3965D01CF67DD800CDE7C0 /* Assets.xcassets */ = {isa = PBXFileReference; lastKnownFileType = folder.assetcatalog; path = Assets.xcassets; sourceTree = "<group>"; };
		5F3965D31CF67DD800CDE7C0 /* Base */ = {isa = PBXFileReference; lastKnownFileType = file.storyboard; name = Base; path = Base.lproj/LaunchScreen.storyboard; sourceTree = "<group>"; };
		5F3965D51CF67DD800CDE7C0 /* Info.plist */ = {isa = PBXFileReference; lastKnownFileType = text.plist.xml; path = Info.plist; sourceTree = "<group>"; };
		5F4A1F951D00AABC00C72242 /* OAuth2Grant.swift */ = {isa = PBXFileReference; fileEncoding = 4; lastKnownFileType = sourcecode.swift; name = OAuth2Grant.swift; path = Auth0/OAuth2Grant.swift; sourceTree = SOURCE_ROOT; };
		5F4A1F971D00AEDF00C72242 /* OAuth2GrantSpec.swift */ = {isa = PBXFileReference; fileEncoding = 4; lastKnownFileType = sourcecode.swift; name = OAuth2GrantSpec.swift; path = Auth0Tests/OAuth2GrantSpec.swift; sourceTree = SOURCE_ROOT; };
		5F53F5CD1CFD157300476A46 /* AuthTransaction.swift */ = {isa = PBXFileReference; fileEncoding = 4; lastKnownFileType = sourcecode.swift; name = AuthTransaction.swift; path = Auth0/AuthTransaction.swift; sourceTree = SOURCE_ROOT; };
		5F53F5D61CFFAA4A00476A46 /* WebAuthSpec.swift */ = {isa = PBXFileReference; fileEncoding = 4; lastKnownFileType = sourcecode.swift; name = WebAuthSpec.swift; path = Auth0Tests/WebAuthSpec.swift; sourceTree = SOURCE_ROOT; };
		5F686A761D4AB90900412E3D /* TransactionStoreSpec.swift */ = {isa = PBXFileReference; fileEncoding = 4; lastKnownFileType = sourcecode.swift; name = TransactionStoreSpec.swift; path = Auth0Tests/TransactionStoreSpec.swift; sourceTree = SOURCE_ROOT; };
		5F6FAC621D09E98000D5B4EA /* Logger.swift */ = {isa = PBXFileReference; fileEncoding = 4; lastKnownFileType = sourcecode.swift; name = Logger.swift; path = Auth0/Logger.swift; sourceTree = SOURCE_ROOT; };
		5F74CB3F1CEFD5E600226823 /* JSONObjectPayload.swift */ = {isa = PBXFileReference; fileEncoding = 4; lastKnownFileType = sourcecode.swift; name = JSONObjectPayload.swift; path = Auth0/JSONObjectPayload.swift; sourceTree = SOURCE_ROOT; };
		5F93BC0A1CC6B0DE0031519F /* Auth0Spec.swift */ = {isa = PBXFileReference; fileEncoding = 4; lastKnownFileType = sourcecode.swift; path = Auth0Spec.swift; sourceTree = "<group>"; };
		5FA250531D4A85A200C544FA /* WebAuthErrorSpec.swift */ = {isa = PBXFileReference; fileEncoding = 4; lastKnownFileType = sourcecode.swift; name = WebAuthErrorSpec.swift; path = Auth0Tests/WebAuthErrorSpec.swift; sourceTree = SOURCE_ROOT; };
		5FADB6021CEC0C3300D4BB50 /* UsersSpec.swift */ = {isa = PBXFileReference; fileEncoding = 4; lastKnownFileType = sourcecode.swift; name = UsersSpec.swift; path = Auth0Tests/UsersSpec.swift; sourceTree = SOURCE_ROOT; };
		5FADB6051CED27FB00D4BB50 /* Users.swift */ = {isa = PBXFileReference; fileEncoding = 4; lastKnownFileType = sourcecode.swift; name = Users.swift; path = Auth0/Users.swift; sourceTree = SOURCE_ROOT; };
		5FADB6081CED500900D4BB50 /* ManagementSpec.swift */ = {isa = PBXFileReference; fileEncoding = 4; lastKnownFileType = sourcecode.swift; name = ManagementSpec.swift; path = Auth0Tests/ManagementSpec.swift; sourceTree = SOURCE_ROOT; };
		5FADB60B1CED7E0800D4BB50 /* UserPatchAttributes.swift */ = {isa = PBXFileReference; fileEncoding = 4; lastKnownFileType = sourcecode.swift; name = UserPatchAttributes.swift; path = Auth0/UserPatchAttributes.swift; sourceTree = SOURCE_ROOT; };
		5FADB60E1CED7E5200D4BB50 /* UserPatchAttributesSpec.swift */ = {isa = PBXFileReference; fileEncoding = 4; lastKnownFileType = sourcecode.swift; name = UserPatchAttributesSpec.swift; path = Auth0Tests/UserPatchAttributesSpec.swift; sourceTree = SOURCE_ROOT; };
		5FAE9C871D88731500A871CE /* Cartfile.resolved */ = {isa = PBXFileReference; lastKnownFileType = text; path = Cartfile.resolved; sourceTree = "<group>"; };
		5FAE9C881D88731500A871CE /* CHANGELOG.md */ = {isa = PBXFileReference; lastKnownFileType = net.daringfireball.markdown; path = CHANGELOG.md; sourceTree = "<group>"; };
		5FAE9C891D88731500A871CE /* README.md */ = {isa = PBXFileReference; lastKnownFileType = net.daringfireball.markdown; path = README.md; sourceTree = "<group>"; };
		5FAE9C8A1D88731500A871CE /* Gemfile.lock */ = {isa = PBXFileReference; lastKnownFileType = text; path = Gemfile.lock; sourceTree = "<group>"; };
		5FAE9C8B1D88731500A871CE /* Gemfile */ = {isa = PBXFileReference; lastKnownFileType = text; path = Gemfile; sourceTree = "<group>"; };
		5FAE9C8C1D88731500A871CE /* Auth0.podspec */ = {isa = PBXFileReference; lastKnownFileType = text; path = Auth0.podspec; sourceTree = "<group>"; };
		5FAE9C8D1D88731500A871CE /* codecov.yml */ = {isa = PBXFileReference; lastKnownFileType = text; path = codecov.yml; sourceTree = "<group>"; };
		5FAE9C8E1D88731500A871CE /* LICENSE */ = {isa = PBXFileReference; lastKnownFileType = text; path = LICENSE; sourceTree = "<group>"; };
		5FAE9C8F1D88731500A871CE /* Cartfile.private */ = {isa = PBXFileReference; lastKnownFileType = text; path = Cartfile.private; sourceTree = "<group>"; };
		5FAE9C901D8878D400A871CE /* Auth0WebAuth.swift */ = {isa = PBXFileReference; fileEncoding = 4; lastKnownFileType = sourcecode.swift; name = Auth0WebAuth.swift; path = Auth0/Auth0WebAuth.swift; sourceTree = SOURCE_ROOT; };
		5FBBF0371CC964BC0024D2AF /* Matchers.swift */ = {isa = PBXFileReference; fileEncoding = 4; lastKnownFileType = sourcecode.swift; name = Matchers.swift; path = Auth0Tests/Matchers.swift; sourceTree = SOURCE_ROOT; };
		5FBBF03A1CC96AA70024D2AF /* Responses.swift */ = {isa = PBXFileReference; fileEncoding = 4; lastKnownFileType = sourcecode.swift; name = Responses.swift; path = Auth0Tests/Responses.swift; sourceTree = SOURCE_ROOT; };
		5FBBF0421CCA90300024D2AF /* AuthenticationSpec.swift */ = {isa = PBXFileReference; fileEncoding = 4; lastKnownFileType = sourcecode.swift; name = AuthenticationSpec.swift; path = Auth0Tests/AuthenticationSpec.swift; sourceTree = SOURCE_ROOT; };
		5FCAB1701D09005A00331C84 /* NSURLComponents+OAuth2.swift */ = {isa = PBXFileReference; fileEncoding = 4; lastKnownFileType = sourcecode.swift; name = "NSURLComponents+OAuth2.swift"; path = "Auth0/NSURLComponents+OAuth2.swift"; sourceTree = SOURCE_ROOT; };
		5FCAB1721D09009600331C84 /* NSData+URLSafe.swift */ = {isa = PBXFileReference; fileEncoding = 4; lastKnownFileType = sourcecode.swift; name = "NSData+URLSafe.swift"; path = "Auth0/NSData+URLSafe.swift"; sourceTree = SOURCE_ROOT; };
		5FCAB1751D0900CF00331C84 /* TransactionStore.swift */ = {isa = PBXFileReference; fileEncoding = 4; lastKnownFileType = sourcecode.swift; name = TransactionStore.swift; path = Auth0/TransactionStore.swift; sourceTree = SOURCE_ROOT; };
		5FCAB1781D09124D00331C84 /* NSURL+Auth0.swift */ = {isa = PBXFileReference; fileEncoding = 4; lastKnownFileType = sourcecode.swift; name = "NSURL+Auth0.swift"; path = "Auth0/NSURL+Auth0.swift"; sourceTree = SOURCE_ROOT; };
		5FD255B01D14A9E000387ECB /* AuthenticationErrorSpec.swift */ = {isa = PBXFileReference; fileEncoding = 4; lastKnownFileType = sourcecode.swift; name = AuthenticationErrorSpec.swift; path = Auth0Tests/AuthenticationErrorSpec.swift; sourceTree = SOURCE_ROOT; };
		5FD255B31D14DD2600387ECB /* ManagementError.swift */ = {isa = PBXFileReference; fileEncoding = 4; lastKnownFileType = sourcecode.swift; name = ManagementError.swift; path = Auth0/ManagementError.swift; sourceTree = SOURCE_ROOT; };
		5FD255B61D14F00900387ECB /* Auth0Error.swift */ = {isa = PBXFileReference; fileEncoding = 4; lastKnownFileType = sourcecode.swift; path = Auth0Error.swift; sourceTree = "<group>"; };
		5FD255B91D14F70B00387ECB /* WebAuthError.swift */ = {isa = PBXFileReference; fileEncoding = 4; lastKnownFileType = sourcecode.swift; name = WebAuthError.swift; path = Auth0/WebAuthError.swift; sourceTree = SOURCE_ROOT; };
		5FDE87461D8A422300EA27DC /* Telemetry.swift */ = {isa = PBXFileReference; fileEncoding = 4; lastKnownFileType = sourcecode.swift; path = Telemetry.swift; sourceTree = "<group>"; };
		5FDE87491D8A424700EA27DC /* Auth0Authentication.swift */ = {isa = PBXFileReference; fileEncoding = 4; lastKnownFileType = sourcecode.swift; path = Auth0Authentication.swift; sourceTree = "<group>"; };
		5FDE874A1D8A424700EA27DC /* Authentication.swift */ = {isa = PBXFileReference; fileEncoding = 4; lastKnownFileType = sourcecode.swift; path = Authentication.swift; sourceTree = "<group>"; };
		5FDE874B1D8A424700EA27DC /* AuthenticationError.swift */ = {isa = PBXFileReference; fileEncoding = 4; lastKnownFileType = sourcecode.swift; path = AuthenticationError.swift; sourceTree = "<group>"; };
		5FDE874E1D8A424700EA27DC /* Credentials.swift */ = {isa = PBXFileReference; fileEncoding = 4; lastKnownFileType = sourcecode.swift; path = Credentials.swift; sourceTree = "<group>"; };
		5FDE874F1D8A424700EA27DC /* AuthenticationHandlers.swift */ = {isa = PBXFileReference; fileEncoding = 4; lastKnownFileType = sourcecode.swift; path = AuthenticationHandlers.swift; sourceTree = "<group>"; };
		5FE2F8A51CCA9C17003628F4 /* CredentialsSpec.swift */ = {isa = PBXFileReference; fileEncoding = 4; lastKnownFileType = sourcecode.swift; name = CredentialsSpec.swift; path = Auth0Tests/CredentialsSpec.swift; sourceTree = SOURCE_ROOT; };
		5FE2F8B11CCEAED8003628F4 /* Requestable.swift */ = {isa = PBXFileReference; fileEncoding = 4; lastKnownFileType = sourcecode.swift; name = Requestable.swift; path = Auth0/Requestable.swift; sourceTree = SOURCE_ROOT; };
		5FE2F8B71CD0E910003628F4 /* Request.swift */ = {isa = PBXFileReference; fileEncoding = 4; lastKnownFileType = sourcecode.swift; name = Request.swift; path = Auth0/Request.swift; sourceTree = SOURCE_ROOT; };
		5FE2F8BA1CD0EAAD003628F4 /* Response.swift */ = {isa = PBXFileReference; fileEncoding = 4; lastKnownFileType = sourcecode.swift; name = Response.swift; path = Auth0/Response.swift; sourceTree = SOURCE_ROOT; };
		5FE686A01D1877C10075874C /* Auth0.plist */ = {isa = PBXFileReference; fileEncoding = 4; lastKnownFileType = text.plist.xml; path = Auth0.plist; sourceTree = "<group>"; };
		5FE686A91D1894AA0075874C /* TelemetrySpec.swift */ = {isa = PBXFileReference; fileEncoding = 4; lastKnownFileType = sourcecode.swift; path = TelemetrySpec.swift; sourceTree = "<group>"; };
		5FF465BB1CE2AC4500F7ED8C /* Management.swift */ = {isa = PBXFileReference; fileEncoding = 4; lastKnownFileType = sourcecode.swift; name = Management.swift; path = Auth0/Management.swift; sourceTree = SOURCE_ROOT; };
		970BC36A25C27095007A7745 /* MultifactorChallenge.swift */ = {isa = PBXFileReference; lastKnownFileType = sourcecode.swift; path = MultifactorChallenge.swift; sourceTree = "<group>"; };
		A7DDDF6B2BC9A81E0077B067 /* PrivacyInfo.xcprivacy */ = {isa = PBXFileReference; lastKnownFileType = text.xml; path = PrivacyInfo.xcprivacy; sourceTree = "<group>"; };
		C107B51B2C9AC4D3006B6BEA /* WebViewProvider.swift */ = {isa = PBXFileReference; lastKnownFileType = sourcecode.swift; path = WebViewProvider.swift; sourceTree = "<group>"; };
		C107B5202CA27F76006B6BEA /* WebViewProviderSpec.swift */ = {isa = PBXFileReference; lastKnownFileType = sourcecode.swift; path = WebViewProviderSpec.swift; sourceTree = "<group>"; };
		C160EE302CABD0DA005ACE8E /* UIWindow+TopViewController.swift */ = {isa = PBXFileReference; lastKnownFileType = sourcecode.swift; path = "UIWindow+TopViewController.swift"; sourceTree = "<group>"; };
		C160EE372CABD358005ACE8E /* UIWindow+TopViewControllerSpec.swift */ = {isa = PBXFileReference; lastKnownFileType = sourcecode.swift; path = "UIWindow+TopViewControllerSpec.swift"; sourceTree = "<group>"; };
		C177D6C22C2ADDEB0094C657 /* Auth0.plist */ = {isa = PBXFileReference; fileEncoding = 4; lastKnownFileType = text.plist.xml; name = Auth0.plist; path = ../Auth0.plist; sourceTree = "<group>"; };
		C177D76F2C2BDFE40094C657 /* NetworkStub.swift */ = {isa = PBXFileReference; lastKnownFileType = sourcecode.swift; path = NetworkStub.swift; sourceTree = "<group>"; };
		C177D7742C2BE00D0094C657 /* StubURLProtocol.swift */ = {isa = PBXFileReference; lastKnownFileType = sourcecode.swift; path = StubURLProtocol.swift; sourceTree = "<group>"; };
		C1B3B9A82C24B297004A32A4 /* OAuth2Vision.app */ = {isa = PBXFileReference; explicitFileType = wrapper.application; includeInIndex = 0; path = OAuth2Vision.app; sourceTree = BUILT_PRODUCTS_DIR; };
		C1B3B9AE2C24B297004A32A4 /* OAuth2VisionApp.swift */ = {isa = PBXFileReference; lastKnownFileType = sourcecode.swift; path = OAuth2VisionApp.swift; sourceTree = "<group>"; };
		C1B3B9B02C24B297004A32A4 /* ContentView.swift */ = {isa = PBXFileReference; lastKnownFileType = sourcecode.swift; path = ContentView.swift; sourceTree = "<group>"; };
		C1B3B9B72C24B298004A32A4 /* Info.plist */ = {isa = PBXFileReference; lastKnownFileType = text.plist.xml; path = Info.plist; sourceTree = "<group>"; };
		C1B3B9C02C24B39E004A32A4 /* Auth0.framework */ = {isa = PBXFileReference; explicitFileType = wrapper.framework; includeInIndex = 0; path = Auth0.framework; sourceTree = BUILT_PRODUCTS_DIR; };
		C1B3B9C72C24B39E004A32A4 /* Auth0Tests.xctest */ = {isa = PBXFileReference; explicitFileType = wrapper.cfbundle; includeInIndex = 0; path = Auth0Tests.xctest; sourceTree = BUILT_PRODUCTS_DIR; };
		D4CFA3532E3CA55A00B06859 /* Auth0MyAccountAuthenticationMethods.swift */ = {isa = PBXFileReference; lastKnownFileType = sourcecode.swift; path = Auth0MyAccountAuthenticationMethods.swift; sourceTree = "<group>"; };
		D4CFA3542E3CA55A00B06859 /* Factor.swift */ = {isa = PBXFileReference; lastKnownFileType = sourcecode.swift; path = Factor.swift; sourceTree = "<group>"; };
		D4CFA3552E3CA55A00B06859 /* GetAuthenticationMethodsResponse.swift */ = {isa = PBXFileReference; lastKnownFileType = sourcecode.swift; path = GetAuthenticationMethodsResponse.swift; sourceTree = "<group>"; };
		D4CFA3562E3CA55A00B06859 /* MyAccountAuthenticationMethods.swift */ = {isa = PBXFileReference; lastKnownFileType = sourcecode.swift; path = MyAccountAuthenticationMethods.swift; sourceTree = "<group>"; };
		D4CFA3572E3CA55A00B06859 /* PasskeyAuthenticationMethod.swift */ = {isa = PBXFileReference; lastKnownFileType = sourcecode.swift; path = PasskeyAuthenticationMethod.swift; sourceTree = "<group>"; };
		D4CFA3582E3CA55A00B06859 /* PasskeyEnrollmentChallenge.swift */ = {isa = PBXFileReference; lastKnownFileType = sourcecode.swift; path = PasskeyEnrollmentChallenge.swift; sourceTree = "<group>"; };
		D4CFA3592E3CA55A00B06859 /* PhoneEmailChallenge.swift */ = {isa = PBXFileReference; lastKnownFileType = sourcecode.swift; path = PhoneEmailChallenge.swift; sourceTree = "<group>"; };
		D4CFA35A2E3CA55A00B06859 /* RecoveryCodeChallenge.swift */ = {isa = PBXFileReference; lastKnownFileType = sourcecode.swift; path = RecoveryCodeChallenge.swift; sourceTree = "<group>"; };
		D4CFA35B2E3CA55A00B06859 /* TOTPPushEnrollmentChallenge.swift */ = {isa = PBXFileReference; lastKnownFileType = sourcecode.swift; path = TOTPPushEnrollmentChallenge.swift; sourceTree = "<group>"; };
		D581CF762757D773007327D1 /* RequestSpec.swift */ = {isa = PBXFileReference; lastKnownFileType = sourcecode.swift; path = RequestSpec.swift; sourceTree = "<group>"; };
		D5E9E316273ACCA5000CDB0A /* ChallengeGenerator.swift */ = {isa = PBXFileReference; lastKnownFileType = sourcecode.swift; path = ChallengeGenerator.swift; sourceTree = "<group>"; };
/* End PBXFileReference section */

/* Begin PBXFrameworksBuildPhase section */
		5B7EE45520FC9F3200367724 /* Frameworks */ = {
			isa = PBXFrameworksBuildPhase;
			buildActionMask = 2147483647;
			files = (
				5B7EE46720FC9F5200367724 /* Auth0.framework in Frameworks */,
			);
			runOnlyForDeploymentPostprocessing = 0;
		};
		5B7EE47620FCA0A100367724 /* Frameworks */ = {
			isa = PBXFrameworksBuildPhase;
			buildActionMask = 2147483647;
			files = (
				5B7EE48D20FCA0F400367724 /* Auth0.framework in Frameworks */,
			);
			runOnlyForDeploymentPostprocessing = 0;
		};
		5F06DD741CC448B10011842B /* Frameworks */ = {
			isa = PBXFrameworksBuildPhase;
			buildActionMask = 2147483647;
			files = (
				D41DED292DCA099E00F5B1A4 /* JWTDecode.xcframework in Frameworks */,
				D41DED2C2DCA099F00F5B1A4 /* SimpleKeychain.xcframework in Frameworks */,
			);
			runOnlyForDeploymentPostprocessing = 0;
		};
		5F06DD811CC448C90011842B /* Frameworks */ = {
			isa = PBXFrameworksBuildPhase;
			buildActionMask = 2147483647;
			files = (
				D41DED2E2DCA09A200F5B1A4 /* JWTDecode.xcframework in Frameworks */,
				D41DED312DCA09A300F5B1A4 /* SimpleKeychain.xcframework in Frameworks */,
			);
			runOnlyForDeploymentPostprocessing = 0;
		};
		5F06DD9D1CC451540011842B /* Frameworks */ = {
			isa = PBXFrameworksBuildPhase;
			buildActionMask = 2147483647;
			files = (
				C177D6C72C2ADEB60094C657 /* CwlPreconditionTesting in Frameworks */,
				D41DED1D2DCA084E00F5B1A4 /* Nimble.xcframework in Frameworks */,
				D41DED1E2DCA085000F5B1A4 /* Quick.xcframework in Frameworks */,
			);
			runOnlyForDeploymentPostprocessing = 0;
		};
		5F06DDAC1CC451700011842B /* Frameworks */ = {
			isa = PBXFrameworksBuildPhase;
			buildActionMask = 2147483647;
			files = (
				C177D6D42C2B0DCB0094C657 /* CwlPreconditionTesting in Frameworks */,
				D41DED1C2DCA084900F5B1A4 /* Quick.xcframework in Frameworks */,
				D41DED1B2DCA084700F5B1A4 /* Nimble.xcframework in Frameworks */,
			);
			runOnlyForDeploymentPostprocessing = 0;
		};
		5F23E6B51D4ACA7100C3F2D9 /* Frameworks */ = {
			isa = PBXFrameworksBuildPhase;
			buildActionMask = 2147483647;
			files = (
				D41DED382DCA09B000F5B1A4 /* JWTDecode.xcframework in Frameworks */,
				D41DED3B2DCA09B200F5B1A4 /* SimpleKeychain.xcframework in Frameworks */,
			);
			runOnlyForDeploymentPostprocessing = 0;
		};
		5F23E6F21D4B87F000C3F2D9 /* Frameworks */ = {
			isa = PBXFrameworksBuildPhase;
			buildActionMask = 2147483647;
			files = (
				D41DED332DCA09AC00F5B1A4 /* JWTDecode.xcframework in Frameworks */,
				D41DED362DCA09AE00F5B1A4 /* SimpleKeychain.xcframework in Frameworks */,
			);
			runOnlyForDeploymentPostprocessing = 0;
		};
		5F331AF61D4BB24C00AE4382 /* Frameworks */ = {
			isa = PBXFrameworksBuildPhase;
			buildActionMask = 2147483647;
			files = (
				D41DED1A2DCA084200F5B1A4 /* Nimble.xcframework in Frameworks */,
				D41DED192DCA084100F5B1A4 /* Quick.xcframework in Frameworks */,
				D4B8E9E62DCDD23C0021262D /* CwlPosixPreconditionTesting in Frameworks */,
			);
			runOnlyForDeploymentPostprocessing = 0;
		};
		5F3965C41CF67DD800CDE7C0 /* Frameworks */ = {
			isa = PBXFrameworksBuildPhase;
			buildActionMask = 2147483647;
			files = (
				5F53F5D11CFD19A400476A46 /* Auth0.framework in Frameworks */,
			);
			runOnlyForDeploymentPostprocessing = 0;
		};
		C1B3B9A52C24B297004A32A4 /* Frameworks */ = {
			isa = PBXFrameworksBuildPhase;
			buildActionMask = 2147483647;
			files = (
				C1B3B9D32C24B39E004A32A4 /* Auth0.framework in Frameworks */,
			);
			runOnlyForDeploymentPostprocessing = 0;
		};
		C1B3B9BD2C24B39E004A32A4 /* Frameworks */ = {
			isa = PBXFrameworksBuildPhase;
			buildActionMask = 2147483647;
			files = (
				D41DED3D2DCA09B400F5B1A4 /* JWTDecode.xcframework in Frameworks */,
				D41DED402DCA09B500F5B1A4 /* SimpleKeychain.xcframework in Frameworks */,
			);
			runOnlyForDeploymentPostprocessing = 0;
		};
		C1B3B9C42C24B39E004A32A4 /* Frameworks */ = {
			isa = PBXFrameworksBuildPhase;
			buildActionMask = 2147483647;
			files = (
				D41DED172DCA083800F5B1A4 /* Nimble.xcframework in Frameworks */,
				D41DED182DCA083B00F5B1A4 /* Quick.xcframework in Frameworks */,
				D4B8E9E42DCDD2340021262D /* CwlPreconditionTesting in Frameworks */,
			);
			runOnlyForDeploymentPostprocessing = 0;
		};
/* End PBXFrameworksBuildPhase section */

/* Begin PBXGroup section */
		5B16D8901F7141E5009476A5 /* Transactions */ = {
			isa = PBXGroup;
			children = (
				5C41F6A3244DC94E00252548 /* LoginTransaction.swift */,
				5C41F6A9244DCAFB00252548 /* ClearSessionTransaction.swift */,
			);
			name = Transactions;
			sourceTree = "<group>";
		};
		5B7EE45920FC9F3200367724 /* OAuth2TV */ = {
			isa = PBXGroup;
			children = (
				5B7EE45A20FC9F3300367724 /* AppDelegate.swift */,
				5B7EE45C20FC9F3300367724 /* ViewController.swift */,
				5B7EE45E20FC9F3300367724 /* Main.storyboard */,
				5B7EE46120FC9F3400367724 /* Assets.xcassets */,
				5B7EE46320FC9F3400367724 /* Info.plist */,
			);
			path = OAuth2TV;
			sourceTree = "<group>";
		};
		5B7EE47A20FCA0A100367724 /* OAuth2Mac */ = {
			isa = PBXGroup;
			children = (
				5B7EE47B20FCA0A100367724 /* AppDelegate.swift */,
				5B7EE47D20FCA0A100367724 /* ViewController.swift */,
				5B7EE47F20FCA0A200367724 /* Assets.xcassets */,
				5B7EE48120FCA0A200367724 /* Main.storyboard */,
				5B7EE48420FCA0A200367724 /* Info.plist */,
				5C41F6E0244FA62200252548 /* Auth0.plist */,
			);
			path = OAuth2Mac;
			sourceTree = "<group>";
		};
		5BEDE1581EC1FFE40007300D /* Utils */ = {
			isa = PBXGroup;
			children = (
				5CB41D3B23D0BA0300074024 /* Validators */,
				5B1748731EF2D3A40060E653 /* Shared.swift */,
				5B9262BF1ECF0CA800F4F6D3 /* BioAuthentication.swift */,
				5BEDE1891EC21B040007300D /* CredentialsManager.swift */,
				5C80980A275A7B8600DC0A76 /* CredentialsStorage.swift */,
				5B5E93F81EC45C22002A37F9 /* CredentialsManagerError.swift */,
			);
			name = Utils;
			sourceTree = "<group>";
		};
		5C0AF09828330CA000162044 /* Providers */ = {
			isa = PBXGroup;
			children = (
				C107B51B2C9AC4D3006B6BEA /* WebViewProvider.swift */,
				5B16D88C1F7141A0009476A5 /* ASProvider.swift */,
				5C0AF09928330CBA00162044 /* SafariProvider.swift */,
			);
			name = Providers;
			sourceTree = "<group>";
		};
		5C1574432DD507DB00BF9373 /* MyAccount */ = {
			isa = PBXGroup;
			children = (
				5C1574532DD7A8CB00BF9373 /* AuthenticationMethods */,
				5C15744E2DD5181E00BF9373 /* MyAccountErrorSpec.swift */,
				5C1574442DD5083400BF9373 /* MyAccountSpec.swift */,
			);
			path = MyAccount;
			sourceTree = "<group>";
		};
		5C1574532DD7A8CB00BF9373 /* AuthenticationMethods */ = {
			isa = PBXGroup;
			children = (
				5C15745E2DD7D82D00BF9373 /* MyAccountAuthenticationMethodsSpec.swift */,
				5C1574592DD7AF2100BF9373 /* PasskeyAuthenticationMethodSpec.swift */,
				5C1574542DD7A8FD00BF9373 /* PasskeyEnrollmentChallengeSpec.swift */,
			);
			path = AuthenticationMethods;
			sourceTree = "<group>";
		};
		5C38EA212DA4610A0085AC31 /* MyAccount */ = {
			isa = PBXGroup;
			children = (
				D4CFA35C2E3CA55A00B06859 /* AuthenticationMethods */,
				5CDF67412DD3B52A00A9B513 /* Auth0MyAccount.swift */,
				5C38EA222DA461150085AC31 /* MyAccount.swift */,
				5C38EA282DA463550085AC31 /* MyAccountError.swift */,
				5CDF674D2DD3DB4E00A9B513 /* MyAccountHandlers.swift */,
			);
			path = MyAccount;
			sourceTree = "<group>";
		};
		5C3D88172DC051CF00AACC34 /* Passkeys */ = {
			isa = PBXGroup;
			children = (
				5CDF67292DD395C300A9B513 /* NewPasskey.swift */,
				5C3D881F2DC1491300AACC34 /* PublicKeyCredentialRequestOptions.swift */,
				5C3D87DF2DB8274A00AACC34 /* PublicKeyCredentialCreationOptions.swift */,
			);
			name = Passkeys;
			sourceTree = "<group>";
		};
		5C41F6AF244DCC1100252548 /* Platforms */ = {
			isa = PBXGroup;
			children = (
				5C41F6B0244DCC3B00252548 /* MobileWebAuth.swift */,
				5C41F6DC244F982700252548 /* DesktopWebAuth.swift */,
			);
			name = Platforms;
			sourceTree = "<group>";
		};
		5C4F553823C9124800C89615 /* Crypto */ = {
			isa = PBXGroup;
			children = (
				5C4F553923C9125600C89615 /* JWTAlgorithmSpec.swift */,
			);
			name = Crypto;
			sourceTree = "<group>";
		};
		5C505FA92E21664C005D0757 /* DPoP */ = {
			isa = PBXGroup;
			children = (
				5C79AE072E040CA600CD0D41 /* DPoP.swift */,
				5C505FAB2E216672005D0757 /* DPoPError.swift */,
				5C505FB12E216699005D0757 /* SenderConstraining.swift */,
				5C505FC32E216783005D0757 /* ECPublicKey.swift */,
				5C505FB72E2166FB005D0757 /* DPoPProofGenerator.swift */,
				5C505FBD2E216746005D0757 /* DPoPChallenge.swift */,
				5C505FC92E2167D1005D0757 /* DPoPKeyStore.swift */,
				5C505FCF2E216884005D0757 /* SecureEnclaveKeyStore.swift */,
				5C505FD52E2168B7005D0757 /* KeychainKeyStore.swift */,
			);
			path = DPoP;
			sourceTree = "<group>";
		};
		5C505FDB2E258623005D0757 /* DPoP */ = {
			isa = PBXGroup;
			children = (
				5CCDDC472E2A8D6F00079840 /* DPoPSpec.swift */,
				5C505FE12E2587B5005D0757 /* DPoPErrorSpec.swift */,
				5C505FE62E26DAA3005D0757 /* SenderConstrainingSpec.swift */,
				5C505FEB2E27E963005D0757 /* ECPublicKeySpec.swift */,
				5C505FF02E27F974005D0757 /* DPoPProofGeneratorSpec.swift */,
				5C505FDC2E25864A005D0757 /* DPoPChallengeSpec.swift */,
				5C505FFB2E283A7E005D0757 /* SecureEnclaveKeyStoreSpec.swift */,
				5CCDDC412E29702E00079840 /* KeychainKeyStoreSpec.swift */,
			);
			path = DPoP;
			sourceTree = "<group>";
		};
		5CB41D3B23D0BA0300074024 /* Validators */ = {
			isa = PBXGroup;
			children = (
				5CB41D3E23D0BA2C00074024 /* IDTokenValidator.swift */,
				5CB41D3C23D0BA2C00074024 /* IDTokenValidatorContext.swift */,
				5CB41D3D23D0BA2C00074024 /* IDTokenSignatureValidator.swift */,
				5CB41D7023D0BED200074024 /* ClaimValidators.swift */,
			);
			name = Validators;
			sourceTree = "<group>";
		};
		5CB41D5023D0BA3800074024 /* Validators */ = {
			isa = PBXGroup;
			children = (
				5CB41D7523D0C15000074024 /* IDTokenValidatorBaseSpec.swift */,
				5CB41D5323D0BA4B00074024 /* IDTokenValidatorMocks.swift */,
				5CB41D5223D0BA4B00074024 /* IDTokenValidatorSpec.swift */,
				5CB41D5123D0BA4B00074024 /* IDTokenSignatureValidatorSpec.swift */,
				5CB41D8123D611AE00074024 /* ClaimValidatorsSpec.swift */,
			);
			name = Validators;
			sourceTree = "<group>";
		};
		5CF539222836DC360073F623 /* Providers */ = {
			isa = PBXGroup;
			children = (
				C107B5202CA27F76006B6BEA /* WebViewProviderSpec.swift */,
				5CF5392A283835460073F623 /* ASProviderSpec.swift */,
				5CF539232836DCC10073F623 /* SafariProviderSpec.swift */,
			);
			name = Providers;
			sourceTree = "<group>";
		};
		5CF539262836F6DE0073F623 /* Transactions */ = {
			isa = PBXGroup;
			children = (
				5C41F6B4244DCEED00252548 /* LoginTransactionSpec.swift */,
				5CF539272836FB0C0073F623 /* ClearSessionTransactionSpec.swift */,
			);
			name = Transactions;
			sourceTree = "<group>";
		};
		5F049B5F1CB42C29006F6C05 = {
			isa = PBXGroup;
			children = (
				5CA541CC2B1A81A700E4284D /* Documentation.docc */,
				5F049B6B1CB42C29006F6C05 /* Auth0 */,
				5F06DD921CC451430011842B /* Auth0Tests */,
				5F3965C81CF67DD800CDE7C0 /* App */,
				5B7EE45920FC9F3200367724 /* OAuth2TV */,
				5B7EE47A20FCA0A100367724 /* OAuth2Mac */,
				C1B3B9A92C24B297004A32A4 /* OAuth2Vision */,
				5F06DDC21CC5712F0011842B /* Frameworks */,
				5F049B6A1CB42C29006F6C05 /* Products */,
				5FAE9C861D8872E900A871CE /* Supporting Files */,
			);
			sourceTree = "<group>";
		};
		5F049B6A1CB42C29006F6C05 /* Products */ = {
			isa = PBXGroup;
			children = (
				5F06DD781CC448B10011842B /* Auth0.framework */,
				5F06DD851CC448C90011842B /* Auth0.framework */,
				5F06DDA01CC451540011842B /* Auth0Tests.xctest */,
				5F06DDAF1CC451700011842B /* Auth0Tests.xctest */,
				5F3965C71CF67DD800CDE7C0 /* OAuth2.app */,
				5F23E6B91D4ACA7100C3F2D9 /* Auth0.framework */,
				5F23E6F61D4B87F000C3F2D9 /* Auth0.framework */,
				5F331AF91D4BB24C00AE4382 /* Auth0Tests.xctest */,
				5B7EE45820FC9F3200367724 /* OAuth2TV.app */,
				5B7EE47920FCA0A100367724 /* OAuth2Mac.app */,
				C1B3B9A82C24B297004A32A4 /* OAuth2Vision.app */,
				C1B3B9C02C24B39E004A32A4 /* Auth0.framework */,
				C1B3B9C72C24B39E004A32A4 /* Auth0Tests.xctest */,
			);
			name = Products;
			sourceTree = "<group>";
		};
		5F049B6B1CB42C29006F6C05 /* Auth0 */ = {
			isa = PBXGroup;
			children = (
				5FDE87751D8A425300EA27DC /* Authentication */,
				5C38EA212DA4610A0085AC31 /* MyAccount */,
				5FDE87451D8A421900EA27DC /* Telemetry */,
				5BEDE1581EC1FFE40007300D /* Utils */,
				5FCAB16E1D08FFE900331C84 /* Extensions */,
				5F6FAC611D09E92800D5B4EA /* Logger */,
				5FF465BA1CE2AC2800F7ED8C /* Management */,
				5FE2F8C01CD0F9AF003628F4 /* Networking */,
				5FCAB16F1D09001100331C84 /* Crypto */,
				5C505FA92E21664C005D0757 /* DPoP */,
				5C3D88172DC051CF00AACC34 /* Passkeys */,
				5F3965C01CF679B500CDE7C0 /* WebAuth */,
				5F06DDC81CC66B710011842B /* Auth0.swift */,
				5FD255B61D14F00900387ECB /* Auth0Error.swift */,
				5CDF67352DD3A8D200A9B513 /* Auth0APIError.swift */,
				5C6513A62791CDDE004EBC22 /* Version.swift */,
				A7DDDF6B2BC9A81E0077B067 /* PrivacyInfo.xcprivacy */,
			);
			path = Auth0;
			sourceTree = "<group>";
		};
		5F06DD921CC451430011842B /* Auth0Tests */ = {
			isa = PBXGroup;
			children = (
				C160EE362CABD352005ACE8E /* Extensions */,
				C177D76E2C2BDF9D0094C657 /* StubNetworking */,
				5F28B4651D8300BB0000EB23 /* Logger */,
				5FE686A81D1894990075874C /* Telemetry */,
				5FBBF0411CCA901B0024D2AF /* Authentication */,
				5C505FDB2E258623005D0757 /* DPoP */,
				5C1574432DD507DB00BF9373 /* MyAccount */,
				5FADB6011CEC0C1600D4BB50 /* Management */,
				5FE2F8C11CD0FA11003628F4 /* Networking */,
				5C4F553823C9124800C89615 /* Crypto */,
				5FCAB1661D07ABEA00331C84 /* WebAuth */,
				5FBBF0331CC95FA40024D2AF /* Utils */,
				5F93BC0A1CC6B0DE0031519F /* Auth0Spec.swift */,
				5FBBF0371CC964BC0024D2AF /* Matchers.swift */,
				5FBBF03A1CC96AA70024D2AF /* Responses.swift */,
				5C4F552C23C9123000C89615 /* Generators.swift */,
				5C4F552D23C9123000C89615 /* Mocks.swift */,
				5F06DD951CC451430011842B /* Info.plist */,
				5FE686A01D1877C10075874C /* Auth0.plist */,
			);
			path = Auth0Tests;
			sourceTree = "<group>";
		};
		5F06DDC21CC5712F0011842B /* Frameworks */ = {
			isa = PBXGroup;
			children = (
				5CD9FC8426FE30EB009C2B27 /* JWTDecode.xcframework */,
				5CD9FC8526FE30EB009C2B27 /* SimpleKeychain.xcframework */,
				5CD9FC6B26FE30A6009C2B27 /* Nimble.xcframework */,
				5CD9FC6C26FE30A6009C2B27 /* Quick.xcframework */,
			);
			name = Frameworks;
			sourceTree = "<group>";
		};
		5F28B4651D8300BB0000EB23 /* Logger */ = {
			isa = PBXGroup;
			children = (
				5F28B4661D8300D50000EB23 /* LoggerSpec.swift */,
			);
			name = Logger;
			sourceTree = "<group>";
		};
		5F3965C01CF679B500CDE7C0 /* WebAuth */ = {
			isa = PBXGroup;
			children = (
				5C0AF09828330CA000162044 /* Providers */,
				5B16D8901F7141E5009476A5 /* Transactions */,
				5C41F6AF244DCC1100252548 /* Platforms */,
				5F53F5CD1CFD157300476A46 /* AuthTransaction.swift */,
				5B16D8921F714324009476A5 /* WebAuthUserAgent.swift */,
				5F4A1F951D00AABC00C72242 /* OAuth2Grant.swift */,
				5FCAB1751D0900CF00331C84 /* TransactionStore.swift */,
				5F3965C11CF67CF000CDE7C0 /* WebAuth.swift */,
				5FAE9C901D8878D400A871CE /* Auth0WebAuth.swift */,
				5FD255B91D14F70B00387ECB /* WebAuthError.swift */,
				5C0AF09C2833420200162044 /* WebAuthentication.swift */,
				5CFB82602D6D221C009FD237 /* Barrier.swift */,
			);
			name = WebAuth;
			sourceTree = "<group>";
		};
		5F3965C81CF67DD800CDE7C0 /* App */ = {
			isa = PBXGroup;
			children = (
				5F3965C91CF67DD800CDE7C0 /* AppDelegate.swift */,
				5F3965CB1CF67DD800CDE7C0 /* ViewController.swift */,
				5F3965D01CF67DD800CDE7C0 /* Assets.xcassets */,
				5F3965D21CF67DD800CDE7C0 /* LaunchScreen.storyboard */,
				5F3965CD1CF67DD800CDE7C0 /* Main.storyboard */,
				C177D6C22C2ADDEB0094C657 /* Auth0.plist */,
				5F3965D51CF67DD800CDE7C0 /* Info.plist */,
			);
			path = App;
			sourceTree = "<group>";
		};
		5F6FAC611D09E92800D5B4EA /* Logger */ = {
			isa = PBXGroup;
			children = (
				5F6FAC621D09E98000D5B4EA /* Logger.swift */,
				5F28B4601D8216180000EB23 /* Loggable.swift */,
			);
			name = Logger;
			sourceTree = "<group>";
		};
		5FADB6011CEC0C1600D4BB50 /* Management */ = {
			isa = PBXGroup;
			children = (
				5FADB6081CED500900D4BB50 /* ManagementSpec.swift */,
				5C809D99275FA3EF00F15A67 /* ManagementErrorSpec.swift */,
				5FADB60E1CED7E5200D4BB50 /* UserPatchAttributesSpec.swift */,
				5FADB6021CEC0C3300D4BB50 /* UsersSpec.swift */,
			);
			name = Management;
			sourceTree = "<group>";
		};
		5FAE9C861D8872E900A871CE /* Supporting Files */ = {
			isa = PBXGroup;
			children = (
				5C60412E27482A2600EEF515 /* Package.swift */,
				5BA58D33209081A700782DD1 /* Cartfile */,
				5F049B6E1CB42C29006F6C05 /* Info.plist */,
				5FAE9C871D88731500A871CE /* Cartfile.resolved */,
				5FAE9C8F1D88731500A871CE /* Cartfile.private */,
				5FAE9C881D88731500A871CE /* CHANGELOG.md */,
				5FAE9C891D88731500A871CE /* README.md */,
				5FAE9C8A1D88731500A871CE /* Gemfile.lock */,
				5FAE9C8B1D88731500A871CE /* Gemfile */,
				5FAE9C8C1D88731500A871CE /* Auth0.podspec */,
				5FAE9C8D1D88731500A871CE /* codecov.yml */,
				5FAE9C8E1D88731500A871CE /* LICENSE */,
			);
			name = "Supporting Files";
			sourceTree = "<group>";
		};
		5FBBF0331CC95FA40024D2AF /* Utils */ = {
			isa = PBXGroup;
			children = (
				5CB41D5023D0BA3800074024 /* Validators */,
				5B9262C11ECF0CBA00F4F6D3 /* BioAuthenticationSpec.swift */,
				5BEDE1931EC3331A0007300D /* CredentialsManagerSpec.swift */,
				5C809D95275F878E00F15A67 /* CredentialsManagerErrorSpec.swift */,
			);
			name = Utils;
			sourceTree = "<group>";
		};
		5FBBF0411CCA901B0024D2AF /* Authentication */ = {
			isa = PBXGroup;
			children = (
				5FBBF0421CCA90300024D2AF /* AuthenticationSpec.swift */,
				5FE2F8A51CCA9C17003628F4 /* CredentialsSpec.swift */,
				5CFB82552D5E9F94009FD237 /* APICredentialsSpec.swift */,
				5CFB82752D6FD287009FD237 /* SSOCredentialsSpec.swift */,
				5B2860D41EEF20F300C75D54 /* UserInfoSpec.swift */,
				5C3D88672DC2CCA100AACC34 /* PasskeyLoginChallenge.swift */,
				5C3D880D2DBE7F3B00AACC34 /* PasskeySignupChallengeSpec.swift */,
				5C4F553423C9124200C89615 /* JWKSpec.swift */,
				5FD255B01D14A9E000387ECB /* AuthenticationErrorSpec.swift */,
			);
			name = Authentication;
			sourceTree = "<group>";
		};
		5FCAB1661D07ABEA00331C84 /* WebAuth */ = {
			isa = PBXGroup;
			children = (
				5CF539262836F6DE0073F623 /* Transactions */,
				5CF539222836DC360073F623 /* Providers */,
				5FA250531D4A85A200C544FA /* WebAuthErrorSpec.swift */,
				5F09C6A61D07532B00727E55 /* ChallengeGeneratorSpec.swift */,
				5F4A1F971D00AEDF00C72242 /* OAuth2GrantSpec.swift */,
				5F53F5D61CFFAA4A00476A46 /* WebAuthSpec.swift */,
				5F686A761D4AB90900412E3D /* TransactionStoreSpec.swift */,
				5CF5391C2836CEC00073F623 /* WebAuthenticationSpec.swift */,
				5CF5391F2836D9720073F623 /* WebAuthSpies.swift */,
			);
			name = WebAuth;
			sourceTree = "<group>";
		};
		5FCAB16E1D08FFE900331C84 /* Extensions */ = {
			isa = PBXGroup;
			children = (
				C160EE302CABD0DA005ACE8E /* UIWindow+TopViewController.swift */,
				5C4F551923C8FB8E00C89615 /* Array+Encode.swift */,
				5C4F551823C8FB8E00C89615 /* String+URLSafe.swift */,
				5FCAB1721D09009600331C84 /* NSData+URLSafe.swift */,
				5FCAB1781D09124D00331C84 /* NSURL+Auth0.swift */,
				5FCAB1701D09005A00331C84 /* NSURLComponents+OAuth2.swift */,
				5CB41D6B23D0BBA500074024 /* JWT+Header.swift */,
				5C49EB3423EB5A80008D562F /* JWK+RSA.swift */,
				5CB41D3F23D0BA2C00074024 /* Optional+DebugDescription.swift */,
			);
			name = Extensions;
			sourceTree = "<group>";
		};
		5FCAB16F1D09001100331C84 /* Crypto */ = {
			isa = PBXGroup;
			children = (
				5C4F550423C8FADE00C89615 /* JWTAlgorithm.swift */,
				D5E9E316273ACCA5000CDB0A /* ChallengeGenerator.swift */,
			);
			name = Crypto;
			sourceTree = "<group>";
		};
		5FDE87451D8A421900EA27DC /* Telemetry */ = {
			isa = PBXGroup;
			children = (
				5FDE87461D8A422300EA27DC /* Telemetry.swift */,
			);
			name = Telemetry;
			sourceTree = "<group>";
		};
		5FDE87751D8A425300EA27DC /* Authentication */ = {
			isa = PBXGroup;
			children = (
				5FDE87491D8A424700EA27DC /* Auth0Authentication.swift */,
				5FDE874A1D8A424700EA27DC /* Authentication.swift */,
				5FDE874B1D8A424700EA27DC /* AuthenticationError.swift */,
				5FDE874F1D8A424700EA27DC /* AuthenticationHandlers.swift */,
				5C354C03276CE1A500ADBC86 /* PasswordlessType.swift */,
				970BC36A25C27095007A7745 /* MultifactorChallenge.swift */,
				5C3D88192DC148C000AACC34 /* PasskeyLoginChallenge.swift */,
				5C3D87E52DB99C4E00AACC34 /* PasskeySignupChallenge.swift */,
				5C4F552223C8FBA100C89615 /* JWKS.swift */,
				5B2860CD1EEAC30500C75D54 /* UserInfo.swift */,
				5FDE874E1D8A424700EA27DC /* Credentials.swift */,
				5CFB824F2D5BF31D009FD237 /* APICredentials.swift */,
				5CFB826F2D6E640B009FD237 /* SSOCredentials.swift */,
				5C3D88232DC1509300AACC34 /* LoginPasskey.swift */,
				5C3D87F12DB9B3DA00AACC34 /* SignupPasskey.swift */,
			);
			name = Authentication;
			sourceTree = "<group>";
		};
		5FE2F8C01CD0F9AF003628F4 /* Networking */ = {
			isa = PBXGroup;
			children = (
				5F74CB3F1CEFD5E600226823 /* JSONObjectPayload.swift */,
				5FE2F8B71CD0E910003628F4 /* Request.swift */,
				5FE2F8B11CCEAED8003628F4 /* Requestable.swift */,
				5FE2F8BA1CD0EAAD003628F4 /* Response.swift */,
			);
			name = Networking;
			sourceTree = "<group>";
		};
		5FE2F8C11CD0FA11003628F4 /* Networking */ = {
			isa = PBXGroup;
			children = (
				5F1FBB981D8A4465006B0B85 /* ResponseSpec.swift */,
				D581CF762757D773007327D1 /* RequestSpec.swift */,
			);
			name = Networking;
			sourceTree = "<group>";
		};
		5FE686A81D1894990075874C /* Telemetry */ = {
			isa = PBXGroup;
			children = (
				5FE686A91D1894AA0075874C /* TelemetrySpec.swift */,
			);
			name = Telemetry;
			sourceTree = "<group>";
		};
		5FF465BA1CE2AC2800F7ED8C /* Management */ = {
			isa = PBXGroup;
			children = (
				5FF465BB1CE2AC4500F7ED8C /* Management.swift */,
				5FADB60B1CED7E0800D4BB50 /* UserPatchAttributes.swift */,
				5FADB6051CED27FB00D4BB50 /* Users.swift */,
				5FD255B31D14DD2600387ECB /* ManagementError.swift */,
			);
			name = Management;
			sourceTree = "<group>";
		};
		C160EE362CABD352005ACE8E /* Extensions */ = {
			isa = PBXGroup;
			children = (
				C160EE372CABD358005ACE8E /* UIWindow+TopViewControllerSpec.swift */,
			);
			path = Extensions;
			sourceTree = "<group>";
		};
		C177D76E2C2BDF9D0094C657 /* StubNetworking */ = {
			isa = PBXGroup;
			children = (
				C177D76F2C2BDFE40094C657 /* NetworkStub.swift */,
				C177D7742C2BE00D0094C657 /* StubURLProtocol.swift */,
			);
			name = StubNetworking;
			sourceTree = "<group>";
		};
		C1B3B9A92C24B297004A32A4 /* OAuth2Vision */ = {
			isa = PBXGroup;
			children = (
				C1B3B9AE2C24B297004A32A4 /* OAuth2VisionApp.swift */,
				C1B3B9B02C24B297004A32A4 /* ContentView.swift */,
				C1B3B9B72C24B298004A32A4 /* Info.plist */,
			);
			path = OAuth2Vision;
			sourceTree = "<group>";
		};
		D4CFA35C2E3CA55A00B06859 /* AuthenticationMethods */ = {
			isa = PBXGroup;
			children = (
				D4CFA3532E3CA55A00B06859 /* Auth0MyAccountAuthenticationMethods.swift */,
				D4CFA3542E3CA55A00B06859 /* Factor.swift */,
				D4CFA3552E3CA55A00B06859 /* GetAuthenticationMethodsResponse.swift */,
				D4CFA3562E3CA55A00B06859 /* MyAccountAuthenticationMethods.swift */,
				D4CFA3572E3CA55A00B06859 /* PasskeyAuthenticationMethod.swift */,
				D4CFA3582E3CA55A00B06859 /* PasskeyEnrollmentChallenge.swift */,
				D4CFA3592E3CA55A00B06859 /* PhoneEmailChallenge.swift */,
				D4CFA35A2E3CA55A00B06859 /* RecoveryCodeChallenge.swift */,
				D4CFA35B2E3CA55A00B06859 /* TOTPPushEnrollmentChallenge.swift */,
			);
			path = AuthenticationMethods;
			sourceTree = "<group>";
		};
/* End PBXGroup section */

/* Begin PBXHeadersBuildPhase section */
		5F06DD751CC448B10011842B /* Headers */ = {
			isa = PBXHeadersBuildPhase;
			buildActionMask = 2147483647;
			files = (
			);
			runOnlyForDeploymentPostprocessing = 0;
		};
		5F06DD821CC448C90011842B /* Headers */ = {
			isa = PBXHeadersBuildPhase;
			buildActionMask = 2147483647;
			files = (
			);
			runOnlyForDeploymentPostprocessing = 0;
		};
		5F23E6B61D4ACA7100C3F2D9 /* Headers */ = {
			isa = PBXHeadersBuildPhase;
			buildActionMask = 2147483647;
			files = (
			);
			runOnlyForDeploymentPostprocessing = 0;
		};
		5F23E6F31D4B87F000C3F2D9 /* Headers */ = {
			isa = PBXHeadersBuildPhase;
			buildActionMask = 2147483647;
			files = (
			);
			runOnlyForDeploymentPostprocessing = 0;
		};
		C1B3B9BB2C24B39E004A32A4 /* Headers */ = {
			isa = PBXHeadersBuildPhase;
			buildActionMask = 2147483647;
			files = (
			);
			runOnlyForDeploymentPostprocessing = 0;
		};
/* End PBXHeadersBuildPhase section */

/* Begin PBXNativeTarget section */
		5B7EE45720FC9F3200367724 /* OAuth2TV */ = {
			isa = PBXNativeTarget;
			buildConfigurationList = 5B7EE46620FC9F3400367724 /* Build configuration list for PBXNativeTarget "OAuth2TV" */;
			buildPhases = (
				5B7EE45420FC9F3200367724 /* Sources */,
				5B7EE45520FC9F3200367724 /* Frameworks */,
				5B7EE45620FC9F3200367724 /* Resources */,
				5B7EE46B20FC9F5200367724 /* Copy Files */,
				5B7EE46F20FC9FAE00367724 /* Auth0 */,
			);
			buildRules = (
			);
			dependencies = (
			);
			name = OAuth2TV;
			productName = OAuth2TV;
			productReference = 5B7EE45820FC9F3200367724 /* OAuth2TV.app */;
			productType = "com.apple.product-type.application";
		};
		5B7EE47820FCA0A100367724 /* OAuth2Mac */ = {
			isa = PBXNativeTarget;
			buildConfigurationList = 5B7EE48620FCA0A200367724 /* Build configuration list for PBXNativeTarget "OAuth2Mac" */;
			buildPhases = (
				5B7EE47520FCA0A100367724 /* Sources */,
				5B7EE47620FCA0A100367724 /* Frameworks */,
				5B7EE47720FCA0A100367724 /* Resources */,
				5B7EE49120FCA0F400367724 /* Copy Files */,
				5B7EE48C20FCA0D900367724 /* Auth0 */,
			);
			buildRules = (
			);
			dependencies = (
			);
			name = OAuth2Mac;
			productName = OAuth2Mac;
			productReference = 5B7EE47920FCA0A100367724 /* OAuth2Mac.app */;
			productType = "com.apple.product-type.application";
		};
		5F06DD771CC448B10011842B /* Auth0.iOS */ = {
			isa = PBXNativeTarget;
			buildConfigurationList = 5F06DD7F1CC448B10011842B /* Build configuration list for PBXNativeTarget "Auth0.iOS" */;
			buildPhases = (
				5F06DD731CC448B10011842B /* Sources */,
				5F06DD741CC448B10011842B /* Frameworks */,
				5F06DD751CC448B10011842B /* Headers */,
				5F06DD761CC448B10011842B /* Resources */,
				5B717B241E2E2696004A05A7 /* SwiftLint */,
			);
			buildRules = (
			);
			dependencies = (
			);
			name = Auth0.iOS;
			productName = Auth0.iOS;
			productReference = 5F06DD781CC448B10011842B /* Auth0.framework */;
			productType = "com.apple.product-type.framework";
		};
		5F06DD841CC448C90011842B /* Auth0.macOS */ = {
			isa = PBXNativeTarget;
			buildConfigurationList = 5F06DD8A1CC448C90011842B /* Build configuration list for PBXNativeTarget "Auth0.macOS" */;
			buildPhases = (
				5F06DD801CC448C90011842B /* Sources */,
				5F06DD811CC448C90011842B /* Frameworks */,
				5F06DD821CC448C90011842B /* Headers */,
				5F06DD831CC448C90011842B /* Resources */,
				5B717B251E2E26B9004A05A7 /* SwiftLint */,
			);
			buildRules = (
			);
			dependencies = (
			);
			name = Auth0.macOS;
			productName = Auth0.OSX;
			productReference = 5F06DD851CC448C90011842B /* Auth0.framework */;
			productType = "com.apple.product-type.framework";
		};
		5F06DD9F1CC451540011842B /* Auth0Tests.iOS */ = {
			isa = PBXNativeTarget;
			buildConfigurationList = 5F06DDA81CC451540011842B /* Build configuration list for PBXNativeTarget "Auth0Tests.iOS" */;
			buildPhases = (
				5F06DD9C1CC451540011842B /* Sources */,
				5F06DD9D1CC451540011842B /* Frameworks */,
				5F06DD9E1CC451540011842B /* Resources */,
				5F1A02931CC7EEBC00D3F662 /* CopyFiles */,
			);
			buildRules = (
			);
			dependencies = (
				5F06DDA71CC451540011842B /* PBXTargetDependency */,
				5FCAB1651D07ABC000331C84 /* PBXTargetDependency */,
			);
			name = Auth0Tests.iOS;
			packageProductDependencies = (
				C177D6C62C2ADEB60094C657 /* CwlPreconditionTesting */,
			);
			productName = Auth0Tests.iOS;
			productReference = 5F06DDA01CC451540011842B /* Auth0Tests.xctest */;
			productType = "com.apple.product-type.bundle.unit-test";
		};
		5F06DDAE1CC451700011842B /* Auth0Tests.macOS */ = {
			isa = PBXNativeTarget;
			buildConfigurationList = 5F06DDB71CC451700011842B /* Build configuration list for PBXNativeTarget "Auth0Tests.macOS" */;
			buildPhases = (
				5F06DDAB1CC451700011842B /* Sources */,
				5F06DDAC1CC451700011842B /* Frameworks */,
				5F06DDAD1CC451700011842B /* Resources */,
				5F1A02971CC7EECE00D3F662 /* CopyFiles */,
			);
			buildRules = (
			);
			dependencies = (
				5F06DDB61CC451700011842B /* PBXTargetDependency */,
				5B7EE48A20FCA0A600367724 /* PBXTargetDependency */,
			);
			name = Auth0Tests.macOS;
			packageProductDependencies = (
				C177D6D32C2B0DCB0094C657 /* CwlPreconditionTesting */,
			);
			productName = Auth0Tests.OSX;
			productReference = 5F06DDAF1CC451700011842B /* Auth0Tests.xctest */;
			productType = "com.apple.product-type.bundle.unit-test";
		};
		5F23E6B81D4ACA7100C3F2D9 /* Auth0.watchOS */ = {
			isa = PBXNativeTarget;
			buildConfigurationList = 5F23E6C01D4ACA7100C3F2D9 /* Build configuration list for PBXNativeTarget "Auth0.watchOS" */;
			buildPhases = (
				5F23E6B41D4ACA7100C3F2D9 /* Sources */,
				5F23E6B51D4ACA7100C3F2D9 /* Frameworks */,
				5F23E6B61D4ACA7100C3F2D9 /* Headers */,
				5F23E6B71D4ACA7100C3F2D9 /* Resources */,
				5B717B261E2E26C4004A05A7 /* SwiftLint */,
			);
			buildRules = (
			);
			dependencies = (
			);
			name = Auth0.watchOS;
			productName = Auth0.watchOS;
			productReference = 5F23E6B91D4ACA7100C3F2D9 /* Auth0.framework */;
			productType = "com.apple.product-type.framework";
		};
		5F23E6F51D4B87F000C3F2D9 /* Auth0.tvOS */ = {
			isa = PBXNativeTarget;
			buildConfigurationList = 5F23E6FB1D4B87F000C3F2D9 /* Build configuration list for PBXNativeTarget "Auth0.tvOS" */;
			buildPhases = (
				5F23E6F11D4B87F000C3F2D9 /* Sources */,
				5F23E6F21D4B87F000C3F2D9 /* Frameworks */,
				5F23E6F31D4B87F000C3F2D9 /* Headers */,
				5F23E6F41D4B87F000C3F2D9 /* Resources */,
				5B717B271E2E26CE004A05A7 /* SwiftLint */,
			);
			buildRules = (
			);
			dependencies = (
			);
			name = Auth0.tvOS;
			productName = Auth0.tvOS;
			productReference = 5F23E6F61D4B87F000C3F2D9 /* Auth0.framework */;
			productType = "com.apple.product-type.framework";
		};
		5F331AF81D4BB24C00AE4382 /* Auth0Tests.tvOS */ = {
			isa = PBXNativeTarget;
			buildConfigurationList = 5F331B031D4BB24C00AE4382 /* Build configuration list for PBXNativeTarget "Auth0Tests.tvOS" */;
			buildPhases = (
				5F331AF51D4BB24C00AE4382 /* Sources */,
				5F331AF61D4BB24C00AE4382 /* Frameworks */,
				5F331AF71D4BB24C00AE4382 /* Resources */,
				5F331B1F1D4BCBFD00AE4382 /* CopyFiles */,
			);
			buildRules = (
			);
			dependencies = (
				5F331B001D4BB24C00AE4382 /* PBXTargetDependency */,
				5B7EE47120FC9FFE00367724 /* PBXTargetDependency */,
			);
			name = Auth0Tests.tvOS;
			packageProductDependencies = (
				D4B8E9E52DCDD23C0021262D /* CwlPosixPreconditionTesting */,
			);
			productName = Auth0Tests.tvOS;
			productReference = 5F331AF91D4BB24C00AE4382 /* Auth0Tests.xctest */;
			productType = "com.apple.product-type.bundle.unit-test";
		};
		5F3965C61CF67DD800CDE7C0 /* OAuth2 */ = {
			isa = PBXNativeTarget;
			buildConfigurationList = 5F3965E11CF67DD800CDE7C0 /* Build configuration list for PBXNativeTarget "OAuth2" */;
			buildPhases = (
				5F3965C31CF67DD800CDE7C0 /* Sources */,
				5F3965C41CF67DD800CDE7C0 /* Frameworks */,
				5F3965C51CF67DD800CDE7C0 /* Resources */,
				5BE65DC91F7270C600CADD3B /* Copy Files */,
				5F53F5CB1CFCDC2500476A46 /* Auth0 */,
			);
			buildRules = (
			);
			dependencies = (
			);
			name = OAuth2;
			productName = OAuth2;
			productReference = 5F3965C71CF67DD800CDE7C0 /* OAuth2.app */;
			productType = "com.apple.product-type.application";
		};
		C1B3B9A72C24B297004A32A4 /* OAuth2Vision */ = {
			isa = PBXNativeTarget;
			buildConfigurationList = C1B3B9BA2C24B298004A32A4 /* Build configuration list for PBXNativeTarget "OAuth2Vision" */;
			buildPhases = (
				C1B3B9A42C24B297004A32A4 /* Sources */,
				C1B3B9A52C24B297004A32A4 /* Frameworks */,
				C1B3B9A62C24B297004A32A4 /* Resources */,
				C1B3B9D82C24B39E004A32A4 /* Copy Files */,
				C1B3BA272C24B864004A32A4 /* Auth0 */,
			);
			buildRules = (
			);
			dependencies = (
			);
			name = OAuth2Vision;
			packageProductDependencies = (
			);
			productName = OAuth2Vision;
			productReference = C1B3B9A82C24B297004A32A4 /* OAuth2Vision.app */;
			productType = "com.apple.product-type.application";
		};
		C1B3B9BF2C24B39E004A32A4 /* Auth0.visionOS */ = {
			isa = PBXNativeTarget;
			buildConfigurationList = C1B3B9D52C24B39E004A32A4 /* Build configuration list for PBXNativeTarget "Auth0.visionOS" */;
			buildPhases = (
				C1B3B9BB2C24B39E004A32A4 /* Headers */,
				C1B3B9BC2C24B39E004A32A4 /* Sources */,
				C1B3B9BD2C24B39E004A32A4 /* Frameworks */,
				C1B3B9BE2C24B39E004A32A4 /* Resources */,
				C1B3B9ED2C24B699004A32A4 /* SwiftLint */,
			);
			buildRules = (
			);
			dependencies = (
			);
			name = Auth0.visionOS;
			productName = Auth0.visionOS;
			productReference = C1B3B9C02C24B39E004A32A4 /* Auth0.framework */;
			productType = "com.apple.product-type.framework";
		};
		C1B3B9C62C24B39E004A32A4 /* Auth0Tests.visionOS */ = {
			isa = PBXNativeTarget;
			buildConfigurationList = C1B3B9D92C24B39E004A32A4 /* Build configuration list for PBXNativeTarget "Auth0Tests.visionOS" */;
			buildPhases = (
				C1B3B9C32C24B39E004A32A4 /* Sources */,
				C1B3B9C42C24B39E004A32A4 /* Frameworks */,
				C1B3B9C52C24B39E004A32A4 /* Resources */,
				C1B3B9E72C24B65B004A32A4 /* Copy Files */,
			);
			buildRules = (
			);
			dependencies = (
				C1B3BA292C24B95A004A32A4 /* PBXTargetDependency */,
				C1B3B9CC2C24B39E004A32A4 /* PBXTargetDependency */,
			);
			name = Auth0Tests.visionOS;
			packageProductDependencies = (
				D4B8E9E32DCDD2340021262D /* CwlPreconditionTesting */,
			);
			productName = Auth0Tests.visionOS;
			productReference = C1B3B9C72C24B39E004A32A4 /* Auth0Tests.xctest */;
			productType = "com.apple.product-type.bundle.unit-test";
		};
/* End PBXNativeTarget section */

/* Begin PBXProject section */
		5F049B601CB42C29006F6C05 /* Project object */ = {
			isa = PBXProject;
			attributes = {
				LastSwiftUpdateCheck = 1540;
				LastUpgradeCheck = 1400;
				ORGANIZATIONNAME = Auth0;
				TargetAttributes = {
					5B7EE45720FC9F3200367724 = {
						CreatedOnToolsVersion = 9.4.1;
						LastSwiftMigration = 0940;
						ProvisioningStyle = Manual;
					};
					5B7EE47820FCA0A100367724 = {
						CreatedOnToolsVersion = 9.4.1;
						LastSwiftMigration = 0940;
						ProvisioningStyle = Manual;
					};
					5F06DD771CC448B10011842B = {
						CreatedOnToolsVersion = 7.3;
						LastSwiftMigration = 1020;
					};
					5F06DD841CC448C90011842B = {
						CreatedOnToolsVersion = 7.3;
						LastSwiftMigration = 0900;
					};
					5F06DD9F1CC451540011842B = {
						CreatedOnToolsVersion = 7.3;
						LastSwiftMigration = 0900;
						ProvisioningStyle = Manual;
						TestTargetID = 5F3965C61CF67DD800CDE7C0;
					};
					5F06DDAE1CC451700011842B = {
						CreatedOnToolsVersion = 7.3;
						LastSwiftMigration = 0900;
						TestTargetID = 5B7EE47820FCA0A100367724;
					};
					5F23E6B81D4ACA7100C3F2D9 = {
						CreatedOnToolsVersion = 7.3.1;
						LastSwiftMigration = 0900;
					};
					5F23E6F51D4B87F000C3F2D9 = {
						CreatedOnToolsVersion = 7.3.1;
						DevelopmentTeam = 86WQXF56BC;
						LastSwiftMigration = 0900;
						ProvisioningStyle = Manual;
					};
					5F331AF81D4BB24C00AE4382 = {
						CreatedOnToolsVersion = 7.3.1;
						LastSwiftMigration = 0900;
						ProvisioningStyle = Manual;
						TestTargetID = 5B7EE45720FC9F3200367724;
					};
					5F3965C61CF67DD800CDE7C0 = {
						CreatedOnToolsVersion = 7.3.1;
						LastSwiftMigration = 1020;
					};
					C1B3B9A72C24B297004A32A4 = {
						CreatedOnToolsVersion = 15.4;
					};
					C1B3B9BF2C24B39E004A32A4 = {
						CreatedOnToolsVersion = 15.4;
					};
					C1B3B9C62C24B39E004A32A4 = {
						CreatedOnToolsVersion = 15.4;
						TestTargetID = C1B3B9A72C24B297004A32A4;
					};
				};
			};
			buildConfigurationList = 5F049B631CB42C29006F6C05 /* Build configuration list for PBXProject "Auth0" */;
			compatibilityVersion = "Xcode 3.2";
			developmentRegion = en;
			hasScannedForEncodings = 0;
			knownRegions = (
				en,
				Base,
			);
			mainGroup = 5F049B5F1CB42C29006F6C05;
			packageReferences = (
				C177D6C52C2ADEB60094C657 /* XCRemoteSwiftPackageReference "CwlPreconditionTesting" */,
			);
			productRefGroup = 5F049B6A1CB42C29006F6C05 /* Products */;
			projectDirPath = "";
			projectRoot = "";
			targets = (
				5F06DD771CC448B10011842B /* Auth0.iOS */,
				5F06DD841CC448C90011842B /* Auth0.macOS */,
				5F23E6F51D4B87F000C3F2D9 /* Auth0.tvOS */,
				5F23E6B81D4ACA7100C3F2D9 /* Auth0.watchOS */,
				C1B3B9BF2C24B39E004A32A4 /* Auth0.visionOS */,
				5F06DD9F1CC451540011842B /* Auth0Tests.iOS */,
				5F06DDAE1CC451700011842B /* Auth0Tests.macOS */,
				5F331AF81D4BB24C00AE4382 /* Auth0Tests.tvOS */,
				C1B3B9C62C24B39E004A32A4 /* Auth0Tests.visionOS */,
				5F3965C61CF67DD800CDE7C0 /* OAuth2 */,
				5B7EE45720FC9F3200367724 /* OAuth2TV */,
				5B7EE47820FCA0A100367724 /* OAuth2Mac */,
				C1B3B9A72C24B297004A32A4 /* OAuth2Vision */,
			);
		};
/* End PBXProject section */

/* Begin PBXResourcesBuildPhase section */
		5B7EE45620FC9F3200367724 /* Resources */ = {
			isa = PBXResourcesBuildPhase;
			buildActionMask = 2147483647;
			files = (
				5B7EE46220FC9F3400367724 /* Assets.xcassets in Resources */,
				5B7EE46020FC9F3300367724 /* Main.storyboard in Resources */,
			);
			runOnlyForDeploymentPostprocessing = 0;
		};
		5B7EE47720FCA0A100367724 /* Resources */ = {
			isa = PBXResourcesBuildPhase;
			buildActionMask = 2147483647;
			files = (
				5B7EE48020FCA0A200367724 /* Assets.xcassets in Resources */,
				5B7EE48320FCA0A200367724 /* Main.storyboard in Resources */,
			);
			runOnlyForDeploymentPostprocessing = 0;
		};
		5F06DD761CC448B10011842B /* Resources */ = {
			isa = PBXResourcesBuildPhase;
			buildActionMask = 2147483647;
			files = (
				A7DDDF6C2BC9A81E0077B067 /* PrivacyInfo.xcprivacy in Resources */,
			);
			runOnlyForDeploymentPostprocessing = 0;
		};
		5F06DD831CC448C90011842B /* Resources */ = {
			isa = PBXResourcesBuildPhase;
			buildActionMask = 2147483647;
			files = (
				A7DDDF6D2BC9A81E0077B067 /* PrivacyInfo.xcprivacy in Resources */,
			);
			runOnlyForDeploymentPostprocessing = 0;
		};
		5F06DD9E1CC451540011842B /* Resources */ = {
			isa = PBXResourcesBuildPhase;
			buildActionMask = 2147483647;
			files = (
				5FE686A11D1877C10075874C /* Auth0.plist in Resources */,
			);
			runOnlyForDeploymentPostprocessing = 0;
		};
		5F06DDAD1CC451700011842B /* Resources */ = {
			isa = PBXResourcesBuildPhase;
			buildActionMask = 2147483647;
			files = (
				5FE686A21D1877C10075874C /* Auth0.plist in Resources */,
			);
			runOnlyForDeploymentPostprocessing = 0;
		};
		5F23E6B71D4ACA7100C3F2D9 /* Resources */ = {
			isa = PBXResourcesBuildPhase;
			buildActionMask = 2147483647;
			files = (
				A7DDDF702BC9A93F0077B067 /* PrivacyInfo.xcprivacy in Resources */,
			);
			runOnlyForDeploymentPostprocessing = 0;
		};
		5F23E6F41D4B87F000C3F2D9 /* Resources */ = {
			isa = PBXResourcesBuildPhase;
			buildActionMask = 2147483647;
			files = (
				A7DDDF6E2BC9A81E0077B067 /* PrivacyInfo.xcprivacy in Resources */,
			);
			runOnlyForDeploymentPostprocessing = 0;
		};
		5F331AF71D4BB24C00AE4382 /* Resources */ = {
			isa = PBXResourcesBuildPhase;
			buildActionMask = 2147483647;
			files = (
				5F331B1E1D4BCBF800AE4382 /* Auth0.plist in Resources */,
			);
			runOnlyForDeploymentPostprocessing = 0;
		};
		5F3965C51CF67DD800CDE7C0 /* Resources */ = {
			isa = PBXResourcesBuildPhase;
			buildActionMask = 2147483647;
			files = (
				5F3965D41CF67DD800CDE7C0 /* LaunchScreen.storyboard in Resources */,
				5F3965D11CF67DD800CDE7C0 /* Assets.xcassets in Resources */,
				5F3965CF1CF67DD800CDE7C0 /* Main.storyboard in Resources */,
			);
			runOnlyForDeploymentPostprocessing = 0;
		};
		C1B3B9A62C24B297004A32A4 /* Resources */ = {
			isa = PBXResourcesBuildPhase;
			buildActionMask = 2147483647;
			files = (
			);
			runOnlyForDeploymentPostprocessing = 0;
		};
		C1B3B9BE2C24B39E004A32A4 /* Resources */ = {
			isa = PBXResourcesBuildPhase;
			buildActionMask = 2147483647;
			files = (
				C1B3B9EC2C24B692004A32A4 /* PrivacyInfo.xcprivacy in Resources */,
			);
			runOnlyForDeploymentPostprocessing = 0;
		};
		C1B3B9C52C24B39E004A32A4 /* Resources */ = {
			isa = PBXResourcesBuildPhase;
			buildActionMask = 2147483647;
			files = (
				C1B3BA2A2C24B971004A32A4 /* Auth0.plist in Resources */,
			);
			runOnlyForDeploymentPostprocessing = 0;
		};
/* End PBXResourcesBuildPhase section */

/* Begin PBXShellScriptBuildPhase section */
		5B717B241E2E2696004A05A7 /* SwiftLint */ = {
			isa = PBXShellScriptBuildPhase;
			alwaysOutOfDate = 1;
			buildActionMask = 2147483647;
			files = (
			);
			inputPaths = (
			);
			name = SwiftLint;
			outputPaths = (
			);
			runOnlyForDeploymentPostprocessing = 0;
			shellPath = /bin/sh;
			shellScript = "if [ -z ${CI} ]; then\n    if [[ \"$(uname -m)\" == arm64 ]]; then\n        export PATH=\"/opt/homebrew/bin:$PATH\"\n    fi\n\n    if which swiftlint > /dev/null; then\n        swiftlint\n    else\n        echo \"warning: SwiftLint not installed, download from https://github.com/realm/SwiftLint\"\n    fi\nfi\n";
		};
		5B717B251E2E26B9004A05A7 /* SwiftLint */ = {
			isa = PBXShellScriptBuildPhase;
			alwaysOutOfDate = 1;
			buildActionMask = 2147483647;
			files = (
			);
			inputPaths = (
			);
			name = SwiftLint;
			outputPaths = (
			);
			runOnlyForDeploymentPostprocessing = 0;
			shellPath = /bin/sh;
			shellScript = "if [ -z ${CI} ]; then\n    if [[ \"$(uname -m)\" == arm64 ]]; then\n        export PATH=\"/opt/homebrew/bin:$PATH\"\n    fi\n\n    if which swiftlint > /dev/null; then\n        swiftlint\n    else\n        echo \"warning: SwiftLint not installed, download from https://github.com/realm/SwiftLint\"\n    fi\nfi\n";
		};
		5B717B261E2E26C4004A05A7 /* SwiftLint */ = {
			isa = PBXShellScriptBuildPhase;
			alwaysOutOfDate = 1;
			buildActionMask = 2147483647;
			files = (
			);
			inputPaths = (
			);
			name = SwiftLint;
			outputPaths = (
			);
			runOnlyForDeploymentPostprocessing = 0;
			shellPath = /bin/sh;
			shellScript = "if [ -z ${CI} ]; then\n    if [[ \"$(uname -m)\" == arm64 ]]; then\n        export PATH=\"/opt/homebrew/bin:$PATH\"\n    fi\n\n    if which swiftlint > /dev/null; then\n        swiftlint\n    else\n        echo \"warning: SwiftLint not installed, download from https://github.com/realm/SwiftLint\"\n    fi\nfi\n";
		};
		5B717B271E2E26CE004A05A7 /* SwiftLint */ = {
			isa = PBXShellScriptBuildPhase;
			alwaysOutOfDate = 1;
			buildActionMask = 2147483647;
			files = (
			);
			inputPaths = (
			);
			name = SwiftLint;
			outputPaths = (
			);
			runOnlyForDeploymentPostprocessing = 0;
			shellPath = /bin/sh;
			shellScript = "if [ -z ${CI} ]; then\n    if [[ \"$(uname -m)\" == arm64 ]]; then\n        export PATH=\"/opt/homebrew/bin:$PATH\"\n    fi\n\n    if which swiftlint > /dev/null; then\n        swiftlint\n    else\n        echo \"warning: SwiftLint not installed, download from https://github.com/realm/SwiftLint\"\n    fi\nfi\n";
		};
		5B7EE46F20FC9FAE00367724 /* Auth0 */ = {
			isa = PBXShellScriptBuildPhase;
			alwaysOutOfDate = 1;
			buildActionMask = 2147483647;
			files = (
			);
			inputPaths = (
			);
			name = Auth0;
			outputPaths = (
			);
			runOnlyForDeploymentPostprocessing = 0;
			shellPath = /bin/sh;
			shellScript = "AUTH0_PLIST=\"${SRCROOT}/Auth0.plist\"\n\nif [ -f $AUTH0_PLIST ]; then\n    cp \"$AUTH0_PLIST\" \"${BUILT_PRODUCTS_DIR}/${PRODUCT_NAME}.app\"\nfi\n";
		};
		5B7EE48C20FCA0D900367724 /* Auth0 */ = {
			isa = PBXShellScriptBuildPhase;
			alwaysOutOfDate = 1;
			buildActionMask = 2147483647;
			files = (
			);
			inputPaths = (
			);
			name = Auth0;
			outputPaths = (
			);
			runOnlyForDeploymentPostprocessing = 0;
			shellPath = /bin/sh;
			shellScript = "AUTH0_PLIST=\"${SRCROOT}/Auth0.plist\"\n\nif [ -f $AUTH0_PLIST ]; then\n    cp \"$AUTH0_PLIST\" \"${BUILT_PRODUCTS_DIR}/${PRODUCT_NAME}.app/Contents/Resources\"\nfi\n";
		};
		5F53F5CB1CFCDC2500476A46 /* Auth0 */ = {
			isa = PBXShellScriptBuildPhase;
			alwaysOutOfDate = 1;
			buildActionMask = 12;
			files = (
			);
			inputPaths = (
			);
			name = Auth0;
			outputPaths = (
			);
			runOnlyForDeploymentPostprocessing = 0;
			shellPath = /bin/sh;
			shellScript = "AUTH0_PLIST=\"${SRCROOT}/Auth0.plist\"\n\nif [ -f $AUTH0_PLIST ]; then\n    cp \"$AUTH0_PLIST\" \"${BUILT_PRODUCTS_DIR}/${PRODUCT_NAME}.app\"\nfi\n";
		};
		C1B3B9ED2C24B699004A32A4 /* SwiftLint */ = {
			isa = PBXShellScriptBuildPhase;
			alwaysOutOfDate = 1;
			buildActionMask = 2147483647;
			files = (
			);
			inputFileListPaths = (
			);
			inputPaths = (
			);
			name = SwiftLint;
			outputFileListPaths = (
			);
			outputPaths = (
			);
			runOnlyForDeploymentPostprocessing = 0;
			shellPath = /bin/sh;
			shellScript = "if [ -z ${CI} ]; then\n    if [[ \"$(uname -m)\" == arm64 ]]; then\n        export PATH=\"/opt/homebrew/bin:$PATH\"\n    fi\n\n    if which swiftlint > /dev/null; then\n        swiftlint\n    else\n        echo \"warning: SwiftLint not installed, download from https://github.com/realm/SwiftLint\"\n    fi\nfi\n";
		};
		C1B3BA272C24B864004A32A4 /* Auth0 */ = {
			isa = PBXShellScriptBuildPhase;
			alwaysOutOfDate = 1;
			buildActionMask = 2147483647;
			files = (
			);
			inputFileListPaths = (
			);
			inputPaths = (
			);
			name = Auth0;
			outputFileListPaths = (
			);
			outputPaths = (
			);
			runOnlyForDeploymentPostprocessing = 0;
			shellPath = /bin/sh;
			shellScript = "AUTH0_PLIST=\"${SRCROOT}/Auth0.plist\"\n\nif [ -f $AUTH0_PLIST ]; then\n    cp \"$AUTH0_PLIST\" \"${BUILT_PRODUCTS_DIR}/${PRODUCT_NAME}.app\"\nfi\n";
		};
/* End PBXShellScriptBuildPhase section */

/* Begin PBXSourcesBuildPhase section */
		5B7EE45420FC9F3200367724 /* Sources */ = {
			isa = PBXSourcesBuildPhase;
			buildActionMask = 2147483647;
			files = (
				5B7EE45D20FC9F3300367724 /* ViewController.swift in Sources */,
				5B7EE45B20FC9F3300367724 /* AppDelegate.swift in Sources */,
			);
			runOnlyForDeploymentPostprocessing = 0;
		};
		5B7EE47520FCA0A100367724 /* Sources */ = {
			isa = PBXSourcesBuildPhase;
			buildActionMask = 2147483647;
			files = (
				5B7EE47E20FCA0A100367724 /* ViewController.swift in Sources */,
				5B7EE47C20FCA0A100367724 /* AppDelegate.swift in Sources */,
			);
			runOnlyForDeploymentPostprocessing = 0;
		};
		5F06DD731CC448B10011842B /* Sources */ = {
			isa = PBXSourcesBuildPhase;
			buildActionMask = 2147483647;
			files = (
				5CB41D4423D0BA2C00074024 /* IDTokenSignatureValidator.swift in Sources */,
				5CB41D4C23D0BA2C00074024 /* Optional+DebugDescription.swift in Sources */,
<<<<<<< HEAD
=======
				5CDF67482DD3B74200A9B513 /* Auth0MyAccountAuthenticationMethods.swift in Sources */,
				5C505FB62E21669F005D0757 /* SenderConstraining.swift in Sources */,
>>>>>>> c4d9e1e7
				5C4F551A23C8FB8E00C89615 /* String+URLSafe.swift in Sources */,
				5C79AE0C2E040CA900CD0D41 /* DPoP.swift in Sources */,
				5C505FCB2E2167EB005D0757 /* DPoPKeyStore.swift in Sources */,
				5CDF67392DD3A8D600A9B513 /* Auth0APIError.swift in Sources */,
				5C0AF09D2833420200162044 /* WebAuthentication.swift in Sources */,
				5C505FB02E216677005D0757 /* DPoPError.swift in Sources */,
				5CB41D4823D0BA2C00074024 /* IDTokenValidator.swift in Sources */,
				5C505FD72E2168BD005D0757 /* KeychainKeyStore.swift in Sources */,
				5C354C04276CE1A500ADBC86 /* PasswordlessType.swift in Sources */,
				5FCAB1711D09005A00331C84 /* NSURLComponents+OAuth2.swift in Sources */,
				5CFB82632D6D221F009FD237 /* Barrier.swift in Sources */,
				5FDE876D1D8A424700EA27DC /* AuthenticationHandlers.swift in Sources */,
				D4CFA3662E3CA55A00B06859 /* GetAuthenticationMethodsResponse.swift in Sources */,
				D4CFA3672E3CA55A00B06859 /* PasskeyEnrollmentChallenge.swift in Sources */,
				D4CFA3682E3CA55A00B06859 /* TOTPPushEnrollmentChallenge.swift in Sources */,
				D4CFA3692E3CA55A00B06859 /* RecoveryCodeChallenge.swift in Sources */,
				D4CFA36A2E3CA55A00B06859 /* PasskeyAuthenticationMethod.swift in Sources */,
				D4CFA36B2E3CA55A00B06859 /* PhoneEmailChallenge.swift in Sources */,
				D4CFA36C2E3CA55A00B06859 /* Auth0MyAccountAuthenticationMethods.swift in Sources */,
				D4CFA36D2E3CA55A00B06859 /* Factor.swift in Sources */,
				D4CFA36E2E3CA55A00B06859 /* MyAccountAuthenticationMethods.swift in Sources */,
				5C38EA232DA4611B0085AC31 /* MyAccount.swift in Sources */,
				5FE2F8BB1CD0EAAD003628F4 /* Response.swift in Sources */,
				970BC36B25C27095007A7745 /* MultifactorChallenge.swift in Sources */,
				5FDE87591D8A424700EA27DC /* Authentication.swift in Sources */,
				5B16D8931F714324009476A5 /* WebAuthUserAgent.swift in Sources */,
				5C505FC42E216784005D0757 /* ECPublicKey.swift in Sources */,
				5C3D87E22DB8276000AACC34 /* PublicKeyCredentialCreationOptions.swift in Sources */,
				5F6FAC631D09E98000D5B4EA /* Logger.swift in Sources */,
				5C41F6B1244DCC3B00252548 /* MobileWebAuth.swift in Sources */,
				5C3D88252DC1509800AACC34 /* LoginPasskey.swift in Sources */,
				5F28B4611D8216180000EB23 /* Loggable.swift in Sources */,
				D5E9E317273ACCA5000CDB0A /* ChallengeGenerator.swift in Sources */,
				5C3D881C2DC148C600AACC34 /* PasskeyLoginChallenge.swift in Sources */,
				5C49EB3523EB5A80008D562F /* JWK+RSA.swift in Sources */,
				5FDE87551D8A424700EA27DC /* Auth0Authentication.swift in Sources */,
				5F53F5CE1CFD157300476A46 /* AuthTransaction.swift in Sources */,
				5C505FB92E216702005D0757 /* DPoPProofGenerator.swift in Sources */,
				5CDF672A2DD395C700A9B513 /* NewPasskey.swift in Sources */,
				5CB41D6C23D0BBA600074024 /* JWT+Header.swift in Sources */,
				5FF465BC1CE2AC4500F7ED8C /* Management.swift in Sources */,
				5C0AF09A28330CBA00162044 /* SafariProvider.swift in Sources */,
				5F4A1F961D00AABC00C72242 /* OAuth2Grant.swift in Sources */,
				5FCAB1731D09009600331C84 /* NSData+URLSafe.swift in Sources */,
				5B16D88E1F7141A0009476A5 /* ASProvider.swift in Sources */,
				5CDF67422DD3B52F00A9B513 /* Auth0MyAccount.swift in Sources */,
				5C80980B275A7B8600DC0A76 /* CredentialsStorage.swift in Sources */,
				5C505FC22E21674A005D0757 /* DPoPChallenge.swift in Sources */,
				5FD255BA1D14F70B00387ECB /* WebAuthError.swift in Sources */,
				5C3D87F42DB9B3DF00AACC34 /* SignupPasskey.swift in Sources */,
				5BEDE18A1EC21B040007300D /* CredentialsManager.swift in Sources */,
				5B2860CE1EEAC30500C75D54 /* UserInfo.swift in Sources */,
				5C38EA2B2DA4635B0085AC31 /* MyAccountError.swift in Sources */,
				5C4F552323C8FBA100C89615 /* JWKS.swift in Sources */,
				5C6513A72791CDDE004EBC22 /* Version.swift in Sources */,
				5C4F550923C8FADF00C89615 /* JWTAlgorithm.swift in Sources */,
				5FD255B71D14F00900387ECB /* Auth0Error.swift in Sources */,
				5C3D88202DC1491500AACC34 /* PublicKeyCredentialRequestOptions.swift in Sources */,
				5F06DDC91CC66B710011842B /* Auth0.swift in Sources */,
				5C3D87E92DB99C5C00AACC34 /* PasskeySignupChallenge.swift in Sources */,
				5B1748741EF2D3A40060E653 /* Shared.swift in Sources */,
				5CFB82542D5BF324009FD237 /* APICredentials.swift in Sources */,
				5FDE87691D8A424700EA27DC /* Credentials.swift in Sources */,
				5FE2F8B21CCEAED8003628F4 /* Requestable.swift in Sources */,
				5C4F551E23C8FB8E00C89615 /* Array+Encode.swift in Sources */,
				5B9262C01ECF0CA800F4F6D3 /* BioAuthentication.swift in Sources */,
				5CB41D7123D0BED200074024 /* ClaimValidators.swift in Sources */,
				5FADB60C1CED7E0800D4BB50 /* UserPatchAttributes.swift in Sources */,
				5FCAB1791D09124D00331C84 /* NSURL+Auth0.swift in Sources */,
				5F74CB401CEFD5E600226823 /* JSONObjectPayload.swift in Sources */,
				5FD255B41D14DD2600387ECB /* ManagementError.swift in Sources */,
				5FE2F8B81CD0E910003628F4 /* Request.swift in Sources */,
				5CDF67512DD3DB5400A9B513 /* MyAccountHandlers.swift in Sources */,
				5C41F6A4244DC94E00252548 /* LoginTransaction.swift in Sources */,
				5F3965C21CF67CF000CDE7C0 /* WebAuth.swift in Sources */,
				5FCAB1761D0900CF00331C84 /* TransactionStore.swift in Sources */,
				5FDE87471D8A422300EA27DC /* Telemetry.swift in Sources */,
				C107B51D2C9AC4D8006B6BEA /* WebViewProvider.swift in Sources */,
				5FAE9C911D8878D400A871CE /* Auth0WebAuth.swift in Sources */,
				5B5E93F91EC45C22002A37F9 /* CredentialsManagerError.swift in Sources */,
				C160EE352CABD0E5005ACE8E /* UIWindow+TopViewController.swift in Sources */,
				5CA541CD2B1A81A700E4284D /* Documentation.docc in Sources */,
				5C41F6AA244DCAFB00252548 /* ClearSessionTransaction.swift in Sources */,
				5CFB82732D6E640F009FD237 /* SSOCredentials.swift in Sources */,
				5C505FD02E21688E005D0757 /* SecureEnclaveKeyStore.swift in Sources */,
				5FDE875D1D8A424700EA27DC /* AuthenticationError.swift in Sources */,
				5FADB6061CED27FB00D4BB50 /* Users.swift in Sources */,
				5CB41D4023D0BA2C00074024 /* IDTokenValidatorContext.swift in Sources */,
			);
			runOnlyForDeploymentPostprocessing = 0;
		};
		5F06DD801CC448C90011842B /* Sources */ = {
			isa = PBXSourcesBuildPhase;
			buildActionMask = 2147483647;
			files = (
				5C41F6D1244F972000252548 /* JWT+Header.swift in Sources */,
				5CDF67442DD3B52F00A9B513 /* Auth0MyAccount.swift in Sources */,
				5FE2F8BC1CD0EAAD003628F4 /* Response.swift in Sources */,
				5C505FD82E2168BD005D0757 /* KeychainKeyStore.swift in Sources */,
				5B7EE47420FCA00A00367724 /* CredentialsManagerError.swift in Sources */,
				5C0AF09E2833420200162044 /* WebAuthentication.swift in Sources */,
				5FDE876A1D8A424700EA27DC /* Credentials.swift in Sources */,
				D4CFA3812E3CA55A00B06859 /* GetAuthenticationMethodsResponse.swift in Sources */,
				D4CFA3822E3CA55A00B06859 /* PasskeyEnrollmentChallenge.swift in Sources */,
				D4CFA3832E3CA55A00B06859 /* TOTPPushEnrollmentChallenge.swift in Sources */,
				D4CFA3842E3CA55A00B06859 /* RecoveryCodeChallenge.swift in Sources */,
				D4CFA3852E3CA55A00B06859 /* PasskeyAuthenticationMethod.swift in Sources */,
				D4CFA3862E3CA55A00B06859 /* PhoneEmailChallenge.swift in Sources */,
				D4CFA3872E3CA55A00B06859 /* Auth0MyAccountAuthenticationMethods.swift in Sources */,
				D4CFA3882E3CA55A00B06859 /* Factor.swift in Sources */,
				D4CFA3892E3CA55A00B06859 /* MyAccountAuthenticationMethods.swift in Sources */,
				5C354C05276CE1A500ADBC86 /* PasswordlessType.swift in Sources */,
				5CFB82512D5BF324009FD237 /* APICredentials.swift in Sources */,
				5C3D88262DC1509800AACC34 /* LoginPasskey.swift in Sources */,
				5F28B4621D8216180000EB23 /* Loggable.swift in Sources */,
				5C41F6D4244F974100252548 /* OAuth2Grant.swift in Sources */,
				5C41F6D5244F974B00252548 /* ClearSessionTransaction.swift in Sources */,
				5C29743423FDBD5500BC18FA /* Optional+DebugDescription.swift in Sources */,
				5C41F6C6244F968100252548 /* WebAuthUserAgent.swift in Sources */,
				5B1748751EF2D3A70060E653 /* Shared.swift in Sources */,
				5C3D881B2DC148C600AACC34 /* PasskeyLoginChallenge.swift in Sources */,
				5F6FAC641D09E98000D5B4EA /* Logger.swift in Sources */,
				D5E9E318273ACCA5000CDB0A /* ChallengeGenerator.swift in Sources */,
				5FF465BD1CE2AC4500F7ED8C /* Management.swift in Sources */,
				5F06DDCA1CC66B710011842B /* Auth0.swift in Sources */,
				5C41F6CD244F96FD00252548 /* IDTokenSignatureValidator.swift in Sources */,
				5C3D87E32DB8276000AACC34 /* PublicKeyCredentialCreationOptions.swift in Sources */,
				5FD255B81D14F00900387ECB /* Auth0Error.swift in Sources */,
				5C505FCD2E2167EB005D0757 /* DPoPKeyStore.swift in Sources */,
				5C41F6D0244F971700252548 /* JWK+RSA.swift in Sources */,
				5C41F6C7244F968B00252548 /* AuthTransaction.swift in Sources */,
				5CFB82612D6D221F009FD237 /* Barrier.swift in Sources */,
				5FD255B51D14DD2600387ECB /* ManagementError.swift in Sources */,
				5C79AE082E040CA900CD0D41 /* DPoP.swift in Sources */,
				5C0AF09B28330CBA00162044 /* SafariProvider.swift in Sources */,
				5C3D87E72DB99C5C00AACC34 /* PasskeySignupChallenge.swift in Sources */,
				5FE2F8B31CCEAED8003628F4 /* Requestable.swift in Sources */,
				5C38EA2A2DA4635B0085AC31 /* MyAccountError.swift in Sources */,
				5B2860CF1EEAC30900C75D54 /* UserInfo.swift in Sources */,
				5C4F552423C8FBA100C89615 /* JWKS.swift in Sources */,
				5CFB82742D6E640F009FD237 /* SSOCredentials.swift in Sources */,
				5C3D88222DC1491500AACC34 /* PublicKeyCredentialRequestOptions.swift in Sources */,
				5C80980C275A7B8600DC0A76 /* CredentialsStorage.swift in Sources */,
				5C41F6D2244F972B00252548 /* JWTAlgorithm.swift in Sources */,
				5C41F6D7244F975A00252548 /* TransactionStore.swift in Sources */,
				5FE1182B1D8A4A2B00A374BF /* Telemetry.swift in Sources */,
				5C6513A82791CDDE004EBC22 /* Version.swift in Sources */,
				5CDF67522DD3DB5400A9B513 /* MyAccountHandlers.swift in Sources */,
				5FDE875E1D8A424700EA27DC /* AuthenticationError.swift in Sources */,
				5FDE876E1D8A424700EA27DC /* AuthenticationHandlers.swift in Sources */,
				5C3D87F32DB9B3DF00AACC34 /* SignupPasskey.swift in Sources */,
				5C41F6CE244F970500252548 /* IDTokenValidator.swift in Sources */,
				5C41F6CA244F96AE00252548 /* LoginTransaction.swift in Sources */,
				5FADB60D1CED7E0800D4BB50 /* UserPatchAttributes.swift in Sources */,
				5C41F6CF244F970E00252548 /* IDTokenValidatorContext.swift in Sources */,
				5C41F6DB244F97AB00252548 /* Auth0WebAuth.swift in Sources */,
				5C505FB32E21669F005D0757 /* SenderConstraining.swift in Sources */,
				5C505FBE2E21674A005D0757 /* DPoPChallenge.swift in Sources */,
				5C505FAF2E216677005D0757 /* DPoPError.swift in Sources */,
				5F74CB411CEFD5E600226823 /* JSONObjectPayload.swift in Sources */,
				5C41F6CB244F96E300252548 /* BioAuthentication.swift in Sources */,
				5C41F6C8244F969600252548 /* ASProvider.swift in Sources */,
				5C38EA242DA4611B0085AC31 /* MyAccount.swift in Sources */,
				5C41F6DF244FA1EE00252548 /* NSURLComponents+OAuth2.swift in Sources */,
				5FE2F8B91CD0E910003628F4 /* Request.swift in Sources */,
				5B7EE47320FCA00700367724 /* CredentialsManager.swift in Sources */,
				5C4F551B23C8FB8E00C89615 /* String+URLSafe.swift in Sources */,
				5FDE875A1D8A424700EA27DC /* Authentication.swift in Sources */,
				5C41F6D8244F976200252548 /* WebAuth.swift in Sources */,
				5C41F6CC244F96F200252548 /* ClaimValidators.swift in Sources */,
				5C41F6D9244F977900252548 /* WebAuthError.swift in Sources */,
				5FCAB1741D09009600331C84 /* NSData+URLSafe.swift in Sources */,
				970BC36C25C27095007A7745 /* MultifactorChallenge.swift in Sources */,
				5C505FC62E216784005D0757 /* ECPublicKey.swift in Sources */,
				5C41F6DD244F982700252548 /* DesktopWebAuth.swift in Sources */,
				5CA541CE2B1A81A700E4284D /* Documentation.docc in Sources */,
				5FCAB17A1D09124D00331C84 /* NSURL+Auth0.swift in Sources */,
				5CDF67362DD3A8D600A9B513 /* Auth0APIError.swift in Sources */,
				5FDE87561D8A424700EA27DC /* Auth0Authentication.swift in Sources */,
				5FADB6071CED27FB00D4BB50 /* Users.swift in Sources */,
				5C505FD42E21688E005D0757 /* SecureEnclaveKeyStore.swift in Sources */,
				5C41F6C3244F965E00252548 /* Array+Encode.swift in Sources */,
				5C505FBC2E216702005D0757 /* DPoPProofGenerator.swift in Sources */,
				5CDF672B2DD395C700A9B513 /* NewPasskey.swift in Sources */,
			);
			runOnlyForDeploymentPostprocessing = 0;
		};
		5F06DD9C1CC451540011842B /* Sources */ = {
			isa = PBXSourcesBuildPhase;
			buildActionMask = 2147483647;
			files = (
				D581CF772757D773007327D1 /* RequestSpec.swift in Sources */,
				5C505FFD2E283A81005D0757 /* SecureEnclaveKeyStoreSpec.swift in Sources */,
				5F1FBB9C1D8A44C1006B0B85 /* ResponseSpec.swift in Sources */,
				5C3D886A2DC2CCA200AACC34 /* PasskeyLoginChallenge.swift in Sources */,
				5C4F553123C9123000C89615 /* Mocks.swift in Sources */,
				5FE686AA1D1894AA0075874C /* TelemetrySpec.swift in Sources */,
				5C41F6B6244DCF2F00252548 /* LoginTransactionSpec.swift in Sources */,
				5CB41D6523D0BACF00074024 /* IDTokenValidatorMocks.swift in Sources */,
				5CCDDC4A2E2A8D7700079840 /* DPoPSpec.swift in Sources */,
				5FBBF03B1CC96AA70024D2AF /* Responses.swift in Sources */,
				5CF539202836D9720073F623 /* WebAuthSpies.swift in Sources */,
				5CF539282836FB0C0073F623 /* ClearSessionTransactionSpec.swift in Sources */,
				5CF5392B283835470073F623 /* ASProviderSpec.swift in Sources */,
				5C505FDD2E25864D005D0757 /* DPoPChallengeSpec.swift in Sources */,
				5C1574552DD7A90400BF9373 /* PasskeyEnrollmentChallengeSpec.swift in Sources */,
				5FCAB16A1D07AC3500331C84 /* ChallengeGeneratorSpec.swift in Sources */,
				5CB41D6923D0BAD600074024 /* IDTokenSignatureValidatorSpec.swift in Sources */,
				5C15745D2DD7AF2400BF9373 /* PasskeyAuthenticationMethodSpec.swift in Sources */,
				5CFB82772D6FD28E009FD237 /* SSOCredentialsSpec.swift in Sources */,
				5CF5391D2836CEC00073F623 /* WebAuthenticationSpec.swift in Sources */,
				5FADB60F1CED7E5200D4BB50 /* UserPatchAttributesSpec.swift in Sources */,
				5C3D880E2DBE7F3D00AACC34 /* PasskeySignupChallengeSpec.swift in Sources */,
				5C4F553523C9124200C89615 /* JWKSpec.swift in Sources */,
				5CFB82592D5E9F9B009FD237 /* APICredentialsSpec.swift in Sources */,
				5FA250541D4A85A200C544FA /* WebAuthErrorSpec.swift in Sources */,
				5CCDDC432E29703100079840 /* KeychainKeyStoreSpec.swift in Sources */,
				5CB41D7623D0C15000074024 /* IDTokenValidatorBaseSpec.swift in Sources */,
				5B9262C31ECF0CC200F4F6D3 /* BioAuthenticationSpec.swift in Sources */,
				5C809D96275F878E00F15A67 /* CredentialsManagerErrorSpec.swift in Sources */,
				C177D7752C2BE00D0094C657 /* StubURLProtocol.swift in Sources */,
				5FBBF0381CC964BC0024D2AF /* Matchers.swift in Sources */,
				5C505FE92E26DAA9005D0757 /* SenderConstrainingSpec.swift in Sources */,
				5F93BC0B1CC6B0DE0031519F /* Auth0Spec.swift in Sources */,
				5C505FE42E2587BF005D0757 /* DPoPErrorSpec.swift in Sources */,
				5FE2F8A61CCA9C17003628F4 /* CredentialsSpec.swift in Sources */,
				C177D7702C2BDFE40094C657 /* NetworkStub.swift in Sources */,
				5C505FEF2E27E967005D0757 /* ECPublicKeySpec.swift in Sources */,
				5C505FF42E27F977005D0757 /* DPoPProofGeneratorSpec.swift in Sources */,
				5CF539242836DCC10073F623 /* SafariProviderSpec.swift in Sources */,
				5FADB6091CED500900D4BB50 /* ManagementSpec.swift in Sources */,
				5FCAB16D1D07AC3500331C84 /* WebAuthSpec.swift in Sources */,
				5F28B4671D8300D50000EB23 /* LoggerSpec.swift in Sources */,
				C107B5222CA27F7C006B6BEA /* WebViewProviderSpec.swift in Sources */,
				5FBBF0431CCA90300024D2AF /* AuthenticationSpec.swift in Sources */,
				C160EE382CABD35A005ACE8E /* UIWindow+TopViewControllerSpec.swift in Sources */,
				5B2860D61EEF210A00C75D54 /* UserInfoSpec.swift in Sources */,
				5C809D9A275FA3EF00F15A67 /* ManagementErrorSpec.swift in Sources */,
				5FCAB16B1D07AC3500331C84 /* OAuth2GrantSpec.swift in Sources */,
				5BEDE1951EC333380007300D /* CredentialsManagerSpec.swift in Sources */,
				5C1574452DD5083A00BF9373 /* MyAccountSpec.swift in Sources */,
				5CB41D6223D0BAC900074024 /* IDTokenValidatorSpec.swift in Sources */,
				5FD255B11D14A9E000387ECB /* AuthenticationErrorSpec.swift in Sources */,
				5C4F553A23C9125600C89615 /* JWTAlgorithmSpec.swift in Sources */,
				5C15744F2DD5182400BF9373 /* MyAccountErrorSpec.swift in Sources */,
				5C4F552E23C9123000C89615 /* Generators.swift in Sources */,
				5CB41D8223D611AE00074024 /* ClaimValidatorsSpec.swift in Sources */,
				5C1574612DD7D83B00BF9373 /* MyAccountAuthenticationMethodsSpec.swift in Sources */,
				5FADB6031CEC0C3300D4BB50 /* UsersSpec.swift in Sources */,
				5F686A771D4AB90900412E3D /* TransactionStoreSpec.swift in Sources */,
			);
			runOnlyForDeploymentPostprocessing = 0;
		};
		5F06DDAB1CC451700011842B /* Sources */ = {
			isa = PBXSourcesBuildPhase;
			buildActionMask = 2147483647;
			files = (
				D581CF782757D773007327D1 /* RequestSpec.swift in Sources */,
				5FE686AB1D1894AA0075874C /* TelemetrySpec.swift in Sources */,
				5FBBF03C1CC96AA70024D2AF /* Responses.swift in Sources */,
				5C1574562DD7A90400BF9373 /* PasskeyEnrollmentChallengeSpec.swift in Sources */,
				5CE775AA244FCF4E00D054A0 /* JWTAlgorithmSpec.swift in Sources */,
				5CFB82792D6FD28E009FD237 /* SSOCredentialsSpec.swift in Sources */,
				5CE775A7244FCF4400D054A0 /* IDTokenValidatorSpec.swift in Sources */,
				5CE775AE244FD66600D054A0 /* ChallengeGeneratorSpec.swift in Sources */,
				5FADB6101CED7E5200D4BB50 /* UserPatchAttributesSpec.swift in Sources */,
				5C1574472DD5083A00BF9373 /* MyAccountSpec.swift in Sources */,
				5CF539212836D9720073F623 /* WebAuthSpies.swift in Sources */,
				5CF539292836FB0C0073F623 /* ClearSessionTransactionSpec.swift in Sources */,
				5C15745B2DD7AF2400BF9373 /* PasskeyAuthenticationMethodSpec.swift in Sources */,
				5CF5392C283835470073F623 /* ASProviderSpec.swift in Sources */,
				5FBBF0391CC964BC0024D2AF /* Matchers.swift in Sources */,
				5CCDDC482E2A8D7700079840 /* DPoPSpec.swift in Sources */,
				5CE775B4244FD72500D054A0 /* JWKSpec.swift in Sources */,
				5CF5391E2836CEC00073F623 /* WebAuthenticationSpec.swift in Sources */,
				5C505FDF2E25864D005D0757 /* DPoPChallengeSpec.swift in Sources */,
				5CE775A4244FCF3A00D054A0 /* BioAuthenticationSpec.swift in Sources */,
				5F93BC0C1CC6B0DE0031519F /* Auth0Spec.swift in Sources */,
				5CE775AD244FD66300D054A0 /* WebAuthErrorSpec.swift in Sources */,
				5FE2F8A71CCA9C17003628F4 /* CredentialsSpec.swift in Sources */,
				5CE775A2244FCF2000D054A0 /* Generators.swift in Sources */,
				5C3D88682DC2CCA200AACC34 /* PasskeyLoginChallenge.swift in Sources */,
				5C809D97275F878E00F15A67 /* CredentialsManagerErrorSpec.swift in Sources */,
				C177D7762C2BE00D0094C657 /* StubURLProtocol.swift in Sources */,
				5CE775AF244FD66D00D054A0 /* OAuth2GrantSpec.swift in Sources */,
				5C505FED2E27E967005D0757 /* ECPublicKeySpec.swift in Sources */,
				5FD255B21D14A9E000387ECB /* AuthenticationErrorSpec.swift in Sources */,
				5CFB82582D5E9F9B009FD237 /* APICredentialsSpec.swift in Sources */,
				5C53A7E92703A23200A7C0A3 /* UserInfoSpec.swift in Sources */,
				C177D7712C2BDFE40094C657 /* NetworkStub.swift in Sources */,
				5CF539252836DCC10073F623 /* SafariProviderSpec.swift in Sources */,
				5FADB60A1CED500900D4BB50 /* ManagementSpec.swift in Sources */,
				5F28B4681D8300D50000EB23 /* LoggerSpec.swift in Sources */,
				5C505FEA2E26DAA9005D0757 /* SenderConstrainingSpec.swift in Sources */,
				5C505FE22E2587BF005D0757 /* DPoPErrorSpec.swift in Sources */,
				5FBBF0441CCA90300024D2AF /* AuthenticationSpec.swift in Sources */,
				5CE775B2244FD70B00D054A0 /* TransactionStoreSpec.swift in Sources */,
				5CE775A9244FCF4900D054A0 /* ClaimValidatorsSpec.swift in Sources */,
				5C505FF22E27F977005D0757 /* DPoPProofGeneratorSpec.swift in Sources */,
				5C809D9B275FA3EF00F15A67 /* ManagementErrorSpec.swift in Sources */,
				5CCDDC442E29703100079840 /* KeychainKeyStoreSpec.swift in Sources */,
				5C505FFF2E283A81005D0757 /* SecureEnclaveKeyStoreSpec.swift in Sources */,
				5CE775A3244FCF3600D054A0 /* Mocks.swift in Sources */,
				5CE775B3244FD71000D054A0 /* WebAuthSpec.swift in Sources */,
				5C3D880F2DBE7F3D00AACC34 /* PasskeySignupChallengeSpec.swift in Sources */,
				5C15745F2DD7D83B00BF9373 /* MyAccountAuthenticationMethodsSpec.swift in Sources */,
				5B7EE47220FCA00300367724 /* CredentialsManagerSpec.swift in Sources */,
				5C1574512DD5182400BF9373 /* MyAccountErrorSpec.swift in Sources */,
				5CE775A6244FCF4100D054A0 /* IDTokenValidatorMocks.swift in Sources */,
				5CE775AC244FD66000D054A0 /* LoginTransactionSpec.swift in Sources */,
				5FADB6041CEC0C3300D4BB50 /* UsersSpec.swift in Sources */,
				5CE775A8244FCF4600D054A0 /* IDTokenSignatureValidatorSpec.swift in Sources */,
				5F1FBB9B1D8A44C1006B0B85 /* ResponseSpec.swift in Sources */,
				5CE775A5244FCF3F00D054A0 /* IDTokenValidatorBaseSpec.swift in Sources */,
			);
			runOnlyForDeploymentPostprocessing = 0;
		};
		5F23E6B41D4ACA7100C3F2D9 /* Sources */ = {
			isa = PBXSourcesBuildPhase;
			buildActionMask = 2147483647;
			files = (
				5F23E6E91D4ACD9200C3F2D9 /* Auth0.swift in Sources */,
				5CC9940424ED9EC90027DC74 /* CredentialsManagerError.swift in Sources */,
				5F23E6EA1D4ACD9600C3F2D9 /* Auth0Error.swift in Sources */,
				5CDF67452DD3B52F00A9B513 /* Auth0MyAccount.swift in Sources */,
				5C505FC12E21674A005D0757 /* DPoPChallenge.swift in Sources */,
				5FDE876F1D8A424700EA27DC /* AuthenticationHandlers.swift in Sources */,
				5C505FCE2E2167EB005D0757 /* DPoPKeyStore.swift in Sources */,
				970BC36D25C27095007A7745 /* MultifactorChallenge.swift in Sources */,
				5FDE87571D8A424700EA27DC /* Auth0Authentication.swift in Sources */,
				5C4F552523C8FBA100C89615 /* JWKS.swift in Sources */,
				5F23E6E51D4ACD8500C3F2D9 /* Request.swift in Sources */,
				5C38EA2D2DA4635B0085AC31 /* MyAccountError.swift in Sources */,
				5F23E6DD1D4ACD6100C3F2D9 /* NSURL+Auth0.swift in Sources */,
				5F23E6E71D4ACD8500C3F2D9 /* Response.swift in Sources */,
				5B2860D11EEAC30A00C75D54 /* UserInfo.swift in Sources */,
				5F28B4631D8216180000EB23 /* Loggable.swift in Sources */,
				5C38EA252DA4611B0085AC31 /* MyAccount.swift in Sources */,
				5F23E6E01D4ACD7F00C3F2D9 /* Management.swift in Sources */,
				5C29743323FDBD5400BC18FA /* Optional+DebugDescription.swift in Sources */,
				5F23E6E11D4ACD7F00C3F2D9 /* UserPatchAttributes.swift in Sources */,
				5CDF674E2DD3DB5400A9B513 /* MyAccountHandlers.swift in Sources */,
				5F23E6DF1D4ACD7A00C3F2D9 /* Logger.swift in Sources */,
				5C505FB82E216702005D0757 /* DPoPProofGenerator.swift in Sources */,
				5FDE875B1D8A424700EA27DC /* Authentication.swift in Sources */,
				5F23E6E21D4ACD7F00C3F2D9 /* Users.swift in Sources */,
				5FDE876B1D8A424700EA27DC /* Credentials.swift in Sources */,
				5CA541D02B1A81A700E4284D /* Documentation.docc in Sources */,
				5FE1182A1D8A4A2B00A374BF /* Telemetry.swift in Sources */,
				5CC9940324ED9EC50027DC74 /* CredentialsManager.swift in Sources */,
				5CFB82712D6E640F009FD237 /* SSOCredentials.swift in Sources */,
				5CDF67382DD3A8D600A9B513 /* Auth0APIError.swift in Sources */,
				5F23E6E41D4ACD8500C3F2D9 /* JSONObjectPayload.swift in Sources */,
				5C4F551C23C8FB8E00C89615 /* String+URLSafe.swift in Sources */,
				D4CFA35D2E3CA55A00B06859 /* GetAuthenticationMethodsResponse.swift in Sources */,
				D4CFA35E2E3CA55A00B06859 /* PasskeyEnrollmentChallenge.swift in Sources */,
				D4CFA35F2E3CA55A00B06859 /* TOTPPushEnrollmentChallenge.swift in Sources */,
				D4CFA3602E3CA55A00B06859 /* RecoveryCodeChallenge.swift in Sources */,
				D4CFA3612E3CA55A00B06859 /* PasskeyAuthenticationMethod.swift in Sources */,
				D4CFA3622E3CA55A00B06859 /* PhoneEmailChallenge.swift in Sources */,
				D4CFA3632E3CA55A00B06859 /* Auth0MyAccountAuthenticationMethods.swift in Sources */,
				D4CFA3642E3CA55A00B06859 /* Factor.swift in Sources */,
				D4CFA3652E3CA55A00B06859 /* MyAccountAuthenticationMethods.swift in Sources */,
				5CFB82502D5BF324009FD237 /* APICredentials.swift in Sources */,
				5C505FDA2E2168BD005D0757 /* KeychainKeyStore.swift in Sources */,
				5C505FC72E216784005D0757 /* ECPublicKey.swift in Sources */,
				5F23E6DC1D4ACD6100C3F2D9 /* NSData+URLSafe.swift in Sources */,
				5F23E6E61D4ACD8500C3F2D9 /* Requestable.swift in Sources */,
				5C79AE092E040CA900CD0D41 /* DPoP.swift in Sources */,
				5C505FB22E21669F005D0757 /* SenderConstraining.swift in Sources */,
				5C354C07276CE1A500ADBC86 /* PasswordlessType.swift in Sources */,
				5FDE875F1D8A424700EA27DC /* AuthenticationError.swift in Sources */,
				5C6513AA2791CDDE004EBC22 /* Version.swift in Sources */,
<<<<<<< HEAD
				5B1748761EF2D3A70060E653 /* Helpers.swift in Sources */,
=======
				5C505FD32E21688E005D0757 /* SecureEnclaveKeyStore.swift in Sources */,
				5C505FAD2E216677005D0757 /* DPoPError.swift in Sources */,
				5CDF67562DD4AD8500A9B513 /* MyAccountAuthenticationMethods.swift in Sources */,
				5B1748761EF2D3A70060E653 /* Shared.swift in Sources */,
>>>>>>> c4d9e1e7
				5F23E6E31D4ACD7F00C3F2D9 /* ManagementError.swift in Sources */,
				5C80980E275A7B8600DC0A76 /* CredentialsStorage.swift in Sources */,
			);
			runOnlyForDeploymentPostprocessing = 0;
		};
		5F23E6F11D4B87F000C3F2D9 /* Sources */ = {
			isa = PBXSourcesBuildPhase;
			buildActionMask = 2147483647;
			files = (
				5F23E70E1D4B88FC00C3F2D9 /* Request.swift in Sources */,
				5FDE87701D8A424700EA27DC /* AuthenticationHandlers.swift in Sources */,
				5C4F551D23C8FB8E00C89615 /* String+URLSafe.swift in Sources */,
				5CDF67432DD3B52F00A9B513 /* Auth0MyAccount.swift in Sources */,
				5C505FC02E21674A005D0757 /* DPoPChallenge.swift in Sources */,
				970BC36E25C27095007A7745 /* MultifactorChallenge.swift in Sources */,
				5C505FCA2E2167EB005D0757 /* DPoPKeyStore.swift in Sources */,
				5FDE87581D8A424700EA27DC /* Auth0Authentication.swift in Sources */,
				5F23E7071D4B88EA00C3F2D9 /* NSURL+Auth0.swift in Sources */,
				5F23E71A1D4B891E00C3F2D9 /* Auth0.swift in Sources */,
				5F23E7101D4B88FC00C3F2D9 /* Response.swift in Sources */,
				5C38EA2C2DA4635B0085AC31 /* MyAccountError.swift in Sources */,
				5B2860D01EEAC30A00C75D54 /* UserInfo.swift in Sources */,
				5F28B4641D8216180000EB23 /* Loggable.swift in Sources */,
				5B0893E720F8A52400FBF962 /* CredentialsManagerError.swift in Sources */,
				5F23E7091D4B88F600C3F2D9 /* Management.swift in Sources */,
				5C38EA272DA4611B0085AC31 /* MyAccount.swift in Sources */,
				5F23E70A1D4B88F600C3F2D9 /* UserPatchAttributes.swift in Sources */,
				5F23E71B1D4B891E00C3F2D9 /* Auth0Error.swift in Sources */,
				5FDE875C1D8A424700EA27DC /* Authentication.swift in Sources */,
				5CDF674F2DD3DB5400A9B513 /* MyAccountHandlers.swift in Sources */,
				5F23E7081D4B88F000C3F2D9 /* Logger.swift in Sources */,
				5C505FBA2E216702005D0757 /* DPoPProofGenerator.swift in Sources */,
				5C29743223FDBD5400BC18FA /* Optional+DebugDescription.swift in Sources */,
				5F23E70B1D4B88F600C3F2D9 /* Users.swift in Sources */,
				5FDE876C1D8A424700EA27DC /* Credentials.swift in Sources */,
				5CA541CF2B1A81A700E4284D /* Documentation.docc in Sources */,
				5FE118291D8A4A2A00A374BF /* Telemetry.swift in Sources */,
				5F23E70D1D4B88FC00C3F2D9 /* JSONObjectPayload.swift in Sources */,
				5CFB82722D6E640F009FD237 /* SSOCredentials.swift in Sources */,
				5CDF67372DD3A8D600A9B513 /* Auth0APIError.swift in Sources */,
				5C4F552623C8FBA100C89615 /* JWKS.swift in Sources */,
				5B0893E620F8A52100FBF962 /* CredentialsManager.swift in Sources */,
				D4CFA36F2E3CA55A00B06859 /* GetAuthenticationMethodsResponse.swift in Sources */,
				D4CFA3702E3CA55A00B06859 /* PasskeyEnrollmentChallenge.swift in Sources */,
				D4CFA3712E3CA55A00B06859 /* TOTPPushEnrollmentChallenge.swift in Sources */,
				D4CFA3722E3CA55A00B06859 /* RecoveryCodeChallenge.swift in Sources */,
				D4CFA3732E3CA55A00B06859 /* PasskeyAuthenticationMethod.swift in Sources */,
				D4CFA3742E3CA55A00B06859 /* PhoneEmailChallenge.swift in Sources */,
				D4CFA3752E3CA55A00B06859 /* Auth0MyAccountAuthenticationMethods.swift in Sources */,
				D4CFA3762E3CA55A00B06859 /* Factor.swift in Sources */,
				D4CFA3772E3CA55A00B06859 /* MyAccountAuthenticationMethods.swift in Sources */,
				5CFB82532D5BF324009FD237 /* APICredentials.swift in Sources */,
				5C505FD92E2168BD005D0757 /* KeychainKeyStore.swift in Sources */,
				5C505FC82E216784005D0757 /* ECPublicKey.swift in Sources */,
				5F23E7061D4B88EA00C3F2D9 /* NSData+URLSafe.swift in Sources */,
				5F23E70F1D4B88FC00C3F2D9 /* Requestable.swift in Sources */,
				5C79AE0A2E040CA900CD0D41 /* DPoP.swift in Sources */,
				5C505FB42E21669F005D0757 /* SenderConstraining.swift in Sources */,
				5C354C06276CE1A500ADBC86 /* PasswordlessType.swift in Sources */,
				5FDE87601D8A424700EA27DC /* AuthenticationError.swift in Sources */,
				5C6513A92791CDDE004EBC22 /* Version.swift in Sources */,
<<<<<<< HEAD
				5B1748771EF2D3A90060E653 /* Helpers.swift in Sources */,
=======
				5C505FD22E21688E005D0757 /* SecureEnclaveKeyStore.swift in Sources */,
				5C505FAC2E216677005D0757 /* DPoPError.swift in Sources */,
				5CDF67582DD4AD8500A9B513 /* MyAccountAuthenticationMethods.swift in Sources */,
				5B1748771EF2D3A90060E653 /* Shared.swift in Sources */,
>>>>>>> c4d9e1e7
				5F23E70C1D4B88F600C3F2D9 /* ManagementError.swift in Sources */,
				5C80980D275A7B8600DC0A76 /* CredentialsStorage.swift in Sources */,
			);
			runOnlyForDeploymentPostprocessing = 0;
		};
		5F331AF51D4BB24C00AE4382 /* Sources */ = {
			isa = PBXSourcesBuildPhase;
			buildActionMask = 2147483647;
			files = (
				5F331B0F1D4BB80700AE4382 /* Responses.swift in Sources */,
				5B6EE39620F8AEDB00264AC7 /* CredentialsManagerSpec.swift in Sources */,
				5CCDDC422E29703100079840 /* KeychainKeyStoreSpec.swift in Sources */,
				D581CF792757D773007327D1 /* RequestSpec.swift in Sources */,
				5F331B061D4BB7DA00AE4382 /* CredentialsSpec.swift in Sources */,
				5C1574482DD5083A00BF9373 /* MyAccountSpec.swift in Sources */,
				5C53A7EA2703A23300A7C0A3 /* UserInfoSpec.swift in Sources */,
				5F331B0B1D4BB7F900AE4382 /* UserPatchAttributesSpec.swift in Sources */,
				5F331B051D4BB7D400AE4382 /* AuthenticationSpec.swift in Sources */,
				5F28B4691D8300D50000EB23 /* LoggerSpec.swift in Sources */,
				5C1574622DD7D83B00BF9373 /* MyAccountAuthenticationMethodsSpec.swift in Sources */,
				5F1FBB9A1D8A44C0006B0B85 /* ResponseSpec.swift in Sources */,
				5C505FDE2E25864D005D0757 /* DPoPChallengeSpec.swift in Sources */,
				5F331B0C1D4BB7F900AE4382 /* UsersSpec.swift in Sources */,
				5CFB82572D5E9F9B009FD237 /* APICredentialsSpec.swift in Sources */,
				5C505FFC2E283A81005D0757 /* SecureEnclaveKeyStoreSpec.swift in Sources */,
				C12BFE442C352DD700D1CC00 /* StubURLProtocol.swift in Sources */,
				5F331B0E1D4BB80700AE4382 /* Matchers.swift in Sources */,
				5C505FE52E2587BF005D0757 /* DPoPErrorSpec.swift in Sources */,
				5F331B0A1D4BB7F900AE4382 /* ManagementSpec.swift in Sources */,
				5C505FE72E26DAA9005D0757 /* SenderConstrainingSpec.swift in Sources */,
				5CFB82782D6FD28E009FD237 /* SSOCredentialsSpec.swift in Sources */,
				5C1574502DD5182400BF9373 /* MyAccountErrorSpec.swift in Sources */,
				5F331B091D4BB7EE00AE4382 /* AuthenticationErrorSpec.swift in Sources */,
				5CCDDC4B2E2A8D7700079840 /* DPoPSpec.swift in Sources */,
				5C505FF12E27F977005D0757 /* DPoPProofGeneratorSpec.swift in Sources */,
				5C505FEE2E27E967005D0757 /* ECPublicKeySpec.swift in Sources */,
				5C0E5B6D2DE1100000D38F4C /* Mocks.swift in Sources */,
				5F331B101D4BB80700AE4382 /* Auth0Spec.swift in Sources */,
				5C809D9C275FA3F000F15A67 /* ManagementErrorSpec.swift in Sources */,
				5C809D98275F878E00F15A67 /* CredentialsManagerErrorSpec.swift in Sources */,
				C12BFE432C352DD400D1CC00 /* NetworkStub.swift in Sources */,
				5F331B041D4BB78C00AE4382 /* TelemetrySpec.swift in Sources */,
			);
			runOnlyForDeploymentPostprocessing = 0;
		};
		5F3965C31CF67DD800CDE7C0 /* Sources */ = {
			isa = PBXSourcesBuildPhase;
			buildActionMask = 2147483647;
			files = (
				5F3965CC1CF67DD800CDE7C0 /* ViewController.swift in Sources */,
				5F3965CA1CF67DD800CDE7C0 /* AppDelegate.swift in Sources */,
			);
			runOnlyForDeploymentPostprocessing = 0;
		};
		C1B3B9A42C24B297004A32A4 /* Sources */ = {
			isa = PBXSourcesBuildPhase;
			buildActionMask = 2147483647;
			files = (
				C1B3B9B12C24B297004A32A4 /* ContentView.swift in Sources */,
				C1B3B9AF2C24B297004A32A4 /* OAuth2VisionApp.swift in Sources */,
			);
			runOnlyForDeploymentPostprocessing = 0;
		};
		C1B3B9BC2C24B39E004A32A4 /* Sources */ = {
			isa = PBXSourcesBuildPhase;
			buildActionMask = 2147483647;
			files = (
				C1B3BA262C24B6F5004A32A4 /* Documentation.docc in Sources */,
				C1B3B9EE2C24B6D4004A32A4 /* Auth0Authentication.swift in Sources */,
				5C505FB52E21669F005D0757 /* SenderConstraining.swift in Sources */,
				C1B3B9EF2C24B6D4004A32A4 /* Authentication.swift in Sources */,
				C1B3B9F02C24B6D4004A32A4 /* AuthenticationError.swift in Sources */,
				C1B3B9F12C24B6D4004A32A4 /* PasswordlessType.swift in Sources */,
				C1B3B9F22C24B6D4004A32A4 /* MultifactorChallenge.swift in Sources */,
				5C505FD12E21688E005D0757 /* SecureEnclaveKeyStore.swift in Sources */,
				5C3D87E42DB8276000AACC34 /* PublicKeyCredentialCreationOptions.swift in Sources */,
				D4CFA3782E3CA55A00B06859 /* GetAuthenticationMethodsResponse.swift in Sources */,
				D4CFA3792E3CA55A00B06859 /* PasskeyEnrollmentChallenge.swift in Sources */,
				D4CFA37A2E3CA55A00B06859 /* TOTPPushEnrollmentChallenge.swift in Sources */,
				D4CFA37B2E3CA55A00B06859 /* RecoveryCodeChallenge.swift in Sources */,
				D4CFA37C2E3CA55A00B06859 /* PasskeyAuthenticationMethod.swift in Sources */,
				D4CFA37D2E3CA55A00B06859 /* PhoneEmailChallenge.swift in Sources */,
				D4CFA37E2E3CA55A00B06859 /* Auth0MyAccountAuthenticationMethods.swift in Sources */,
				D4CFA37F2E3CA55A00B06859 /* Factor.swift in Sources */,
				D4CFA3802E3CA55A00B06859 /* MyAccountAuthenticationMethods.swift in Sources */,
				5C3D881D2DC148C600AACC34 /* PasskeyLoginChallenge.swift in Sources */,
				C1B3B9F32C24B6D4004A32A4 /* JWKS.swift in Sources */,
				5CFB82522D5BF324009FD237 /* APICredentials.swift in Sources */,
				C1B3B9F42C24B6D4004A32A4 /* UserInfo.swift in Sources */,
				C1B3B9F52C24B6D4004A32A4 /* Credentials.swift in Sources */,
				C1B3B9F62C24B6D4004A32A4 /* AuthenticationHandlers.swift in Sources */,
				5C3D87F52DB9B3DF00AACC34 /* SignupPasskey.swift in Sources */,
				C1B3B9F72C24B6D4004A32A4 /* Telemetry.swift in Sources */,
				C1B3B9F82C24B6D4004A32A4 /* IDTokenValidator.swift in Sources */,
				C1B3B9F92C24B6D4004A32A4 /* IDTokenValidatorContext.swift in Sources */,
<<<<<<< HEAD
=======
				5CDF67252DD3922B00A9B513 /* PasskeyEnrollmentChallenge.swift in Sources */,
				5C505FD62E2168BD005D0757 /* KeychainKeyStore.swift in Sources */,
>>>>>>> c4d9e1e7
				C1B3B9FA2C24B6D4004A32A4 /* IDTokenSignatureValidator.swift in Sources */,
				C1B3B9FB2C24B6D4004A32A4 /* ClaimValidators.swift in Sources */,
				C1B3B9FC2C24B6D4004A32A4 /* Shared.swift in Sources */,
				C1B3B9FD2C24B6D4004A32A4 /* BioAuthentication.swift in Sources */,
				5C505FAE2E216677005D0757 /* DPoPError.swift in Sources */,
				C1B3B9FE2C24B6D4004A32A4 /* CredentialsManager.swift in Sources */,
				C1B3B9FF2C24B6D4004A32A4 /* CredentialsStorage.swift in Sources */,
				C1B3BA002C24B6D4004A32A4 /* CredentialsManagerError.swift in Sources */,
				C1B3BA012C24B6D4004A32A4 /* Array+Encode.swift in Sources */,
				5C3D88212DC1491500AACC34 /* PublicKeyCredentialRequestOptions.swift in Sources */,
				C1B3BA022C24B6D4004A32A4 /* String+URLSafe.swift in Sources */,
				C1B3BA032C24B6D4004A32A4 /* NSData+URLSafe.swift in Sources */,
				5CFB82622D6D221F009FD237 /* Barrier.swift in Sources */,
				5CDF67502DD3DB5400A9B513 /* MyAccountHandlers.swift in Sources */,
				C1B3BA042C24B6D4004A32A4 /* NSURL+Auth0.swift in Sources */,
				C1B3BA052C24B6D4004A32A4 /* NSURLComponents+OAuth2.swift in Sources */,
				C1B3BA062C24B6D4004A32A4 /* JWT+Header.swift in Sources */,
				5CFB82702D6E640F009FD237 /* SSOCredentials.swift in Sources */,
				5C505FBF2E21674A005D0757 /* DPoPChallenge.swift in Sources */,
				C1B3BA072C24B6D4004A32A4 /* JWK+RSA.swift in Sources */,
				C1B3BA082C24B6D4004A32A4 /* Optional+DebugDescription.swift in Sources */,
				C1B3BA092C24B6D4004A32A4 /* Logger.swift in Sources */,
				C1B3BA0A2C24B6D4004A32A4 /* Loggable.swift in Sources */,
				C1B3BA0B2C24B6D4004A32A4 /* Management.swift in Sources */,
				5C3D88242DC1509800AACC34 /* LoginPasskey.swift in Sources */,
				5C505FCC2E2167EB005D0757 /* DPoPKeyStore.swift in Sources */,
				C1B3BA0C2C24B6D4004A32A4 /* UserPatchAttributes.swift in Sources */,
				C1B3BA0D2C24B6D4004A32A4 /* Users.swift in Sources */,
				C1B3BA0E2C24B6D4004A32A4 /* ManagementError.swift in Sources */,
				C1B3BA0F2C24B6D4004A32A4 /* JSONObjectPayload.swift in Sources */,
				C1B3BA102C24B6D4004A32A4 /* Request.swift in Sources */,
				C1B3BA112C24B6D4004A32A4 /* Requestable.swift in Sources */,
				5C505FBB2E216702005D0757 /* DPoPProofGenerator.swift in Sources */,
				5C38EA292DA4635B0085AC31 /* MyAccountError.swift in Sources */,
				C1B3BA122C24B6D4004A32A4 /* Response.swift in Sources */,
				5C3D87EA2DB99C5C00AACC34 /* PasskeySignupChallenge.swift in Sources */,
				5C38EA262DA4611B0085AC31 /* MyAccount.swift in Sources */,
				5CDF67462DD3B52F00A9B513 /* Auth0MyAccount.swift in Sources */,
				C1B3BA132C24B6D4004A32A4 /* JWTAlgorithm.swift in Sources */,
				C1B3BA142C24B6D4004A32A4 /* ChallengeGenerator.swift in Sources */,
				C1B3BA152C24B6D4004A32A4 /* ASProvider.swift in Sources */,
				5CDF672C2DD395C700A9B513 /* NewPasskey.swift in Sources */,
				C1B3BA172C24B6D4004A32A4 /* LoginTransaction.swift in Sources */,
				5CDF673A2DD3A8D600A9B513 /* Auth0APIError.swift in Sources */,
				C1B3BA182C24B6D4004A32A4 /* ClearSessionTransaction.swift in Sources */,
				C1B3BA192C24B6D4004A32A4 /* MobileWebAuth.swift in Sources */,
				C1B3BA1B2C24B6D4004A32A4 /* AuthTransaction.swift in Sources */,
				C1B3BA1C2C24B6D4004A32A4 /* WebAuthUserAgent.swift in Sources */,
				C1B3BA1D2C24B6D4004A32A4 /* OAuth2Grant.swift in Sources */,
				C1B3BA1E2C24B6D4004A32A4 /* TransactionStore.swift in Sources */,
				C1B3BA1F2C24B6D4004A32A4 /* WebAuth.swift in Sources */,
				C1B3BA202C24B6D4004A32A4 /* Auth0WebAuth.swift in Sources */,
				C1B3BA212C24B6D4004A32A4 /* WebAuthError.swift in Sources */,
				5C79AE0B2E040CA900CD0D41 /* DPoP.swift in Sources */,
				5C505FC52E216784005D0757 /* ECPublicKey.swift in Sources */,
				C1B3BA222C24B6D4004A32A4 /* WebAuthentication.swift in Sources */,
				C1B3BA232C24B6D4004A32A4 /* Auth0.swift in Sources */,
				C1B3BA242C24B6D4004A32A4 /* Auth0Error.swift in Sources */,
				C1B3BA252C24B6D4004A32A4 /* Version.swift in Sources */,
			);
			runOnlyForDeploymentPostprocessing = 0;
		};
		C1B3B9C32C24B39E004A32A4 /* Sources */ = {
			isa = PBXSourcesBuildPhase;
			buildActionMask = 2147483647;
			files = (
				C1B3BA2B2C24BA36004A32A4 /* LoggerSpec.swift in Sources */,
				C1B3BA2C2C24BA36004A32A4 /* TelemetrySpec.swift in Sources */,
				C1B3BA2D2C24BA36004A32A4 /* AuthenticationSpec.swift in Sources */,
				C1B3BA2E2C24BA36004A32A4 /* CredentialsSpec.swift in Sources */,
				5C1574462DD5083A00BF9373 /* MyAccountSpec.swift in Sources */,
				C1B3BA2F2C24BA36004A32A4 /* UserInfoSpec.swift in Sources */,
				5C505FE02E25864D005D0757 /* DPoPChallengeSpec.swift in Sources */,
				5C1574572DD7A90400BF9373 /* PasskeyEnrollmentChallengeSpec.swift in Sources */,
				C1B3BA302C24BA36004A32A4 /* JWKSpec.swift in Sources */,
				C1B3BA312C24BA36004A32A4 /* AuthenticationErrorSpec.swift in Sources */,
				C1B3BA322C24BA36004A32A4 /* ManagementSpec.swift in Sources */,
				C1B3BA332C24BA36004A32A4 /* ManagementErrorSpec.swift in Sources */,
				C1B3BA342C24BA36004A32A4 /* UserPatchAttributesSpec.swift in Sources */,
				C1B3BA352C24BA36004A32A4 /* UsersSpec.swift in Sources */,
				5C505FE32E2587BF005D0757 /* DPoPErrorSpec.swift in Sources */,
				C1B3BA362C24BA36004A32A4 /* ResponseSpec.swift in Sources */,
				C1B3BA372C24BA36004A32A4 /* RequestSpec.swift in Sources */,
				C1B3BA382C24BA36004A32A4 /* JWTAlgorithmSpec.swift in Sources */,
				C1B3BA392C24BA36004A32A4 /* LoginTransactionSpec.swift in Sources */,
				C1B3BA3A2C24BA36004A32A4 /* ClearSessionTransactionSpec.swift in Sources */,
				C1B3BA3B2C24BA36004A32A4 /* ASProviderSpec.swift in Sources */,
				C1B3BA3D2C24BA36004A32A4 /* WebAuthErrorSpec.swift in Sources */,
				C177D7772C2BE00D0094C657 /* StubURLProtocol.swift in Sources */,
				5C505FEC2E27E967005D0757 /* ECPublicKeySpec.swift in Sources */,
				5C1574602DD7D83B00BF9373 /* MyAccountAuthenticationMethodsSpec.swift in Sources */,
				C1B3BA3E2C24BA36004A32A4 /* ChallengeGeneratorSpec.swift in Sources */,
				C1B3BA3F2C24BA36004A32A4 /* OAuth2GrantSpec.swift in Sources */,
				5C1574522DD5182400BF9373 /* MyAccountErrorSpec.swift in Sources */,
				5CCDDC452E29703100079840 /* KeychainKeyStoreSpec.swift in Sources */,
				C1B3BA402C24BA36004A32A4 /* WebAuthSpec.swift in Sources */,
				C177D7722C2BDFE40094C657 /* NetworkStub.swift in Sources */,
				C1B3BA412C24BA36004A32A4 /* TransactionStoreSpec.swift in Sources */,
				C1B3BA422C24BA36004A32A4 /* WebAuthenticationSpec.swift in Sources */,
				C1B3BA432C24BA36004A32A4 /* WebAuthSpies.swift in Sources */,
				C1B3BA442C24BA36004A32A4 /* IDTokenValidatorBaseSpec.swift in Sources */,
				C1B3BA452C24BA36004A32A4 /* IDTokenValidatorMocks.swift in Sources */,
				5C505FE82E26DAA9005D0757 /* SenderConstrainingSpec.swift in Sources */,
				C1B3BA462C24BA36004A32A4 /* IDTokenValidatorSpec.swift in Sources */,
				C1B3BA472C24BA36004A32A4 /* IDTokenSignatureValidatorSpec.swift in Sources */,
				5CFB82562D5E9F9B009FD237 /* APICredentialsSpec.swift in Sources */,
				C1B3BA482C24BA36004A32A4 /* ClaimValidatorsSpec.swift in Sources */,
				C1B3BA492C24BA37004A32A4 /* BioAuthenticationSpec.swift in Sources */,
				5C3D886B2DC2CCA200AACC34 /* PasskeyLoginChallenge.swift in Sources */,
				C1B3BA4A2C24BA37004A32A4 /* CredentialsManagerSpec.swift in Sources */,
				5CFB82762D6FD28E009FD237 /* SSOCredentialsSpec.swift in Sources */,
				5C505FF32E27F977005D0757 /* DPoPProofGeneratorSpec.swift in Sources */,
				C1B3BA4B2C24BA37004A32A4 /* CredentialsManagerErrorSpec.swift in Sources */,
				C1B3BA4C2C24BA37004A32A4 /* Mocks.swift in Sources */,
				C1B3BA4D2C24BA37004A32A4 /* Matchers.swift in Sources */,
				5C3D88112DBE7F3D00AACC34 /* PasskeySignupChallengeSpec.swift in Sources */,
				C1B3BA4E2C24BA37004A32A4 /* Responses.swift in Sources */,
				C1B3BA4F2C24BA37004A32A4 /* Generators.swift in Sources */,
				5C15745A2DD7AF2400BF9373 /* PasskeyAuthenticationMethodSpec.swift in Sources */,
				5C505FFE2E283A81005D0757 /* SecureEnclaveKeyStoreSpec.swift in Sources */,
				C1B3BA502C24BA37004A32A4 /* Auth0Spec.swift in Sources */,
				5CCDDC492E2A8D7700079840 /* DPoPSpec.swift in Sources */,
			);
			runOnlyForDeploymentPostprocessing = 0;
		};
/* End PBXSourcesBuildPhase section */

/* Begin PBXTargetDependency section */
		5B7EE47120FC9FFE00367724 /* PBXTargetDependency */ = {
			isa = PBXTargetDependency;
			target = 5B7EE45720FC9F3200367724 /* OAuth2TV */;
			targetProxy = 5B7EE47020FC9FFE00367724 /* PBXContainerItemProxy */;
		};
		5B7EE48A20FCA0A600367724 /* PBXTargetDependency */ = {
			isa = PBXTargetDependency;
			target = 5B7EE47820FCA0A100367724 /* OAuth2Mac */;
			targetProxy = 5B7EE48920FCA0A600367724 /* PBXContainerItemProxy */;
		};
		5F06DDA71CC451540011842B /* PBXTargetDependency */ = {
			isa = PBXTargetDependency;
			target = 5F06DD771CC448B10011842B /* Auth0.iOS */;
			targetProxy = 5F06DDA61CC451540011842B /* PBXContainerItemProxy */;
		};
		5F06DDB61CC451700011842B /* PBXTargetDependency */ = {
			isa = PBXTargetDependency;
			target = 5F06DD841CC448C90011842B /* Auth0.macOS */;
			targetProxy = 5F06DDB51CC451700011842B /* PBXContainerItemProxy */;
		};
		5F331B001D4BB24C00AE4382 /* PBXTargetDependency */ = {
			isa = PBXTargetDependency;
			target = 5F23E6F51D4B87F000C3F2D9 /* Auth0.tvOS */;
			targetProxy = 5F331AFF1D4BB24C00AE4382 /* PBXContainerItemProxy */;
		};
		5FCAB1651D07ABC000331C84 /* PBXTargetDependency */ = {
			isa = PBXTargetDependency;
			target = 5F3965C61CF67DD800CDE7C0 /* OAuth2 */;
			targetProxy = 5FCAB1641D07ABC000331C84 /* PBXContainerItemProxy */;
		};
		C1B3B9CC2C24B39E004A32A4 /* PBXTargetDependency */ = {
			isa = PBXTargetDependency;
			target = C1B3B9A72C24B297004A32A4 /* OAuth2Vision */;
			targetProxy = C1B3B9CB2C24B39E004A32A4 /* PBXContainerItemProxy */;
		};
		C1B3BA292C24B95A004A32A4 /* PBXTargetDependency */ = {
			isa = PBXTargetDependency;
			target = C1B3B9BF2C24B39E004A32A4 /* Auth0.visionOS */;
			targetProxy = C1B3BA282C24B95A004A32A4 /* PBXContainerItemProxy */;
		};
/* End PBXTargetDependency section */

/* Begin PBXVariantGroup section */
		5B7EE45E20FC9F3300367724 /* Main.storyboard */ = {
			isa = PBXVariantGroup;
			children = (
				5B7EE45F20FC9F3300367724 /* Base */,
			);
			name = Main.storyboard;
			sourceTree = "<group>";
		};
		5B7EE48120FCA0A200367724 /* Main.storyboard */ = {
			isa = PBXVariantGroup;
			children = (
				5B7EE48220FCA0A200367724 /* Base */,
			);
			name = Main.storyboard;
			sourceTree = "<group>";
		};
		5F3965CD1CF67DD800CDE7C0 /* Main.storyboard */ = {
			isa = PBXVariantGroup;
			children = (
				5F3965CE1CF67DD800CDE7C0 /* Base */,
			);
			name = Main.storyboard;
			path = .;
			sourceTree = "<group>";
		};
		5F3965D21CF67DD800CDE7C0 /* LaunchScreen.storyboard */ = {
			isa = PBXVariantGroup;
			children = (
				5F3965D31CF67DD800CDE7C0 /* Base */,
			);
			name = LaunchScreen.storyboard;
			path = .;
			sourceTree = "<group>";
		};
/* End PBXVariantGroup section */

/* Begin XCBuildConfiguration section */
		5B7EE46420FC9F3400367724 /* Debug */ = {
			isa = XCBuildConfiguration;
			buildSettings = {
				ALWAYS_EMBED_SWIFT_STANDARD_LIBRARIES = YES;
				ASSETCATALOG_COMPILER_APPICON_NAME = "App Icon & Top Shelf Image";
				ASSETCATALOG_COMPILER_LAUNCHIMAGE_NAME = LaunchImage;
				CLANG_ANALYZER_NONNULL = YES;
				CLANG_ANALYZER_NUMBER_OBJECT_CONVERSION = YES_AGGRESSIVE;
				CLANG_CXX_LANGUAGE_STANDARD = "gnu++14";
				CLANG_ENABLE_OBJC_WEAK = YES;
				CLANG_WARN_DOCUMENTATION_COMMENTS = YES;
				CLANG_WARN_UNGUARDED_AVAILABILITY = YES_AGGRESSIVE;
				CODE_SIGN_IDENTITY = "";
				CODE_SIGN_STYLE = Manual;
				DEVELOPMENT_TEAM = "";
				GCC_C_LANGUAGE_STANDARD = gnu11;
				INFOPLIST_FILE = OAuth2TV/Info.plist;
				LD_RUNPATH_SEARCH_PATHS = (
					"$(inherited)",
					"@executable_path/Frameworks",
				);
				PRODUCT_BUNDLE_IDENTIFIER = com.auth0.OAuth2TV;
				PRODUCT_NAME = "$(TARGET_NAME)";
				PROVISIONING_PROFILE_SPECIFIER = "";
				SDKROOT = appletvos;
				SWIFT_ACTIVE_COMPILATION_CONDITIONS = DEBUG;
				SWIFT_SWIFT3_OBJC_INFERENCE = Default;
				SWIFT_VERSION = 5.0;
				TARGETED_DEVICE_FAMILY = 3;
				TVOS_DEPLOYMENT_TARGET = 14.0;
			};
			name = Debug;
		};
		5B7EE46520FC9F3400367724 /* Release */ = {
			isa = XCBuildConfiguration;
			buildSettings = {
				ALWAYS_EMBED_SWIFT_STANDARD_LIBRARIES = YES;
				ASSETCATALOG_COMPILER_APPICON_NAME = "App Icon & Top Shelf Image";
				ASSETCATALOG_COMPILER_LAUNCHIMAGE_NAME = LaunchImage;
				CLANG_ANALYZER_NONNULL = YES;
				CLANG_ANALYZER_NUMBER_OBJECT_CONVERSION = YES_AGGRESSIVE;
				CLANG_CXX_LANGUAGE_STANDARD = "gnu++14";
				CLANG_ENABLE_OBJC_WEAK = YES;
				CLANG_WARN_DOCUMENTATION_COMMENTS = YES;
				CLANG_WARN_UNGUARDED_AVAILABILITY = YES_AGGRESSIVE;
				CODE_SIGN_IDENTITY = "";
				CODE_SIGN_STYLE = Manual;
				DEVELOPMENT_TEAM = "";
				GCC_C_LANGUAGE_STANDARD = gnu11;
				INFOPLIST_FILE = OAuth2TV/Info.plist;
				LD_RUNPATH_SEARCH_PATHS = (
					"$(inherited)",
					"@executable_path/Frameworks",
				);
				PRODUCT_BUNDLE_IDENTIFIER = com.auth0.OAuth2TV;
				PRODUCT_NAME = "$(TARGET_NAME)";
				PROVISIONING_PROFILE_SPECIFIER = "";
				SDKROOT = appletvos;
				SWIFT_SWIFT3_OBJC_INFERENCE = Default;
				SWIFT_VERSION = 5.0;
				TARGETED_DEVICE_FAMILY = 3;
				TVOS_DEPLOYMENT_TARGET = 14.0;
			};
			name = Release;
		};
		5B7EE48720FCA0A200367724 /* Debug */ = {
			isa = XCBuildConfiguration;
			buildSettings = {
				ALWAYS_EMBED_SWIFT_STANDARD_LIBRARIES = YES;
				ASSETCATALOG_COMPILER_APPICON_NAME = AppIcon;
				CLANG_ANALYZER_NONNULL = YES;
				CLANG_ANALYZER_NUMBER_OBJECT_CONVERSION = YES_AGGRESSIVE;
				CLANG_CXX_LANGUAGE_STANDARD = "gnu++14";
				CLANG_ENABLE_OBJC_WEAK = YES;
				CLANG_WARN_DOCUMENTATION_COMMENTS = YES;
				CLANG_WARN_UNGUARDED_AVAILABILITY = YES_AGGRESSIVE;
				CODE_SIGN_ENTITLEMENTS = OAuth2Mac/OAuth2Mac.entitlements;
				CODE_SIGN_IDENTITY = "";
				CODE_SIGN_STYLE = Manual;
				COMBINE_HIDPI_IMAGES = YES;
				DEAD_CODE_STRIPPING = YES;
				DEVELOPMENT_TEAM = "";
				GCC_C_LANGUAGE_STANDARD = gnu11;
				INFOPLIST_FILE = OAuth2Mac/Info.plist;
				LD_RUNPATH_SEARCH_PATHS = (
					"$(inherited)",
					"@executable_path/../Frameworks",
				);
				MACOSX_DEPLOYMENT_TARGET = 11.0;
				PRODUCT_BUNDLE_IDENTIFIER = com.auth0.OAuth2Mac;
				PRODUCT_NAME = "$(TARGET_NAME)";
				PROVISIONING_PROFILE_SPECIFIER = "";
				SDKROOT = macosx;
				SWIFT_ACTIVE_COMPILATION_CONDITIONS = DEBUG;
				SWIFT_SWIFT3_OBJC_INFERENCE = Default;
				SWIFT_VERSION = 5.0;
			};
			name = Debug;
		};
		5B7EE48820FCA0A200367724 /* Release */ = {
			isa = XCBuildConfiguration;
			buildSettings = {
				ALWAYS_EMBED_SWIFT_STANDARD_LIBRARIES = YES;
				ASSETCATALOG_COMPILER_APPICON_NAME = AppIcon;
				CLANG_ANALYZER_NONNULL = YES;
				CLANG_ANALYZER_NUMBER_OBJECT_CONVERSION = YES_AGGRESSIVE;
				CLANG_CXX_LANGUAGE_STANDARD = "gnu++14";
				CLANG_ENABLE_OBJC_WEAK = YES;
				CLANG_WARN_DOCUMENTATION_COMMENTS = YES;
				CLANG_WARN_UNGUARDED_AVAILABILITY = YES_AGGRESSIVE;
				CODE_SIGN_ENTITLEMENTS = OAuth2Mac/OAuth2Mac.entitlements;
				CODE_SIGN_IDENTITY = "";
				CODE_SIGN_STYLE = Manual;
				COMBINE_HIDPI_IMAGES = YES;
				DEAD_CODE_STRIPPING = YES;
				DEVELOPMENT_TEAM = "";
				GCC_C_LANGUAGE_STANDARD = gnu11;
				INFOPLIST_FILE = OAuth2Mac/Info.plist;
				LD_RUNPATH_SEARCH_PATHS = (
					"$(inherited)",
					"@executable_path/../Frameworks",
				);
				MACOSX_DEPLOYMENT_TARGET = 11.0;
				PRODUCT_BUNDLE_IDENTIFIER = com.auth0.OAuth2Mac;
				PRODUCT_NAME = "$(TARGET_NAME)";
				PROVISIONING_PROFILE_SPECIFIER = "";
				SDKROOT = macosx;
				SWIFT_SWIFT3_OBJC_INFERENCE = Default;
				SWIFT_VERSION = 5.0;
			};
			name = Release;
		};
		5F049B6F1CB42C29006F6C05 /* Debug */ = {
			isa = XCBuildConfiguration;
			buildSettings = {
				ALWAYS_SEARCH_USER_PATHS = NO;
				CLANG_CXX_LANGUAGE_STANDARD = "gnu++0x";
				CLANG_CXX_LIBRARY = "libc++";
				CLANG_ENABLE_MODULES = YES;
				CLANG_ENABLE_OBJC_ARC = YES;
				CLANG_WARN_BLOCK_CAPTURE_AUTORELEASING = YES;
				CLANG_WARN_BOOL_CONVERSION = YES;
				CLANG_WARN_COMMA = YES;
				CLANG_WARN_CONSTANT_CONVERSION = YES;
				CLANG_WARN_DEPRECATED_OBJC_IMPLEMENTATIONS = YES;
				CLANG_WARN_DIRECT_OBJC_ISA_USAGE = YES_ERROR;
				CLANG_WARN_EMPTY_BODY = YES;
				CLANG_WARN_ENUM_CONVERSION = YES;
				CLANG_WARN_INFINITE_RECURSION = YES;
				CLANG_WARN_INT_CONVERSION = YES;
				CLANG_WARN_NON_LITERAL_NULL_CONVERSION = YES;
				CLANG_WARN_OBJC_IMPLICIT_RETAIN_SELF = YES;
				CLANG_WARN_OBJC_LITERAL_CONVERSION = YES;
				CLANG_WARN_OBJC_ROOT_CLASS = YES_ERROR;
				CLANG_WARN_QUOTED_INCLUDE_IN_FRAMEWORK_HEADER = YES;
				CLANG_WARN_RANGE_LOOP_ANALYSIS = YES;
				CLANG_WARN_STRICT_PROTOTYPES = YES;
				CLANG_WARN_SUSPICIOUS_MOVE = YES;
				CLANG_WARN_UNREACHABLE_CODE = YES;
				CLANG_WARN__DUPLICATE_METHOD_MATCH = YES;
				"CODE_SIGN_IDENTITY[sdk=iphoneos*]" = "iPhone Developer";
				COPY_PHASE_STRIP = NO;
				CURRENT_PROJECT_VERSION = 1;
				DEBUG_INFORMATION_FORMAT = dwarf;
				ENABLE_STRICT_OBJC_MSGSEND = YES;
				ENABLE_TESTABILITY = YES;
				GCC_C_LANGUAGE_STANDARD = gnu99;
				GCC_DYNAMIC_NO_PIC = NO;
				GCC_GENERATE_TEST_COVERAGE_FILES = NO;
				GCC_NO_COMMON_BLOCKS = YES;
				GCC_OPTIMIZATION_LEVEL = 0;
				GCC_WARN_64_TO_32_BIT_CONVERSION = YES;
				GCC_WARN_ABOUT_RETURN_TYPE = YES_ERROR;
				GCC_WARN_UNDECLARED_SELECTOR = YES;
				GCC_WARN_UNINITIALIZED_AUTOS = YES_AGGRESSIVE;
				GCC_WARN_UNUSED_FUNCTION = YES;
				GCC_WARN_UNUSED_VARIABLE = YES;
				IPHONEOS_DEPLOYMENT_TARGET = 14.0;
				MACOSX_DEPLOYMENT_TARGET = 11.0;
				MTL_ENABLE_DEBUG_INFO = YES;
				ONLY_ACTIVE_ARCH = YES;
				SDKROOT = iphoneos;
				SWIFT_OPTIMIZATION_LEVEL = "-Onone";
				SWIFT_VERSION = 5.0;
				TARGETED_DEVICE_FAMILY = "1,2";
				VERSIONING_SYSTEM = "apple-generic";
				VERSION_INFO_PREFIX = "";
			};
			name = Debug;
		};
		5F049B701CB42C29006F6C05 /* Release */ = {
			isa = XCBuildConfiguration;
			buildSettings = {
				ALWAYS_SEARCH_USER_PATHS = NO;
				CLANG_CXX_LANGUAGE_STANDARD = "gnu++0x";
				CLANG_CXX_LIBRARY = "libc++";
				CLANG_ENABLE_MODULES = YES;
				CLANG_ENABLE_OBJC_ARC = YES;
				CLANG_WARN_BLOCK_CAPTURE_AUTORELEASING = YES;
				CLANG_WARN_BOOL_CONVERSION = YES;
				CLANG_WARN_COMMA = YES;
				CLANG_WARN_CONSTANT_CONVERSION = YES;
				CLANG_WARN_DEPRECATED_OBJC_IMPLEMENTATIONS = YES;
				CLANG_WARN_DIRECT_OBJC_ISA_USAGE = YES_ERROR;
				CLANG_WARN_EMPTY_BODY = YES;
				CLANG_WARN_ENUM_CONVERSION = YES;
				CLANG_WARN_INFINITE_RECURSION = YES;
				CLANG_WARN_INT_CONVERSION = YES;
				CLANG_WARN_NON_LITERAL_NULL_CONVERSION = YES;
				CLANG_WARN_OBJC_IMPLICIT_RETAIN_SELF = YES;
				CLANG_WARN_OBJC_LITERAL_CONVERSION = YES;
				CLANG_WARN_OBJC_ROOT_CLASS = YES_ERROR;
				CLANG_WARN_QUOTED_INCLUDE_IN_FRAMEWORK_HEADER = YES;
				CLANG_WARN_RANGE_LOOP_ANALYSIS = YES;
				CLANG_WARN_STRICT_PROTOTYPES = YES;
				CLANG_WARN_SUSPICIOUS_MOVE = YES;
				CLANG_WARN_UNREACHABLE_CODE = YES;
				CLANG_WARN__DUPLICATE_METHOD_MATCH = YES;
				"CODE_SIGN_IDENTITY[sdk=iphoneos*]" = "iPhone Developer";
				COPY_PHASE_STRIP = NO;
				CURRENT_PROJECT_VERSION = 1;
				DEBUG_INFORMATION_FORMAT = "dwarf-with-dsym";
				ENABLE_NS_ASSERTIONS = NO;
				ENABLE_STRICT_OBJC_MSGSEND = YES;
				GCC_C_LANGUAGE_STANDARD = gnu99;
				GCC_GENERATE_TEST_COVERAGE_FILES = NO;
				GCC_NO_COMMON_BLOCKS = YES;
				GCC_WARN_64_TO_32_BIT_CONVERSION = YES;
				GCC_WARN_ABOUT_RETURN_TYPE = YES_ERROR;
				GCC_WARN_UNDECLARED_SELECTOR = YES;
				GCC_WARN_UNINITIALIZED_AUTOS = YES_AGGRESSIVE;
				GCC_WARN_UNUSED_FUNCTION = YES;
				GCC_WARN_UNUSED_VARIABLE = YES;
				IPHONEOS_DEPLOYMENT_TARGET = 14.0;
				MACOSX_DEPLOYMENT_TARGET = 11.0;
				MTL_ENABLE_DEBUG_INFO = NO;
				SDKROOT = iphoneos;
				SWIFT_COMPILATION_MODE = wholemodule;
				SWIFT_OPTIMIZATION_LEVEL = "-O";
				SWIFT_VERSION = 5.0;
				TARGETED_DEVICE_FAMILY = "1,2";
				VALIDATE_PRODUCT = YES;
				VERSIONING_SYSTEM = "apple-generic";
				VERSION_INFO_PREFIX = "";
			};
			name = Release;
		};
		5F06DD7D1CC448B10011842B /* Debug */ = {
			isa = XCBuildConfiguration;
			buildSettings = {
				CLANG_ANALYZER_NONNULL = YES;
				CLANG_ENABLE_MODULES = YES;
				"CODE_SIGN_IDENTITY[sdk=iphoneos*]" = "";
				CURRENT_PROJECT_VERSION = 1;
				DEFINES_MODULE = YES;
				DYLIB_COMPATIBILITY_VERSION = 1;
				DYLIB_CURRENT_VERSION = 1;
				DYLIB_INSTALL_NAME_BASE = "@rpath";
				FRAMEWORK_SEARCH_PATHS = "$(PROJECT_DIR)/Carthage/Build";
				INFOPLIST_FILE = Auth0/Info.plist;
				INSTALL_PATH = "$(LOCAL_LIBRARY_DIR)/Frameworks";
				IPHONEOS_DEPLOYMENT_TARGET = 14.0;
				LD_RUNPATH_SEARCH_PATHS = (
					"$(inherited)",
					"@executable_path/Frameworks",
					"@loader_path/Frameworks",
				);
				OTHER_SWIFT_FLAGS = "-DDEBUG";
				PRODUCT_BUNDLE_IDENTIFIER = com.auth0.Auth0;
				PRODUCT_MODULE_NAME = "$(PRODUCT_NAME:c99extidentifier)";
				PRODUCT_NAME = Auth0;
				SKIP_INSTALL = YES;
				SWIFT_ACTIVE_COMPILATION_CONDITIONS = "WEB_AUTH_PLATFORM PASSKEYS_PLATFORM";
				SWIFT_OPTIMIZATION_LEVEL = "-Onone";
				SWIFT_VERSION = 5.0;
			};
			name = Debug;
		};
		5F06DD7E1CC448B10011842B /* Release */ = {
			isa = XCBuildConfiguration;
			buildSettings = {
				CLANG_ANALYZER_NONNULL = YES;
				CLANG_ENABLE_MODULES = YES;
				"CODE_SIGN_IDENTITY[sdk=iphoneos*]" = "";
				CURRENT_PROJECT_VERSION = 1;
				DEFINES_MODULE = YES;
				DYLIB_COMPATIBILITY_VERSION = 1;
				DYLIB_CURRENT_VERSION = 1;
				DYLIB_INSTALL_NAME_BASE = "@rpath";
				FRAMEWORK_SEARCH_PATHS = "$(PROJECT_DIR)/Carthage/Build";
				INFOPLIST_FILE = Auth0/Info.plist;
				INSTALL_PATH = "$(LOCAL_LIBRARY_DIR)/Frameworks";
				IPHONEOS_DEPLOYMENT_TARGET = 14.0;
				LD_RUNPATH_SEARCH_PATHS = (
					"$(inherited)",
					"@executable_path/Frameworks",
					"@loader_path/Frameworks",
				);
				PRODUCT_BUNDLE_IDENTIFIER = com.auth0.Auth0;
				PRODUCT_MODULE_NAME = "$(PRODUCT_NAME:c99extidentifier)";
				PRODUCT_NAME = Auth0;
				SKIP_INSTALL = YES;
				SWIFT_ACTIVE_COMPILATION_CONDITIONS = "WEB_AUTH_PLATFORM PASSKEYS_PLATFORM";
				SWIFT_VERSION = 5.0;
			};
			name = Release;
		};
		5F06DD8B1CC448C90011842B /* Debug */ = {
			isa = XCBuildConfiguration;
			buildSettings = {
				CLANG_ANALYZER_NONNULL = YES;
				CLANG_ENABLE_MODULES = YES;
				CODE_SIGN_IDENTITY = "";
				COMBINE_HIDPI_IMAGES = YES;
				CURRENT_PROJECT_VERSION = 1;
				DEAD_CODE_STRIPPING = YES;
				DEFINES_MODULE = YES;
				DEVELOPMENT_TEAM = "";
				DYLIB_COMPATIBILITY_VERSION = 1;
				DYLIB_CURRENT_VERSION = 1;
				DYLIB_INSTALL_NAME_BASE = "@rpath";
				FRAMEWORK_SEARCH_PATHS = "$(PROJECT_DIR)/Carthage/Build";
				FRAMEWORK_VERSION = A;
				INFOPLIST_FILE = Auth0/Info.plist;
				INSTALL_PATH = "$(LOCAL_LIBRARY_DIR)/Frameworks";
				LD_RUNPATH_SEARCH_PATHS = (
					"$(inherited)",
					"@executable_path/../Frameworks",
					"@loader_path/Frameworks",
				);
				MACOSX_DEPLOYMENT_TARGET = 11.0;
				OTHER_SWIFT_FLAGS = "-DDEBUG";
				PRODUCT_BUNDLE_IDENTIFIER = com.auth0.Auth0;
				PRODUCT_NAME = Auth0;
				SDKROOT = macosx;
				SKIP_INSTALL = YES;
				SWIFT_ACTIVE_COMPILATION_CONDITIONS = "WEB_AUTH_PLATFORM PASSKEYS_PLATFORM";
				SWIFT_OPTIMIZATION_LEVEL = "-Onone";
				SWIFT_SWIFT3_OBJC_INFERENCE = Default;
				SWIFT_VERSION = 5.0;
			};
			name = Debug;
		};
		5F06DD8C1CC448C90011842B /* Release */ = {
			isa = XCBuildConfiguration;
			buildSettings = {
				CLANG_ANALYZER_NONNULL = YES;
				CLANG_ENABLE_MODULES = YES;
				CODE_SIGN_IDENTITY = "";
				COMBINE_HIDPI_IMAGES = YES;
				CURRENT_PROJECT_VERSION = 1;
				DEAD_CODE_STRIPPING = YES;
				DEFINES_MODULE = YES;
				DEVELOPMENT_TEAM = "";
				DYLIB_COMPATIBILITY_VERSION = 1;
				DYLIB_CURRENT_VERSION = 1;
				DYLIB_INSTALL_NAME_BASE = "@rpath";
				FRAMEWORK_SEARCH_PATHS = "$(PROJECT_DIR)/Carthage/Build";
				FRAMEWORK_VERSION = A;
				INFOPLIST_FILE = Auth0/Info.plist;
				INSTALL_PATH = "$(LOCAL_LIBRARY_DIR)/Frameworks";
				LD_RUNPATH_SEARCH_PATHS = (
					"$(inherited)",
					"@executable_path/../Frameworks",
					"@loader_path/Frameworks",
				);
				MACOSX_DEPLOYMENT_TARGET = 11.0;
				PRODUCT_BUNDLE_IDENTIFIER = com.auth0.Auth0;
				PRODUCT_NAME = Auth0;
				SDKROOT = macosx;
				SKIP_INSTALL = YES;
				SWIFT_ACTIVE_COMPILATION_CONDITIONS = "WEB_AUTH_PLATFORM PASSKEYS_PLATFORM";
				SWIFT_SWIFT3_OBJC_INFERENCE = Default;
				SWIFT_VERSION = 5.0;
			};
			name = Release;
		};
		5F06DDA91CC451540011842B /* Debug */ = {
			isa = XCBuildConfiguration;
			buildSettings = {
				CLANG_ANALYZER_NONNULL = YES;
				CLANG_ENABLE_MODULES = YES;
				"CODE_SIGN_IDENTITY[sdk=iphoneos*]" = "";
				CURRENT_PROJECT_VERSION = 1;
				DEVELOPMENT_TEAM = "";
				INFOPLIST_FILE = Auth0Tests/Info.plist;
				IPHONEOS_DEPLOYMENT_TARGET = 14.0;
				LD_RUNPATH_SEARCH_PATHS = (
					"$(inherited)",
					"@executable_path/Frameworks",
					"@loader_path/Frameworks",
				);
				OTHER_SWIFT_FLAGS = "";
				PRODUCT_BUNDLE_IDENTIFIER = com.auth0.Auth0Tests;
				PRODUCT_NAME = Auth0Tests;
				SWIFT_ACTIVE_COMPILATION_CONDITIONS = "WEB_AUTH_PLATFORM PASSKEYS_PLATFORM";
				SWIFT_OPTIMIZATION_LEVEL = "-Onone";
				SWIFT_SWIFT3_OBJC_INFERENCE = Default;
				SWIFT_VERSION = 5.0;
				TEST_HOST = "$(BUILT_PRODUCTS_DIR)/OAuth2.app/OAuth2";
			};
			name = Debug;
		};
		5F06DDAA1CC451540011842B /* Release */ = {
			isa = XCBuildConfiguration;
			buildSettings = {
				CLANG_ANALYZER_NONNULL = YES;
				CLANG_ENABLE_MODULES = YES;
				"CODE_SIGN_IDENTITY[sdk=iphoneos*]" = "";
				CURRENT_PROJECT_VERSION = 1;
				DEVELOPMENT_TEAM = "";
				INFOPLIST_FILE = Auth0Tests/Info.plist;
				IPHONEOS_DEPLOYMENT_TARGET = 14.0;
				LD_RUNPATH_SEARCH_PATHS = (
					"$(inherited)",
					"@executable_path/Frameworks",
					"@loader_path/Frameworks",
				);
				OTHER_SWIFT_FLAGS = "";
				PRODUCT_BUNDLE_IDENTIFIER = com.auth0.Auth0Tests;
				PRODUCT_NAME = Auth0Tests;
				SWIFT_ACTIVE_COMPILATION_CONDITIONS = "WEB_AUTH_PLATFORM PASSKEYS_PLATFORM";
				SWIFT_SWIFT3_OBJC_INFERENCE = Default;
				SWIFT_VERSION = 5.0;
				TEST_HOST = "$(BUILT_PRODUCTS_DIR)/OAuth2.app/OAuth2";
			};
			name = Release;
		};
		5F06DDB81CC451700011842B /* Debug */ = {
			isa = XCBuildConfiguration;
			buildSettings = {
				CLANG_ANALYZER_NONNULL = YES;
				CLANG_ENABLE_MODULES = YES;
				CODE_SIGN_IDENTITY = "";
				COMBINE_HIDPI_IMAGES = YES;
				CURRENT_PROJECT_VERSION = 1;
				DEAD_CODE_STRIPPING = YES;
				INFOPLIST_FILE = Auth0Tests/Info.plist;
				LD_RUNPATH_SEARCH_PATHS = (
					"$(inherited)",
					"@executable_path/../Frameworks",
					"@loader_path/../Frameworks",
				);
				MACOSX_DEPLOYMENT_TARGET = 11.0;
				OTHER_SWIFT_FLAGS = "";
				PRODUCT_BUNDLE_IDENTIFIER = com.auth0.Auth0Tests;
				PRODUCT_NAME = Auth0Tests;
				SDKROOT = macosx;
				SWIFT_ACTIVE_COMPILATION_CONDITIONS = "WEB_AUTH_PLATFORM PASSKEYS_PLATFORM";
				SWIFT_OPTIMIZATION_LEVEL = "-Onone";
				SWIFT_SWIFT3_OBJC_INFERENCE = Default;
				SWIFT_VERSION = 5.0;
				TEST_HOST = "$(BUILT_PRODUCTS_DIR)/OAuth2Mac.app/Contents/MacOS/OAuth2Mac";
			};
			name = Debug;
		};
		5F06DDB91CC451700011842B /* Release */ = {
			isa = XCBuildConfiguration;
			buildSettings = {
				CLANG_ANALYZER_NONNULL = YES;
				CLANG_ENABLE_MODULES = YES;
				CODE_SIGN_IDENTITY = "";
				COMBINE_HIDPI_IMAGES = YES;
				CURRENT_PROJECT_VERSION = 1;
				DEAD_CODE_STRIPPING = YES;
				INFOPLIST_FILE = Auth0Tests/Info.plist;
				LD_RUNPATH_SEARCH_PATHS = (
					"$(inherited)",
					"@executable_path/../Frameworks",
					"@loader_path/../Frameworks",
				);
				MACOSX_DEPLOYMENT_TARGET = 11.0;
				OTHER_SWIFT_FLAGS = "";
				PRODUCT_BUNDLE_IDENTIFIER = com.auth0.Auth0Tests;
				PRODUCT_NAME = Auth0Tests;
				SDKROOT = macosx;
				SWIFT_ACTIVE_COMPILATION_CONDITIONS = "WEB_AUTH_PLATFORM PASSKEYS_PLATFORM";
				SWIFT_SWIFT3_OBJC_INFERENCE = Default;
				SWIFT_VERSION = 5.0;
				TEST_HOST = "$(BUILT_PRODUCTS_DIR)/OAuth2Mac.app/Contents/MacOS/OAuth2Mac";
			};
			name = Release;
		};
		5F23E6BE1D4ACA7100C3F2D9 /* Debug */ = {
			isa = XCBuildConfiguration;
			buildSettings = {
				APPLICATION_EXTENSION_API_ONLY = YES;
				CLANG_ANALYZER_NONNULL = YES;
				"CODE_SIGN_IDENTITY[sdk=watchos*]" = "";
				DEFINES_MODULE = YES;
				DYLIB_COMPATIBILITY_VERSION = 1;
				DYLIB_CURRENT_VERSION = 1;
				DYLIB_INSTALL_NAME_BASE = "@rpath";
				FRAMEWORK_SEARCH_PATHS = "$(PROJECT_DIR)/Carthage/Build";
				INFOPLIST_FILE = Auth0/Info.plist;
				INSTALL_PATH = "$(LOCAL_LIBRARY_DIR)/Frameworks";
				LD_RUNPATH_SEARCH_PATHS = (
					"$(inherited)",
					"@executable_path/Frameworks",
					"@loader_path/Frameworks",
				);
				OTHER_SWIFT_FLAGS = "-DDEBUG";
				PRODUCT_BUNDLE_IDENTIFIER = com.auth0.Auth0;
				PRODUCT_NAME = Auth0;
				SDKROOT = watchos;
				SKIP_INSTALL = YES;
				SWIFT_SWIFT3_OBJC_INFERENCE = Default;
				SWIFT_VERSION = 5.0;
				TARGETED_DEVICE_FAMILY = 4;
				WATCHOS_DEPLOYMENT_TARGET = 7.0;
			};
			name = Debug;
		};
		5F23E6BF1D4ACA7100C3F2D9 /* Release */ = {
			isa = XCBuildConfiguration;
			buildSettings = {
				APPLICATION_EXTENSION_API_ONLY = YES;
				CLANG_ANALYZER_NONNULL = YES;
				"CODE_SIGN_IDENTITY[sdk=watchos*]" = "";
				DEFINES_MODULE = YES;
				DYLIB_COMPATIBILITY_VERSION = 1;
				DYLIB_CURRENT_VERSION = 1;
				DYLIB_INSTALL_NAME_BASE = "@rpath";
				FRAMEWORK_SEARCH_PATHS = "$(PROJECT_DIR)/Carthage/Build";
				INFOPLIST_FILE = Auth0/Info.plist;
				INSTALL_PATH = "$(LOCAL_LIBRARY_DIR)/Frameworks";
				LD_RUNPATH_SEARCH_PATHS = (
					"$(inherited)",
					"@executable_path/Frameworks",
					"@loader_path/Frameworks",
				);
				PRODUCT_BUNDLE_IDENTIFIER = com.auth0.Auth0;
				PRODUCT_NAME = Auth0;
				SDKROOT = watchos;
				SKIP_INSTALL = YES;
				SWIFT_SWIFT3_OBJC_INFERENCE = Default;
				SWIFT_VERSION = 5.0;
				TARGETED_DEVICE_FAMILY = 4;
				WATCHOS_DEPLOYMENT_TARGET = 7.0;
			};
			name = Release;
		};
		5F23E6FC1D4B87F000C3F2D9 /* Debug */ = {
			isa = XCBuildConfiguration;
			buildSettings = {
				CLANG_ANALYZER_NONNULL = YES;
				"CODE_SIGN_IDENTITY[sdk=appletvos*]" = "";
				DEFINES_MODULE = YES;
				DEVELOPMENT_TEAM = "";
				DYLIB_COMPATIBILITY_VERSION = 1;
				DYLIB_CURRENT_VERSION = 1;
				DYLIB_INSTALL_NAME_BASE = "@rpath";
				FRAMEWORK_SEARCH_PATHS = "$(PROJECT_DIR)/Carthage/Build";
				INFOPLIST_FILE = Auth0/Info.plist;
				INSTALL_PATH = "$(LOCAL_LIBRARY_DIR)/Frameworks";
				LD_RUNPATH_SEARCH_PATHS = (
					"$(inherited)",
					"@executable_path/Frameworks",
					"@loader_path/Frameworks",
				);
				OTHER_SWIFT_FLAGS = "-DDEBUG";
				PRODUCT_BUNDLE_IDENTIFIER = com.auth0.Auth0;
				PRODUCT_NAME = Auth0;
				SDKROOT = appletvos;
				SKIP_INSTALL = YES;
				SWIFT_SWIFT3_OBJC_INFERENCE = Default;
				SWIFT_VERSION = 5.0;
				TARGETED_DEVICE_FAMILY = 3;
				TVOS_DEPLOYMENT_TARGET = 14.0;
			};
			name = Debug;
		};
		5F23E6FD1D4B87F000C3F2D9 /* Release */ = {
			isa = XCBuildConfiguration;
			buildSettings = {
				CLANG_ANALYZER_NONNULL = YES;
				"CODE_SIGN_IDENTITY[sdk=appletvos*]" = "";
				DEFINES_MODULE = YES;
				DEVELOPMENT_TEAM = "";
				DYLIB_COMPATIBILITY_VERSION = 1;
				DYLIB_CURRENT_VERSION = 1;
				DYLIB_INSTALL_NAME_BASE = "@rpath";
				FRAMEWORK_SEARCH_PATHS = "$(PROJECT_DIR)/Carthage/Build";
				INFOPLIST_FILE = Auth0/Info.plist;
				INSTALL_PATH = "$(LOCAL_LIBRARY_DIR)/Frameworks";
				LD_RUNPATH_SEARCH_PATHS = (
					"$(inherited)",
					"@executable_path/Frameworks",
					"@loader_path/Frameworks",
				);
				PRODUCT_BUNDLE_IDENTIFIER = com.auth0.Auth0;
				PRODUCT_NAME = Auth0;
				SDKROOT = appletvos;
				SKIP_INSTALL = YES;
				SWIFT_SWIFT3_OBJC_INFERENCE = Default;
				SWIFT_VERSION = 5.0;
				TARGETED_DEVICE_FAMILY = 3;
				TVOS_DEPLOYMENT_TARGET = 14.0;
			};
			name = Release;
		};
		5F331B011D4BB24C00AE4382 /* Debug */ = {
			isa = XCBuildConfiguration;
			buildSettings = {
				CLANG_ANALYZER_NONNULL = YES;
				CODE_SIGN_IDENTITY = "";
				DEVELOPMENT_TEAM = "";
				INFOPLIST_FILE = Auth0Tests/Info.plist;
				LD_RUNPATH_SEARCH_PATHS = (
					"$(inherited)",
					"@executable_path/Frameworks",
					"@loader_path/Frameworks",
				);
				PRODUCT_BUNDLE_IDENTIFIER = com.auth0.Auth0Tests;
				PRODUCT_MODULE_NAME = Auth0Tests;
				PRODUCT_NAME = Auth0Tests;
				SDKROOT = appletvos;
				SWIFT_SWIFT3_OBJC_INFERENCE = Default;
				SWIFT_VERSION = 5.0;
				TARGETED_DEVICE_FAMILY = "1,2,3";
				TEST_HOST = "$(BUILT_PRODUCTS_DIR)/OAuth2TV.app/OAuth2TV";
				TVOS_DEPLOYMENT_TARGET = 14.0;
			};
			name = Debug;
		};
		5F331B021D4BB24C00AE4382 /* Release */ = {
			isa = XCBuildConfiguration;
			buildSettings = {
				CLANG_ANALYZER_NONNULL = YES;
				CODE_SIGN_IDENTITY = "";
				DEVELOPMENT_TEAM = "";
				INFOPLIST_FILE = Auth0Tests/Info.plist;
				LD_RUNPATH_SEARCH_PATHS = (
					"$(inherited)",
					"@executable_path/Frameworks",
					"@loader_path/Frameworks",
				);
				PRODUCT_BUNDLE_IDENTIFIER = com.auth0.Auth0Tests;
				PRODUCT_MODULE_NAME = Auth0Tests;
				PRODUCT_NAME = Auth0Tests;
				SDKROOT = appletvos;
				SWIFT_SWIFT3_OBJC_INFERENCE = Default;
				SWIFT_VERSION = 5.0;
				TARGETED_DEVICE_FAMILY = "1,2,3";
				TEST_HOST = "$(BUILT_PRODUCTS_DIR)/OAuth2TV.app/OAuth2TV";
				TVOS_DEPLOYMENT_TARGET = 14.0;
			};
			name = Release;
		};
		5F3965E21CF67DD800CDE7C0 /* Debug */ = {
			isa = XCBuildConfiguration;
			buildSettings = {
				ASSETCATALOG_COMPILER_APPICON_NAME = AppIcon;
				CLANG_ANALYZER_NONNULL = YES;
				CODE_SIGN_IDENTITY = "Apple Development";
				CODE_SIGN_STYLE = Automatic;
				CURRENT_PROJECT_VERSION = 1;
				DEVELOPMENT_TEAM = 86WQXF56BC;
				INFOPLIST_FILE = App/Info.plist;
				IPHONEOS_DEPLOYMENT_TARGET = 14.0;
				LD_RUNPATH_SEARCH_PATHS = (
					"$(inherited)",
					"@executable_path/Frameworks",
				);
				PRODUCT_BUNDLE_IDENTIFIER = com.auth0.OAuth2;
				PRODUCT_NAME = "$(TARGET_NAME)";
				PROVISIONING_PROFILE = "";
				PROVISIONING_PROFILE_SPECIFIER = "";
				SWIFT_VERSION = 5.0;
			};
			name = Debug;
		};
		5F3965E31CF67DD800CDE7C0 /* Release */ = {
			isa = XCBuildConfiguration;
			buildSettings = {
				ASSETCATALOG_COMPILER_APPICON_NAME = AppIcon;
				CLANG_ANALYZER_NONNULL = YES;
				CODE_SIGN_IDENTITY = "Apple Development";
				CODE_SIGN_STYLE = Automatic;
				CURRENT_PROJECT_VERSION = 1;
				DEVELOPMENT_TEAM = 86WQXF56BC;
				INFOPLIST_FILE = App/Info.plist;
				IPHONEOS_DEPLOYMENT_TARGET = 14.0;
				LD_RUNPATH_SEARCH_PATHS = (
					"$(inherited)",
					"@executable_path/Frameworks",
				);
				PRODUCT_BUNDLE_IDENTIFIER = com.auth0.OAuth2;
				PRODUCT_NAME = "$(TARGET_NAME)";
				PROVISIONING_PROFILE_SPECIFIER = "";
				SWIFT_VERSION = 5.0;
			};
			name = Release;
		};
		C1B3B9B82C24B298004A32A4 /* Debug */ = {
			isa = XCBuildConfiguration;
			buildSettings = {
				ALWAYS_EMBED_SWIFT_STANDARD_LIBRARIES = "$(EMBEDDED_CONTENT_CONTAINS_SWIFT)";
				ASSETCATALOG_COMPILER_APPICON_NAME = AppIcon;
				ASSETCATALOG_COMPILER_GENERATE_SWIFT_ASSET_SYMBOL_EXTENSIONS = YES;
				ASSETCATALOG_COMPILER_GLOBAL_ACCENT_COLOR_NAME = AccentColor;
				CLANG_ANALYZER_NONNULL = YES;
				CLANG_ANALYZER_NUMBER_OBJECT_CONVERSION = YES;
				CLANG_CXX_LANGUAGE_STANDARD = "gnu++20";
				CLANG_ENABLE_OBJC_WEAK = NO;
				CLANG_WARN_DOCUMENTATION_COMMENTS = NO;
				CLANG_WARN_UNGUARDED_AVAILABILITY = YES;
				CODE_SIGN_STYLE = Manual;
				CURRENT_PROJECT_VERSION = 1;
				DEVELOPMENT_ASSET_PATHS = "";
				ENABLE_PREVIEWS = NO;
				ENABLE_USER_SCRIPT_SANDBOXING = NO;
				GCC_C_LANGUAGE_STANDARD = gnu17;
				GCC_PREPROCESSOR_DEFINITIONS = (
					"DEBUG=1",
					"$(inherited)",
				);
				GENERATE_INFOPLIST_FILE = YES;
				INFOPLIST_FILE = "$(TARGET_NAME)/Info.plist";
				LD_RUNPATH_SEARCH_PATHS = (
					"$(inherited)",
					"@executable_path/Frameworks",
				);
				LOCALIZATION_PREFERS_STRING_CATALOGS = NO;
				MARKETING_VERSION = 1.0;
				MTL_ENABLE_DEBUG_INFO = YES;
				MTL_FAST_MATH = YES;
				PRODUCT_BUNDLE_IDENTIFIER = com.auth0.OAuth2Vision;
				PRODUCT_NAME = "$(TARGET_NAME)";
				SDKROOT = xros;
				SUPPORTED_PLATFORMS = "xros xrsimulator";
				SWIFT_ACTIVE_COMPILATION_CONDITIONS = "";
				SWIFT_EMIT_LOC_STRINGS = NO;
				SWIFT_VERSION = 5.0;
				TARGETED_DEVICE_FAMILY = "1,2,7";
				XROS_DEPLOYMENT_TARGET = 1.0;
			};
			name = Debug;
		};
		C1B3B9B92C24B298004A32A4 /* Release */ = {
			isa = XCBuildConfiguration;
			buildSettings = {
				ALWAYS_EMBED_SWIFT_STANDARD_LIBRARIES = "$(EMBEDDED_CONTENT_CONTAINS_SWIFT)";
				ASSETCATALOG_COMPILER_APPICON_NAME = AppIcon;
				ASSETCATALOG_COMPILER_GENERATE_SWIFT_ASSET_SYMBOL_EXTENSIONS = YES;
				ASSETCATALOG_COMPILER_GLOBAL_ACCENT_COLOR_NAME = AccentColor;
				CLANG_ANALYZER_NONNULL = YES;
				CLANG_ANALYZER_NUMBER_OBJECT_CONVERSION = YES;
				CLANG_CXX_LANGUAGE_STANDARD = "gnu++20";
				CLANG_ENABLE_OBJC_WEAK = NO;
				CLANG_WARN_DOCUMENTATION_COMMENTS = NO;
				CLANG_WARN_UNGUARDED_AVAILABILITY = YES;
				CODE_SIGN_STYLE = Manual;
				CURRENT_PROJECT_VERSION = 1;
				DEVELOPMENT_ASSET_PATHS = "";
				ENABLE_PREVIEWS = NO;
				ENABLE_USER_SCRIPT_SANDBOXING = NO;
				GCC_C_LANGUAGE_STANDARD = gnu17;
				GENERATE_INFOPLIST_FILE = NO;
				INFOPLIST_FILE = App/Info.plist;
				LD_RUNPATH_SEARCH_PATHS = (
					"$(inherited)",
					"@executable_path/Frameworks",
				);
				LOCALIZATION_PREFERS_STRING_CATALOGS = NO;
				MARKETING_VERSION = 1.0;
				MTL_FAST_MATH = YES;
				PRODUCT_BUNDLE_IDENTIFIER = com.auth0.OAuth2Vision;
				PRODUCT_NAME = "$(TARGET_NAME)";
				SDKROOT = xros;
				SUPPORTED_PLATFORMS = "xros xrsimulator";
				SWIFT_EMIT_LOC_STRINGS = NO;
				SWIFT_VERSION = 5.0;
				TARGETED_DEVICE_FAMILY = "1,2,7";
				XROS_DEPLOYMENT_TARGET = 1.0;
			};
			name = Release;
		};
		C1B3B9D62C24B39E004A32A4 /* Debug */ = {
			isa = XCBuildConfiguration;
			buildSettings = {
				ASSETCATALOG_COMPILER_GENERATE_SWIFT_ASSET_SYMBOL_EXTENSIONS = YES;
				BUILD_LIBRARY_FOR_DISTRIBUTION = NO;
				CLANG_ANALYZER_NONNULL = YES;
				CLANG_ANALYZER_NUMBER_OBJECT_CONVERSION = YES;
				CLANG_CXX_LANGUAGE_STANDARD = "gnu++20";
				CLANG_ENABLE_OBJC_WEAK = NO;
				CLANG_WARN_DOCUMENTATION_COMMENTS = NO;
				CLANG_WARN_UNGUARDED_AVAILABILITY = YES;
				"CODE_SIGN_IDENTITY[sdk=iphoneos*]" = "";
				CODE_SIGN_STYLE = Automatic;
				CURRENT_PROJECT_VERSION = 1;
				DEFINES_MODULE = YES;
				DYLIB_COMPATIBILITY_VERSION = 1;
				DYLIB_CURRENT_VERSION = 1;
				DYLIB_INSTALL_NAME_BASE = "@rpath";
				ENABLE_MODULE_VERIFIER = YES;
				ENABLE_USER_SCRIPT_SANDBOXING = YES;
				FRAMEWORK_SEARCH_PATHS = "$(PROJECT_DIR)/Carthage/Build";
				GCC_C_LANGUAGE_STANDARD = gnu17;
				GCC_PREPROCESSOR_DEFINITIONS = "";
				GENERATE_INFOPLIST_FILE = NO;
				INFOPLIST_FILE = Auth0/Info.plist;
				INFOPLIST_KEY_NSHumanReadableCopyright = "";
				INSTALL_PATH = "$(LOCAL_LIBRARY_DIR)/Frameworks";
				LD_RUNPATH_SEARCH_PATHS = (
					"$(inherited)",
					"@executable_path/Frameworks",
					"@loader_path/Frameworks",
				);
				LOCALIZATION_PREFERS_STRING_CATALOGS = NO;
				MARKETING_VERSION = "";
				MODULE_VERIFIER_SUPPORTED_LANGUAGES = "objective-c objective-c++";
				MODULE_VERIFIER_SUPPORTED_LANGUAGE_STANDARDS = "gnu17 gnu++20";
				MTL_ENABLE_DEBUG_INFO = YES;
				MTL_FAST_MATH = YES;
				OTHER_SWIFT_FLAGS = "-DDEBUG";
				PRODUCT_BUNDLE_IDENTIFIER = com.auth0.Auth0;
				PRODUCT_NAME = Auth0;
				SDKROOT = xros;
				SKIP_INSTALL = YES;
				SUPPORTED_PLATFORMS = "xros xrsimulator";
				SWIFT_ACTIVE_COMPILATION_CONDITIONS = "WEB_AUTH_PLATFORM PASSKEYS_PLATFORM";
				SWIFT_EMIT_LOC_STRINGS = NO;
				SWIFT_INSTALL_OBJC_HEADER = YES;
				SWIFT_VERSION = 5.0;
				TARGETED_DEVICE_FAMILY = "1,2,7";
				XROS_DEPLOYMENT_TARGET = 1.0;
			};
			name = Debug;
		};
		C1B3B9D72C24B39E004A32A4 /* Release */ = {
			isa = XCBuildConfiguration;
			buildSettings = {
				ASSETCATALOG_COMPILER_GENERATE_SWIFT_ASSET_SYMBOL_EXTENSIONS = YES;
				BUILD_LIBRARY_FOR_DISTRIBUTION = NO;
				CLANG_ANALYZER_NONNULL = YES;
				CLANG_ANALYZER_NUMBER_OBJECT_CONVERSION = YES;
				CLANG_CXX_LANGUAGE_STANDARD = "gnu++20";
				CLANG_ENABLE_OBJC_WEAK = NO;
				CLANG_WARN_DOCUMENTATION_COMMENTS = NO;
				CLANG_WARN_UNGUARDED_AVAILABILITY = YES;
				"CODE_SIGN_IDENTITY[sdk=iphoneos*]" = "";
				CODE_SIGN_STYLE = Automatic;
				CURRENT_PROJECT_VERSION = 1;
				DEFINES_MODULE = YES;
				DYLIB_COMPATIBILITY_VERSION = 1;
				DYLIB_CURRENT_VERSION = 1;
				DYLIB_INSTALL_NAME_BASE = "@rpath";
				ENABLE_MODULE_VERIFIER = YES;
				ENABLE_USER_SCRIPT_SANDBOXING = YES;
				FRAMEWORK_SEARCH_PATHS = "$(PROJECT_DIR)/Carthage/Build";
				GCC_C_LANGUAGE_STANDARD = gnu17;
				GENERATE_INFOPLIST_FILE = NO;
				INFOPLIST_FILE = Auth0/Info.plist;
				INFOPLIST_KEY_NSHumanReadableCopyright = "";
				INSTALL_PATH = "$(LOCAL_LIBRARY_DIR)/Frameworks";
				LD_RUNPATH_SEARCH_PATHS = (
					"$(inherited)",
					"@executable_path/Frameworks",
					"@loader_path/Frameworks",
				);
				LOCALIZATION_PREFERS_STRING_CATALOGS = NO;
				MARKETING_VERSION = "";
				MODULE_VERIFIER_SUPPORTED_LANGUAGES = "objective-c objective-c++";
				MODULE_VERIFIER_SUPPORTED_LANGUAGE_STANDARDS = "gnu17 gnu++20";
				MTL_FAST_MATH = YES;
				PRODUCT_BUNDLE_IDENTIFIER = com.auth0.Auth0;
				PRODUCT_NAME = Auth0;
				SDKROOT = xros;
				SKIP_INSTALL = YES;
				SUPPORTED_PLATFORMS = "xros xrsimulator";
				SWIFT_ACTIVE_COMPILATION_CONDITIONS = "WEB_AUTH_PLATFORM PASSKEYS_PLATFORM";
				SWIFT_EMIT_LOC_STRINGS = NO;
				SWIFT_INSTALL_OBJC_HEADER = YES;
				SWIFT_VERSION = 5.0;
				TARGETED_DEVICE_FAMILY = "1,2,7";
				XROS_DEPLOYMENT_TARGET = 1.0;
			};
			name = Release;
		};
		C1B3B9DA2C24B39E004A32A4 /* Debug */ = {
			isa = XCBuildConfiguration;
			buildSettings = {
				ASSETCATALOG_COMPILER_GENERATE_SWIFT_ASSET_SYMBOL_EXTENSIONS = YES;
				CLANG_ANALYZER_NONNULL = YES;
				CLANG_ANALYZER_NUMBER_OBJECT_CONVERSION = YES_AGGRESSIVE;
				CLANG_CXX_LANGUAGE_STANDARD = "gnu++20";
				CLANG_ENABLE_OBJC_WEAK = YES;
				CLANG_WARN_DOCUMENTATION_COMMENTS = YES;
				CLANG_WARN_UNGUARDED_AVAILABILITY = YES_AGGRESSIVE;
				CODE_SIGN_STYLE = Automatic;
				CURRENT_PROJECT_VERSION = 1;
				ENABLE_USER_SCRIPT_SANDBOXING = YES;
				GCC_C_LANGUAGE_STANDARD = gnu17;
				GCC_PREPROCESSOR_DEFINITIONS = (
					"DEBUG=1",
					"$(inherited)",
				);
				GENERATE_INFOPLIST_FILE = YES;
				LOCALIZATION_PREFERS_STRING_CATALOGS = YES;
				MARKETING_VERSION = 1.0;
				MTL_ENABLE_DEBUG_INFO = INCLUDE_SOURCE;
				MTL_FAST_MATH = YES;
				PRODUCT_BUNDLE_IDENTIFIER = com.auth0.Auth0Tests;
				PRODUCT_NAME = Auth0Tests;
				SDKROOT = xros;
				SUPPORTED_PLATFORMS = "xros xrsimulator";
				SWIFT_ACTIVE_COMPILATION_CONDITIONS = "WEB_AUTH_PLATFORM PASSKEYS_PLATFORM";
				SWIFT_EMIT_LOC_STRINGS = NO;
				SWIFT_VERSION = 5.0;
				TARGETED_DEVICE_FAMILY = "1,2,7";
				TEST_HOST = "$(BUILT_PRODUCTS_DIR)/OAuth2Vision.app/$(BUNDLE_EXECUTABLE_FOLDER_PATH)/OAuth2Vision";
				XROS_DEPLOYMENT_TARGET = 1.2;
			};
			name = Debug;
		};
		C1B3B9DB2C24B39E004A32A4 /* Release */ = {
			isa = XCBuildConfiguration;
			buildSettings = {
				ASSETCATALOG_COMPILER_GENERATE_SWIFT_ASSET_SYMBOL_EXTENSIONS = YES;
				CLANG_ANALYZER_NONNULL = YES;
				CLANG_ANALYZER_NUMBER_OBJECT_CONVERSION = YES_AGGRESSIVE;
				CLANG_CXX_LANGUAGE_STANDARD = "gnu++20";
				CLANG_ENABLE_OBJC_WEAK = YES;
				CLANG_WARN_DOCUMENTATION_COMMENTS = YES;
				CLANG_WARN_UNGUARDED_AVAILABILITY = YES_AGGRESSIVE;
				CODE_SIGN_STYLE = Automatic;
				CURRENT_PROJECT_VERSION = 1;
				ENABLE_USER_SCRIPT_SANDBOXING = YES;
				GCC_C_LANGUAGE_STANDARD = gnu17;
				GENERATE_INFOPLIST_FILE = YES;
				LOCALIZATION_PREFERS_STRING_CATALOGS = YES;
				MARKETING_VERSION = 1.0;
				MTL_FAST_MATH = YES;
				PRODUCT_BUNDLE_IDENTIFIER = com.auth0.Auth0Tests;
				PRODUCT_NAME = Auth0Tests;
				SDKROOT = xros;
				SUPPORTED_PLATFORMS = "xros xrsimulator";
				SWIFT_ACTIVE_COMPILATION_CONDITIONS = "WEB_AUTH_PLATFORM PASSKEYS_PLATFORM";
				SWIFT_EMIT_LOC_STRINGS = NO;
				SWIFT_VERSION = 5.0;
				TARGETED_DEVICE_FAMILY = "1,2,7";
				TEST_HOST = "$(BUILT_PRODUCTS_DIR)/OAuth2Vision.app/$(BUNDLE_EXECUTABLE_FOLDER_PATH)/OAuth2Vision";
				XROS_DEPLOYMENT_TARGET = 1.2;
			};
			name = Release;
		};
/* End XCBuildConfiguration section */

/* Begin XCConfigurationList section */
		5B7EE46620FC9F3400367724 /* Build configuration list for PBXNativeTarget "OAuth2TV" */ = {
			isa = XCConfigurationList;
			buildConfigurations = (
				5B7EE46420FC9F3400367724 /* Debug */,
				5B7EE46520FC9F3400367724 /* Release */,
			);
			defaultConfigurationIsVisible = 0;
			defaultConfigurationName = Release;
		};
		5B7EE48620FCA0A200367724 /* Build configuration list for PBXNativeTarget "OAuth2Mac" */ = {
			isa = XCConfigurationList;
			buildConfigurations = (
				5B7EE48720FCA0A200367724 /* Debug */,
				5B7EE48820FCA0A200367724 /* Release */,
			);
			defaultConfigurationIsVisible = 0;
			defaultConfigurationName = Release;
		};
		5F049B631CB42C29006F6C05 /* Build configuration list for PBXProject "Auth0" */ = {
			isa = XCConfigurationList;
			buildConfigurations = (
				5F049B6F1CB42C29006F6C05 /* Debug */,
				5F049B701CB42C29006F6C05 /* Release */,
			);
			defaultConfigurationIsVisible = 0;
			defaultConfigurationName = Release;
		};
		5F06DD7F1CC448B10011842B /* Build configuration list for PBXNativeTarget "Auth0.iOS" */ = {
			isa = XCConfigurationList;
			buildConfigurations = (
				5F06DD7D1CC448B10011842B /* Debug */,
				5F06DD7E1CC448B10011842B /* Release */,
			);
			defaultConfigurationIsVisible = 0;
			defaultConfigurationName = Release;
		};
		5F06DD8A1CC448C90011842B /* Build configuration list for PBXNativeTarget "Auth0.macOS" */ = {
			isa = XCConfigurationList;
			buildConfigurations = (
				5F06DD8B1CC448C90011842B /* Debug */,
				5F06DD8C1CC448C90011842B /* Release */,
			);
			defaultConfigurationIsVisible = 0;
			defaultConfigurationName = Release;
		};
		5F06DDA81CC451540011842B /* Build configuration list for PBXNativeTarget "Auth0Tests.iOS" */ = {
			isa = XCConfigurationList;
			buildConfigurations = (
				5F06DDA91CC451540011842B /* Debug */,
				5F06DDAA1CC451540011842B /* Release */,
			);
			defaultConfigurationIsVisible = 0;
			defaultConfigurationName = Release;
		};
		5F06DDB71CC451700011842B /* Build configuration list for PBXNativeTarget "Auth0Tests.macOS" */ = {
			isa = XCConfigurationList;
			buildConfigurations = (
				5F06DDB81CC451700011842B /* Debug */,
				5F06DDB91CC451700011842B /* Release */,
			);
			defaultConfigurationIsVisible = 0;
			defaultConfigurationName = Release;
		};
		5F23E6C01D4ACA7100C3F2D9 /* Build configuration list for PBXNativeTarget "Auth0.watchOS" */ = {
			isa = XCConfigurationList;
			buildConfigurations = (
				5F23E6BE1D4ACA7100C3F2D9 /* Debug */,
				5F23E6BF1D4ACA7100C3F2D9 /* Release */,
			);
			defaultConfigurationIsVisible = 0;
			defaultConfigurationName = Release;
		};
		5F23E6FB1D4B87F000C3F2D9 /* Build configuration list for PBXNativeTarget "Auth0.tvOS" */ = {
			isa = XCConfigurationList;
			buildConfigurations = (
				5F23E6FC1D4B87F000C3F2D9 /* Debug */,
				5F23E6FD1D4B87F000C3F2D9 /* Release */,
			);
			defaultConfigurationIsVisible = 0;
			defaultConfigurationName = Release;
		};
		5F331B031D4BB24C00AE4382 /* Build configuration list for PBXNativeTarget "Auth0Tests.tvOS" */ = {
			isa = XCConfigurationList;
			buildConfigurations = (
				5F331B011D4BB24C00AE4382 /* Debug */,
				5F331B021D4BB24C00AE4382 /* Release */,
			);
			defaultConfigurationIsVisible = 0;
			defaultConfigurationName = Release;
		};
		5F3965E11CF67DD800CDE7C0 /* Build configuration list for PBXNativeTarget "OAuth2" */ = {
			isa = XCConfigurationList;
			buildConfigurations = (
				5F3965E21CF67DD800CDE7C0 /* Debug */,
				5F3965E31CF67DD800CDE7C0 /* Release */,
			);
			defaultConfigurationIsVisible = 0;
			defaultConfigurationName = Release;
		};
		C1B3B9BA2C24B298004A32A4 /* Build configuration list for PBXNativeTarget "OAuth2Vision" */ = {
			isa = XCConfigurationList;
			buildConfigurations = (
				C1B3B9B82C24B298004A32A4 /* Debug */,
				C1B3B9B92C24B298004A32A4 /* Release */,
			);
			defaultConfigurationIsVisible = 0;
			defaultConfigurationName = Release;
		};
		C1B3B9D52C24B39E004A32A4 /* Build configuration list for PBXNativeTarget "Auth0.visionOS" */ = {
			isa = XCConfigurationList;
			buildConfigurations = (
				C1B3B9D62C24B39E004A32A4 /* Debug */,
				C1B3B9D72C24B39E004A32A4 /* Release */,
			);
			defaultConfigurationIsVisible = 0;
			defaultConfigurationName = Release;
		};
		C1B3B9D92C24B39E004A32A4 /* Build configuration list for PBXNativeTarget "Auth0Tests.visionOS" */ = {
			isa = XCConfigurationList;
			buildConfigurations = (
				C1B3B9DA2C24B39E004A32A4 /* Debug */,
				C1B3B9DB2C24B39E004A32A4 /* Release */,
			);
			defaultConfigurationIsVisible = 0;
			defaultConfigurationName = Release;
		};
/* End XCConfigurationList section */

/* Begin XCRemoteSwiftPackageReference section */
		C177D6C52C2ADEB60094C657 /* XCRemoteSwiftPackageReference "CwlPreconditionTesting" */ = {
			isa = XCRemoteSwiftPackageReference;
			repositoryURL = "https://github.com/mattgallagher/CwlPreconditionTesting.git";
			requirement = {
				kind = upToNextMajorVersion;
				minimumVersion = 2.2.1;
			};
		};
/* End XCRemoteSwiftPackageReference section */

/* Begin XCSwiftPackageProductDependency section */
		C177D6C62C2ADEB60094C657 /* CwlPreconditionTesting */ = {
			isa = XCSwiftPackageProductDependency;
			package = C177D6C52C2ADEB60094C657 /* XCRemoteSwiftPackageReference "CwlPreconditionTesting" */;
			productName = CwlPreconditionTesting;
		};
		C177D6D32C2B0DCB0094C657 /* CwlPreconditionTesting */ = {
			isa = XCSwiftPackageProductDependency;
			package = C177D6C52C2ADEB60094C657 /* XCRemoteSwiftPackageReference "CwlPreconditionTesting" */;
			productName = CwlPreconditionTesting;
		};
		D4B8E9E32DCDD2340021262D /* CwlPreconditionTesting */ = {
			isa = XCSwiftPackageProductDependency;
			package = C177D6C52C2ADEB60094C657 /* XCRemoteSwiftPackageReference "CwlPreconditionTesting" */;
			productName = CwlPreconditionTesting;
		};
		D4B8E9E52DCDD23C0021262D /* CwlPosixPreconditionTesting */ = {
			isa = XCSwiftPackageProductDependency;
			package = C177D6C52C2ADEB60094C657 /* XCRemoteSwiftPackageReference "CwlPreconditionTesting" */;
			productName = CwlPosixPreconditionTesting;
		};
/* End XCSwiftPackageProductDependency section */
	};
	rootObject = 5F049B601CB42C29006F6C05 /* Project object */;
}<|MERGE_RESOLUTION|>--- conflicted
+++ resolved
@@ -2390,11 +2390,8 @@
 			files = (
 				5CB41D4423D0BA2C00074024 /* IDTokenSignatureValidator.swift in Sources */,
 				5CB41D4C23D0BA2C00074024 /* Optional+DebugDescription.swift in Sources */,
-<<<<<<< HEAD
-=======
 				5CDF67482DD3B74200A9B513 /* Auth0MyAccountAuthenticationMethods.swift in Sources */,
 				5C505FB62E21669F005D0757 /* SenderConstraining.swift in Sources */,
->>>>>>> c4d9e1e7
 				5C4F551A23C8FB8E00C89615 /* String+URLSafe.swift in Sources */,
 				5C79AE0C2E040CA900CD0D41 /* DPoP.swift in Sources */,
 				5C505FCB2E2167EB005D0757 /* DPoPKeyStore.swift in Sources */,
@@ -2768,14 +2765,10 @@
 				5C354C07276CE1A500ADBC86 /* PasswordlessType.swift in Sources */,
 				5FDE875F1D8A424700EA27DC /* AuthenticationError.swift in Sources */,
 				5C6513AA2791CDDE004EBC22 /* Version.swift in Sources */,
-<<<<<<< HEAD
-				5B1748761EF2D3A70060E653 /* Helpers.swift in Sources */,
-=======
 				5C505FD32E21688E005D0757 /* SecureEnclaveKeyStore.swift in Sources */,
 				5C505FAD2E216677005D0757 /* DPoPError.swift in Sources */,
 				5CDF67562DD4AD8500A9B513 /* MyAccountAuthenticationMethods.swift in Sources */,
 				5B1748761EF2D3A70060E653 /* Shared.swift in Sources */,
->>>>>>> c4d9e1e7
 				5F23E6E31D4ACD7F00C3F2D9 /* ManagementError.swift in Sources */,
 				5C80980E275A7B8600DC0A76 /* CredentialsStorage.swift in Sources */,
 			);
@@ -2837,14 +2830,10 @@
 				5C354C06276CE1A500ADBC86 /* PasswordlessType.swift in Sources */,
 				5FDE87601D8A424700EA27DC /* AuthenticationError.swift in Sources */,
 				5C6513A92791CDDE004EBC22 /* Version.swift in Sources */,
-<<<<<<< HEAD
-				5B1748771EF2D3A90060E653 /* Helpers.swift in Sources */,
-=======
 				5C505FD22E21688E005D0757 /* SecureEnclaveKeyStore.swift in Sources */,
 				5C505FAC2E216677005D0757 /* DPoPError.swift in Sources */,
 				5CDF67582DD4AD8500A9B513 /* MyAccountAuthenticationMethods.swift in Sources */,
 				5B1748771EF2D3A90060E653 /* Shared.swift in Sources */,
->>>>>>> c4d9e1e7
 				5F23E70C1D4B88F600C3F2D9 /* ManagementError.swift in Sources */,
 				5C80980D275A7B8600DC0A76 /* CredentialsStorage.swift in Sources */,
 			);
@@ -2940,11 +2929,8 @@
 				C1B3B9F72C24B6D4004A32A4 /* Telemetry.swift in Sources */,
 				C1B3B9F82C24B6D4004A32A4 /* IDTokenValidator.swift in Sources */,
 				C1B3B9F92C24B6D4004A32A4 /* IDTokenValidatorContext.swift in Sources */,
-<<<<<<< HEAD
-=======
 				5CDF67252DD3922B00A9B513 /* PasskeyEnrollmentChallenge.swift in Sources */,
 				5C505FD62E2168BD005D0757 /* KeychainKeyStore.swift in Sources */,
->>>>>>> c4d9e1e7
 				C1B3B9FA2C24B6D4004A32A4 /* IDTokenSignatureValidator.swift in Sources */,
 				C1B3B9FB2C24B6D4004A32A4 /* ClaimValidators.swift in Sources */,
 				C1B3B9FC2C24B6D4004A32A4 /* Shared.swift in Sources */,
