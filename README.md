# Auth0.swift

[![CircleCI](https://img.shields.io/circleci/project/github/auth0/Auth0.swift.svg?style=flat-square)](https://circleci.com/gh/auth0/Auth0.swift/tree/master)
[![Coverage Status](https://img.shields.io/codecov/c/github/auth0/Auth0.swift/master.svg?style=flat-square)](https://codecov.io/github/auth0/Auth0.swift)
![Version](https://img.shields.io/cocoapods/v/Auth0.svg?style=flat-square)
![License](https://img.shields.io/cocoapods/l/Auth0.svg?style=flat-square)
![Platform](https://img.shields.io/cocoapods/p/Auth0.svg?style=flat-square)
![Swift 5.5](https://img.shields.io/badge/Swift-5.5-orange.svg?style=flat-square)

Swift SDK that lets you communicate efficiently with many of the [Auth0 API](https://auth0.com/docs/api) endpoints and enables you to seamlessly integrate the Auth0 login.

**Migrating from v1? Check the [Migration Guide](V2_MIGRATION_GUIDE.md).**

---

## Table of Contents

- [**Documentation**](#documentation)
- [**Requirements**](#requirements)
- [**Installation**](#installation)
  + [Swift Package Manager](#swift-package-manager)
  + [Cocoapods](#cocoapods)
  + [Carthage](#carthage)
- [**Getting Started**](#getting-started)
  + [Configuration](#configuration)
  + [Web Auth Configuration (iOS / macOS)](#web-auth-configuration-ios--macos)
  + [Web Auth Login (iOS / macOS)](#web-auth-login-ios--macos)
  + [Web Auth Logout (iOS / macOS)](#web-auth-logout-ios--macos)
  + [SSO Alert Box (iOS / macOS)](#sso-alert-box-ios--macos)
- [**Next Steps**](#next-steps)
  + [Common Tasks](#common-tasks)
  + [Web Auth (iOS / macOS)](#web-auth-ios--macos)
  + [Credentials Manager (iOS / macOS / tvOS / watchOS)](#credentials-manager-ios--macos--tvos--watchos)
  + [Authentication API (iOS / macOS / tvOS / watchOS)](#authentication-api-ios--macos--tvos--watchos)
  + [Management API (Users) (iOS / macOS / tvOS / watchOS)](#management-api-users-ios--macos--tvos--watchos)
  + [Logging](#logging)
- [**Advanced Features**](#advanced-features)
  + [Native Social Login](#native-social-login)
  + [Organizations](#organizations)
  + [Bot Detection](#bot-detection)
- [**Support Policy**](#support-policy)
- [**Issue Reporting**](#issue-reporting)
- [**What is Auth0?**](#what-is-auth0)
- [**License**](#license)

## Documentation

- [**Quickstart**](https://auth0.com/docs/quickstart/native/ios-swift)
  <br>Shows how to integrate Auth0.swift into an iOS / macOS app from scratch.
- [**Sample app**](https://github.com/auth0-samples/auth0-ios-swift-sample/tree/master/Sample-01)
  <br>A complete, running iOS / macOS app you can try.
- [**API documentation**](https://auth0.github.io/Auth0.swift/)
  <br>Documentation auto-generated from the code comments that explains all the available features.
  + [Web Auth](https://auth0.github.io/Auth0.swift/Protocols/WebAuth.html)
  + [Credentials Manager](https://auth0.github.io/Auth0.swift/Structs/CredentialsManager.html)
  + [Authentication API Client](https://auth0.github.io/Auth0.swift/Protocols/Authentication.html)
  + [Management API Client (Users)](https://auth0.github.io/Auth0.swift/Protocols/Users.html)
- [**FAQ**](FAQ.md)
  <br> Answers some common questions about Auth0.swift.

## Requirements

- iOS 12+ / macOS 10.15+ / tvOS 12.0+ / watchOS 6.2+
- Xcode 12.x / 13.x
- Swift 5.3+

> ⚠️ Check the [Support Policy](#support-policy) to learn when dropping Xcode, Swift, and platform versions will not be considered a **breaking change**.

## Installation

### Swift Package Manager

Open the following menu item in Xcode:

**File > Add Packages...**

In the **Search or Enter Package URL** search box enter this URL: 

```text
https://github.com/auth0/Auth0.swift
```

Then, select the dependency rule and press **Add Package**.

> 💡 For further reference on SPM, check its [official documentation](https://developer.apple.com/documentation/swift_packages/adding_package_dependencies_to_your_app).

### Cocoapods

Add the following line to your `Podfile`:

```ruby
pod 'Auth0', '~> 2.0'
```

Then, run `pod install`.

> 💡 For further reference on Cocoapods, check their [official documentation](https://guides.cocoapods.org/using/getting-started.html).

### Carthage

Add the following line to your `Cartfile`:

```text
github "auth0/Auth0.swift" ~> 2.0
```

Then, run `carthage bootstrap --use-xcframeworks`.

> 💡 For further reference on Carthage, check their [official documentation](https://github.com/Carthage/Carthage#getting-started).

## Getting Started

### Configuration

Auth0.swift needs the **Client ID** and **Domain** of the Auth0 application to communicate with Auth0. You can find these details in the settings page of your [Auth0 application](https://manage.auth0.com/#/applications/). If you are using a [custom domain](https://auth0.com/docs/brand-and-customize/custom-domains), use the value of your custom domain instead of the value from the settings page.

> ⚠️ Make sure that the [application type](https://auth0.com/docs/configure/applications) of the Auth0 application is **Native**. If you don’t have a Native Auth0 application already, [create one](https://auth0.com/docs/get-started/create-apps/native-apps) before continuing.

#### Configure Client ID and Domain with a plist

Create a `plist` file named `Auth0.plist` in your app bundle with the following content:

```xml
<?xml version="1.0" encoding="UTF-8"?>
<!DOCTYPE plist PUBLIC "-//Apple//DTD PLIST 1.0//EN" "http://www.apple.com/DTDs/PropertyList-1.0.dtd">
<plist version="1.0">
<dict>
    <key>ClientId</key>
    <string>YOUR_AUTH0_CLIENT_ID</string>
    <key>Domain</key>
    <string>YOUR_AUTH0_DOMAIN</string>
</dict>
</plist>
```

#### Configure Client ID and Domain programmatically

<details>
  <summary>For Web Auth</summary>

```swift
Auth0
    .webAuth(clientId: "YOUR_AUTH0_CLIENT_ID", domain: "YOUR_AUTH0_DOMAIN")
    // ...
```
</details>

<details>
  <summary>For the Authentication API client</summary>

```swift
Auth0
    .authentication(clientId: "YOUR_AUTH0_CLIENT_ID", domain: "YOUR_AUTH0_DOMAIN")
    // ...
```
</details>

<details>
  <summary>For the Management API client (Users)</summary>

```swift
Auth0
    .users(token: credentials.accessToken, domain: "YOUR_AUTH0_DOMAIN") // You only need the Domain
    // ...
```
</details>

### Web Auth Configuration (iOS / macOS)

#### Configure callback and logout URLs

The callback and logout URLs are the URLs that Auth0 invokes to redirect back to your app. Auth0 invokes the callback URL after authenticating the user, and the logout URL after removing the session cookie.

Since callback and logout URLs can be manipulated, you will need to add your URLs to the **Allowed Callback URLs** and **Allowed Logout URLs** fields in the settings page of your Auth0 application. This will enable Auth0 to recognize these URLs as valid. If the callback and logout URLs are not set, users will be unable to log in and out of the app and will get an error.

Go to the settings page of your [Auth0 application](https://manage.auth0.com/#/applications/) and add the corresponding URL to **Allowed Callback URLs** and **Allowed Logout URLs**, according to the platform of your app. If you are using a [custom domain](https://auth0.com/docs/brand-and-customize/custom-domains), replace `YOUR_AUTH0_DOMAIN` with the value of your custom domain instead of the value from the settings page.

##### iOS

```text
YOUR_BUNDLE_IDENTIFIER://YOUR_AUTH0_DOMAIN/ios/YOUR_BUNDLE_IDENTIFIER/callback
```

##### macOS

```text
YOUR_BUNDLE_IDENTIFIER://YOUR_AUTH0_DOMAIN/macos/YOUR_BUNDLE_IDENTIFIER/callback
```

For example, if your iOS bundle identifier was `com.company.myapp` and your Auth0 Domain was `company.us.auth0.com`, then this value would be:

```text
com.company.myapp://company.us.auth0.com/ios/com.company.myapp/callback
```

#### Configure custom URL scheme

Back in Xcode, go to the **Info** tab of your app target settings. In the **URL Types** section, click the **＋** button to add a new entry. There, enter `auth0` into the **Identifier** field and `$(PRODUCT_BUNDLE_IDENTIFIER)` into the **URL Schemes** field.

<<<<<<< HEAD
This registers your bundle identifer as a custom URL scheme, so the callback and logout URLs can reach your app.
=======
![url-scheme](assets/url-scheme.png)

This registers your bundle identifer as a custom URL scheme, so the callback and logout URLs can reach your application.
>>>>>>> c8196eaa

### Web Auth Login (iOS / macOS)

Import the `Auth0` module in the file where you want to present the login page.

```swift
import Auth0
```

Then, present the [Universal Login](https://auth0.com/docs/authenticate/login/auth0-universal-login) page in the action of your **Login** button.

```swift
Auth0
    .webAuth()
    .start { result in
        switch result {
        case .success(let credentials):
            print("Obtained credentials: \(credentials)")
        case .failure(let error):
            print("Failed with: \(error)")
        }
    }
```

<details>
  <summary>Using async/await</summary>

```swift
do {
    let credentials = try await Auth0
        .webAuth()
        .start()
    print("Obtained credentials: \(credentials)")
} catch {
    print("Failed with: \(error)")
}
```
</details>

<details>
  <summary>Using Combine</summary>

```swift
Auth0
    .webAuth()
    .start()
    .sink(receiveCompletion: { completion in
        if case .failure(let error) = completion {
            print("Failed with: \(error)")
        }
    }, receiveValue: { credentials in
        print("Obtained credentials: \(credentials)")
    })
    .store(in: &cancellables)
```
</details>

### Web Auth Logout (iOS / macOS)

Logging the user out involves clearing the Universal Login session cookie and then deleting the user's credentials from your app.

Call the `clearSession()` method in the action of your **Logout** button. Once the session cookie has been cleared, [delete the user's credentials](#clear-stored-credentials).

```swift
Auth0
    .webAuth()
    .clearSession { result in
        switch result {
        case .success:
            print("Session cookie cleared")
            // Delete credentials
        case .failure(let error):
            print("Failed with: \(error)")
        }
    }
```

<details>
  <summary>Using async/await</summary>

```swift
do {
    try await Auth0
        .webAuth()
        .clearSession()
    print("Session cookie cleared")
    // Delete credentials
} catch {
    print("Failed with: \(error)")
}
```
</details>

<details>
  <summary>Using Combine</summary>

```swift
Auth0
    .webAuth()
    .clearSession()
    .sink(receiveCompletion: { completion in
        switch completion {
        case .finished:
            print("Session cookie cleared")
            // Delete credentials
        case .failure(let error):
            print("Failed with: \(error)")
        }
    }, receiveValue: {})
    .store(in: &cancellables)
```
</details>

### SSO Alert Box (iOS / macOS)

![sso-alert](assets/sso-alert.png)

Check the [FAQ](FAQ.md) for more information about the alert box that pops up **by default** when using Web Auth.

> 💡 See also [this blog post](https://developer.okta.com/blog/2022/01/13/mobile-sso) for a detailed overview of single sign-on (SSO) on iOS.

[Go up ⤴](#table-of-contents)

## Next Steps

### Common Tasks

- [**Retrieve user information**](#retrieve-user-information)
  <br>Fetch the latest user information from the `/userinfo` endpoint.
- [**Store credentials**](#store-credentials)
  <br>Store the user's credentials securely in the Keychain.
- [**Retrieve stored credentials**](#retrieve-stored-credentials)
  <br>Fetch the user's credentials from the Keychain, automatically renewing them if they have expired.
- [**Clear stored credentials**](#clear-stored-credentials)
  <br>Delete the user's credentials to complete the logout process.
- [**Enable debug logging**](#logging)
  <br>Print HTTP requests and responses for debugging.

### Web Auth (iOS / macOS)

**See all the available features in the [API documentation ↗](https://auth0.github.io/Auth0.swift/Protocols/WebAuth.html)**

- [Web Auth signup](#web-auth-signup)
- [Web Auth configuration](#web-auth-configuration)
- [ID token validation](#id-token-validation)
- [Web Auth errors](#web-auth-errors)

#### Web Auth signup

You can make users land directly on the Signup page instead of the Login page by specifying the `"screen_hint": "signup"` parameter. Note that this can be combined with `"prompt": "login"`, which indicates whether you want to always show the authentication page or you want to skip if there's an existing session.

| Parameters                                     | No existing session   | Existing session              |
|:-----------------------------------------------|:----------------------|:------------------------------|
| No extra parameters                            | Shows the login page  | Redirects to the callback url |
| `"screen_hint": "signup"`                      | Shows the signup page | Redirects to the callback url |
| `"prompt": "login"`                            | Shows the login page  | Shows the login page          |
| `"prompt": "login", "screen_hint": "signup"`   | Shows the signup page | Shows the signup page         |

```swift
Auth0
    .webAuth()
    .parameters(["screen_hint": "signup"])
    .start { result in
        switch result {
        case .success(let credentials):
            print("Obtained credentials: \(credentials)")
        case .failure(let error):
            print("Failed with: \(error)")
        }
    }
```

> ⚠️ The `screen_hint` parameter will work with the **New Universal Login Experience** without any further configuration. If you are using the **Classic Universal Login Experience**, you need to customize the [login template](https://manage.auth0.com/#/login_page) to look for this parameter and set the `initialScreen` [option](https://github.com/auth0/lock#database-options) of the `Auth0Lock` constructor.

<details>
  <summary>Using async/await</summary>

```swift
do {
    let credentials = try await Auth0
        .webAuth()
        .parameters(["screen_hint": "signup"])
        .start()
    print("Obtained credentials: \(credentials)")
} catch {
    print("Failed with: \(error)")
}
```
</details>

<details>
  <summary>Using Combine</summary>

```swift
Auth0
    .webAuth()
    .parameters(["screen_hint": "signup"])
    .start()
    .sink(receiveCompletion: { completion in
        if case .failure(let error) = completion {
            print("Failed with: \(error)")
        }
    }, receiveValue: { credentials in
        print("Obtained credentials: \(credentials)")
    })
    .store(in: &cancellables)
```
</details>

#### Web Auth configuration

The following are some of the available Web Auth configuration options. Check the [API documentation](https://auth0.github.io/Auth0.swift/Protocols/WebAuth.html) for the full list.

##### Use any Auth0 connection

Specify an Auth0 connection to directly show that identity provider's login page, skipping the [Universal Login](https://auth0.com/docs/authenticate/login/auth0-universal-login) page itself. The connection must first be enabled for your Auth0 application in the [Dashboard](https://manage.auth0.com/#/applications/).

```swift
Auth0
    .webAuth()
    .connection("facebook") // Show the Facebook login page
    // ...
```

##### Add an audience value

Specify an [audience](https://auth0.com/docs/secure/tokens/access-tokens/get-access-tokens#control-access-token-audience) to obtain an access token that can be used to make authenticated requests to a backend. The audience value is the **API Identifier** of your [Auth0 API](https://auth0.com/docs/get-started/apis), for example `https://example.com/api`.

```swift
Auth0
    .webAuth()
    .audience("YOUR_AUTH0_API_IDENTIFIER")
    // ...
```

##### Add a scope value

Specify a [scope](https://auth0.com/docs/get-started/apis/scopes) to request permission to access protected resources, like the user profile. The default scope value is `openid profile email`. Regardless of the scope value specified, `openid` is always included.

```swift
Auth0
    .webAuth()
    .scope("openid profile email offline_access read:todos")
    // ...
```

Use `connectionScope()` to configure a scope value for an Auth0 connection.

```swift
Auth0
    .webAuth()
    .connection("connection-name")
    .connectionScope("user_friends email")
    // ...
```

##### Use a custom `URLSession` instance

You can specify a custom `URLSession` instance for more advanced networking configuration, such as customizing timeout values.

```swift
Auth0
    .webAuth(session: customURLSession)
    // ...
```

Note that this custom `URLSession` instance will be used when communicating with the Auth0 Authentication API, not when opening the [Universal Login](https://auth0.com/docs/authenticate/login/auth0-universal-login) page.

#### ID token validation

Auth0.swift automatically [validates](https://auth0.com/docs/security/tokens/id-tokens/validate-id-tokens) the ID token obtained from Web Auth login, following the [OpenID Connect specification](https://openid.net/specs/openid-connect-core-1_0.html). This ensures the contents of the ID token have not been tampered with and can be safely used.

##### Custom Domains

Users of Auth0 Private Cloud with custom domains still on the [legacy behavior](https://auth0.com/docs/deploy/private-cloud/private-cloud-migrations/migrate-private-cloud-custom-domains) need to specify a custom issuer to match the Auth0 Domain when performing Web Auth login. Otherwise, the ID token validation will fail.

```swift
Auth0
    .webAuth()
    .issuer("https://YOUR_AUTH0_DOMAIN/")
    // ...
```

#### Web Auth errors

Web Auth will only produce `WebAuthError` error values. You can find the underlying error (if any) in the `cause: Error?` property of the `WebAuthError`. Not all error cases will have an underlying `cause`. Check the [API documentation](https://auth0.github.io/Auth0.swift/Structs/WebAuthError.html) to learn more about the error cases you need to handle, and which ones include a `cause` value.

### Credentials Manager (iOS / macOS / tvOS / watchOS)

**See all the available features in the [API documentation ↗](https://auth0.github.io/Auth0.swift/Structs/CredentialsManager.html)**

- [Store credentials](#store-credentials)
- [Check the validity of stored credentials](#check-the-validity-of-stored-credentials)
- [Retrieve stored credentials](#retrieve-stored-credentials)
- [Retrieve stored user information](#retrieve-stored-user-information)
- [Clear stored credentials](#clear-stored-credentials)
- [Biometric authentication](#biometric-authentication)
- [Credentials Manager errors](#credentials-manager-errors)

The Credentials Manager utility allows you to securely store and retrieve the user's credentials from the Keychain.

```swift
let credentialsManager = CredentialsManager(authentication: Auth0.authentication())
```

#### Store credentials

When your users log in, store their credentials securely in the Keychain. You can then check if their credentials are still valid when they open your app again.

```swift
let didStore = credentialsManager.store(credentials: credentials)
```

#### Check the validity of stored credentials

When the users open your app, check for valid credentials. If they exist, you can retrieve them and redirect the users to the app's main flow without any additional login steps.

```swift
guard credentialsManager.hasValid() else {
    // No valid credentials exist, present the login page
}
// Retrieve stored credentials
```

#### Retrieve stored credentials 

The credentials will be automatically renewed (if expired) using the [refresh token](https://auth0.com/docs/secure/tokens/refresh-tokens). **This method is thread-safe.**

```swift
credentialsManager.credentials { result in 
    switch result {
    case .success(let credentials):
        print("Obtained credentials: \(credentials)")
    case .failure(let error):
        print("Failed with: \(error)") 
    }
}
```

> 💡 You do not need to call `store(credentials:)` afterward. The Credentials Manager automatically persists the renewed credentials.

<details>
  <summary>Using async/await</summary>

```swift
do {
    let credentials = try await credentialsManager.credentials()
    print("Obtained credentials: \(credentials)")
} catch {
    print("Failed with: \(error)")
}
```
</details>

<details>
  <summary>Using Combine</summary>

```swift
credentialsManager
    .credentials()
    .sink(receiveCompletion: { completion in
        if case .failure(let error) = completion {
            print("Failed with: \(error)")
        }
    }, receiveValue: { credentials in
        print("Obtained credentials: \(credentials)")
    })
    .store(in: &cancellables)
```
</details>

> 💡 You need to request the `offline_access` [scope](https://auth0.com/docs/get-started/apis/scopes) when logging in to get a refresh token from Auth0.

#### Retrieve stored user information

The stored [ID token](https://auth0.com/docs/security/tokens/id-tokens) contains a copy of the user information at the time of authentication (or renewal, if the credentials were renewed). That user information can be retrieved from the Keychain synchronously, without checking if the credentials expired.

```swift
let user = credentialsManager.user
```

> 💡 To get the latest user information, use the `userInfo(withAccessToken:)` method of the Authentication API client.

#### Clear stored credentials

The stored credentials can be removed from the Keychain by using the `clear()` method.

```swift
let didClear = credentialsManager.clear()
```

#### Biometric authentication

You can enable an additional level of user authentication before retrieving credentials using the biometric authentication supported by the device, for example Face ID or Touch ID.

```swift
credentialsManager.enableBiometrics(withTitle: "Touch to Login")
```

If needed, you can specify a particular `LAPolicy` to be used. For example, you might want to support Face ID or Touch ID, but also allow fallback to passcode.

```swift
credentialsManager.enableBiometrics(withTitle: "Touch or enter passcode to Login", 
                                    evaluationPolicy: .deviceOwnerAuthentication)
```

> ⚠️ Retrieving the user information with `credentialsManager.user` will not be protected by Biometric authentication.

#### Credentials Manager errors

The Credentials Manager will only produce `CredentialsManagerError` error values. You can find the underlying error (if any) in the `cause: Error?` property of the `CredentialsManagerError`. Not all error cases will have an underlying `cause`. Check the [API documentation](https://auth0.github.io/Auth0.swift/Structs/CredentialsManagerError.html) to learn more about the error cases you need to handle, and which ones include a `cause` value.

### Authentication API (iOS / macOS / tvOS / watchOS)

**See all the available features in the [API documentation ↗](https://auth0.github.io/Auth0.swift/Protocols/Authentication.html)**

- [Login with database connection](#login-with-database-connection)
- [Sign up with database connection](#sign-up-with-database-connection)
- [Passwordless login](#passwordless-login)
- [Retrieve user information](#retrieve-user-information)
- [Renew credentials](#renew-credentials)
- [Authentication API client configuration](#authentication-api-client-configuration)
- [Authentication API client errors](#authentication-api-client-errors)

The Authentication API exposes the AuthN/AuthZ functionality of Auth0, as well as the supported identity protocols like OpenID Connect, OAuth 2.0, and SAML.
We recommend using [Universal Login](https://auth0.com/docs/authenticate/login/auth0-universal-login), but if you prefer to build your own UI you can use our API endpoints to do so. However, some Auth flows (grant types) are disabled by default so you must enable them in the settings page of your [Auth0 application](https://manage.auth0.com/#/applications/), as explained in [Update Grant Types](https://auth0.com/docs/get-started/applications/update-grant-types).

For login or signup with username/password, the `Password` grant type needs to be enabled in your Auth0 application. If you set the grants via the Management API you should activate both `http://auth0.com/oauth/grant-type/password-realm` and `Password`. Otherwise, the Auth0 Dashboard will take care of activating both when enabling `Password`.

> 💡 If your Auth0 account has the **Bot Detection** feature enabled, your requests might be flagged for verification. Check how to handle this scenario in the [Bot Detection](#bot-detection) section.

> ⚠️ The ID tokens obtained from Web Auth login are automatically validated by Auth0.swift, ensuring their contents have not been tampered with. **This is not the case for the ID tokens obtained from the Authentication API client.** You must [validate](https://auth0.com/docs/security/tokens/id-tokens/validate-id-tokens) any ID tokens received from the Authentication API client before using the information they contain.

#### Login with database connection

```swift
Auth0
    .authentication()
    .login(usernameOrEmail: "support@auth0.com",
           password: "secret-password",
           realmOrConnection: "Username-Password-Authentication",
           scope: "openid profile email offline_access")
    .start { result in
        switch result {
        case .success(let credentials):
            print("Obtained credentials: \(credentials)")
        case .failure(let error):
            print("Failed with: \(error)")
        }
    }
```

<details>
  <summary>Using async/await</summary>

```swift
do {
    let credentials = try await Auth0
        .authentication()
        .login(usernameOrEmail: "support@auth0.com",
               password: "secret-password",
               realmOrConnection: "Username-Password-Authentication",
               scope: "openid profile email offline_access")
        .start()
    print("Obtained credentials: \(credentials)")
} catch {
    print("Failed with: \(error)")
}
```
</details>

<details>
  <summary>Using Combine</summary>

```swift
Auth0
    .authentication()
    .login(usernameOrEmail: "support@auth0.com",
           password: "secret-password",
           realmOrConnection: "Username-Password-Authentication",
           scope: "openid profile email offline_access")
    .start()
    .sink(receiveCompletion: { completion in
        if case .failure(let error) = completion {
            print("Failed with: \(error)")
        }
    }, receiveValue: { credentials in
        print("Obtained credentials: \(credentials)")
    })
    .store(in: &cancellables)
```
</details>

> 💡 The default scope value is `openid profile email`. Regardless of the scope value specified, `openid` is always included.

#### Sign up with database connection

```swift
Auth0
    .authentication()
    .signup(email: "support@auth0.com",
            password: "secret-password",
            connection: "Username-Password-Authentication",
            userMetadata: ["first_name": "John", "last_name": "Appleseed"])
    .start { result in
        switch result {
        case .success(let user):
            print("User signed up: \(user)")
        case .failure(let error):
            print("Failed with: \(error)")
        }
    }
```

<details>
  <summary>Using async/await</summary>

```swift
do {
    let user = try await Auth0
        .authentication()
        .signup(email: "support@auth0.com",
                password: "secret-password",
                connection: "Username-Password-Authentication",
                userMetadata: ["first_name": "John", "last_name": "Appleseed"])
        .start()
    print("User signed up: \(user)")
} catch {
    print("Failed with: \(error)")
}
```
</details>

<details>
  <summary>Using Combine</summary>

```swift
Auth0
    .authentication()
    .signup(email: "support@auth0.com",
            password: "secret-password",
            connection: "Username-Password-Authentication",
            userMetadata: ["first_name": "John", "last_name": "Appleseed"])
    .start()
    .sink(receiveCompletion: { completion in
        if case .failure(let error) = completion {
            print("Failed with: \(error)")
        }
    }, receiveValue: { user in
        print("User signed up: \(user)")
    })
    .store(in: &cancellables)
```
</details>

> 💡 You might want to log the user in after signup. See [Login with database connection](#login-with-database-connection) above for an example.

#### Passwordless login

Passwordless is a two-step authentication flow that requires the **Passwordless OTP** grant to be enabled for your Auth0 application. Check [our documentation](https://auth0.com/docs/configure/applications/application-grant-types) for more information.

##### 1. Start the passwordless flow

Request a code to be sent to the user's email or phone number. For email scenarios, a link can be sent in place of the code.

```swift
Auth0
    .authentication(clientId: clientId, domain: "samples.auth0.com")
    .startPasswordless(email: "support@auth0.com")
    .start { result in
        switch result {
        case .success:
            print("Code sent")
        case .failure(let error):
            print("Failed with: \(error)")
        }
    }
```

<details>
  <summary>Using async/await</summary>

```swift
do {
    try await Auth0
        .authentication()
        .startPasswordless(email: "support@auth0.com")
        .start()
    print("Code sent")
} catch {
    print("Failed with: \(error)")
}
```
</details>

<details>
  <summary>Using Combine</summary>

```swift
Auth0
    .authentication()
    .startPasswordless(email: "support@auth0.com")
    .start()
    .sink(receiveCompletion: { completion in
        switch completion {
        case .finished:
            print("Code sent")
        case .failure(let error):
            print("Failed with: \(error)")
        }
    }, receiveValue: {})
    .store(in: &cancellables)
```
</details>

> 💡 Use `startPasswordless(phoneNumber:)` to send a code to the user's phone number instead.

##### 2. Login with the received code

To complete the authentication, you must send back that code the user received along with the email or phone number used to start the flow.

```swift
Auth0
    .authentication(clientId: clientId, domain: "samples.auth0.com")
    .login(email: "support@auth0.com", code: "123456")
    .start { result in
        switch result {
        case .success(let credentials):
            print("Obtained credentials: \(credentials)")
        case .failure(let error):
            print("Failed with: \(error)")
        }
    }
```

<details>
  <summary>Using async/await</summary>

```swift
do {
    let credentials = try await Auth0
        .authentication()
        .login(email: "support@auth0.com", code: "123456")
        .start()
    print("Obtained credentials: \(credentials)")
} catch {
    print("Failed with: \(error)")
}
```
</details>

<details>
  <summary>Using Combine</summary>

```swift
Auth0
    .authentication()
    .login(email: "support@auth0.com", code: "123456")
    .start()
    .sink(receiveCompletion: { completion in
        if case .failure(let error) = completion {
            print("Failed with: \(error)")
        }
    }, receiveValue: { credentials in
        print("Obtained credentials: \(credentials)")
    })
    .store(in: &cancellables)
```
</details>

> 💡 Use `login(phoneNumber:code:)` if the code was sent to the user's phone number.

#### Retrieve user information

Fetch the latest user information from the `/userinfo` endpoint.

This method will yield a `UserInfo` instance. Check the [API documentation](https://auth0.github.io/Auth0.swift/Structs/UserInfo.html) to learn more about its available properties.

```swift
Auth0
   .authentication()
   .userInfo(withAccessToken: credentials.accessToken)
   .start { result in
       switch result {
       case .success(let user):
           print("Obtained user: \(user)")
       case .failure(let error):
           print("Failed with: \(error)")
       }
   }
```

<details>
  <summary>Using async/await</summary>

```swift
do {
    let user = try await Auth0
        .authentication()
        .userInfo(withAccessToken: credentials.accessToken)
        .start()
    print("Obtained user: \(user)")
} catch {
    print("Failed with: \(error)")
}
```
</details>

<details>
  <summary>Using Combine</summary>

```swift
Auth0
    .authentication()
    .userInfo(withAccessToken: credentials.accessToken)
    .start()
    .sink(receiveCompletion: { completion in
        if case .failure(let error) = completion {
            print("Failed with: \(error)")
        }
    }, receiveValue: { user in
        print("Obtained user: \(user)")
    })
    .store(in: &cancellables)
```
</details>

#### Renew credentials

Use a [refresh token](https://auth0.com/docs/secure/tokens/refresh-tokens) to renew the user's credentials. It's recommended that you read and understand the refresh token process beforehand.

```swift
Auth0
    .authentication()
    .renew(withRefreshToken: credentials.refreshToken)
    .start { result in
        switch result {
        case .success(let credentials):
            print("Obtained new credentials: \(credentials)")
        case .failure(let error):
            print("Failed with: \(error)")
        }
    }
```

<details>
  <summary>Using async/await</summary>

```swift
do {
    let credentials = try await Auth0
        .authentication()
        .renew(withRefreshToken: credentials.refreshToken)
        .start()
    print("Obtained new credentials: \(credentials)")
} catch {
    print("Failed with: \(error)")
}
```
</details>

<details>
  <summary>Using Combine</summary>

```swift
Auth0
    .authentication()
    .renew(withRefreshToken: credentials.refreshToken)
    .start()
    .sink(receiveCompletion: { completion in
        if case .failure(let error) = completion {
            print("Failed with: \(error)")
        }
    }, receiveValue: { credentials in
        print("Obtained new credentials: \(credentials)")
    })
    .store(in: &cancellables)
```
</details>

> 💡 You need to request the `offline_access` [scope](https://auth0.com/docs/get-started/apis/scopes) when logging in to get a refresh token from Auth0.

#### Authentication API client configuration

##### Add custom parameters

Use the `parameters()` method to add custom parameters to any request.

```swift
Auth0
    .authentication()
    .renew(withRefreshToken: credentials.refreshToken) // Any request
    .parameters(["key": "value"])
    // ...
```

##### Add custom headers

Use the `headers()` method to add custom headers to any request.

```swift
Auth0
    .authentication()
    .renew(withRefreshToken: credentials.refreshToken) // Any request
    .headers(["key": "value"])
    // ...
```

##### Use a custom `URLSession` instance

You can specify a custom `URLSession` instance for more advanced networking configuration, such as customizing timeout values.

```swift
Auth0
    .authentication(session: customURLSession)
    // ...
```

#### Authentication API client errors

The Authentication API client will only produce `AuthenticationError` error values. You can find the error information in the `info` dictionary of the error value. Check the [API documentation](https://auth0.github.io/Auth0.swift/Structs/AuthenticationError.html) to learn more about the available `AuthenticationError` properties.

### Management API (Users) (iOS / macOS / tvOS / watchOS)

**See all the available features in the [API documentation ↗](https://auth0.github.io/Auth0.swift/Protocols/Users.html)**

- [Retrieve user metadata](#retrieve-user-metadata)
- [Update user metadata](#update-user-metadata)
- [Link an account](#link-an-account)
- [Management API client configuration](#management-api-client-configuration)
- [Management API client errors](#management-api-client-errors)

You can request more information from a user's profile and manage the user's metadata by accessing the Auth0 [Management API](https://auth0.com/docs/api/management/v2).

To call the Management API, you need an access token that has the API Identifier of the Management API as a target [audience](https://auth0.com/docs/secure/tokens/access-tokens/get-access-tokens#control-access-token-audience) value. Specify `https://YOUR_AUTH0_DOMAIN/api/v2/` as the audience when logging in to achieve this. 

For example, if you're using Web Auth:

```swift
Auth0
    .webAuth()
    .audience("https://YOUR_AUTH0_DOMAIN/api/v2/")
    // ...
```

> 💡 Auth0 access tokens do not support multiple custom audience values. If you are already using the API Identifier of your own API as the audience because you need to make authenticated requests to your backend, you cannot add the Management API one, and vice versa. Consider instead exposing API endpoints in your backend to perform operations that require interacting with the Management API, and then calling them from your app.

> ⚠️ For security reasons, native mobile apps are restricted to a subset of the Management API functionality.

#### Retrieve user metadata

To call this method, you need to request the `read:users` scope when logging in. You can get the user ID value from the `sub` [claim](https://auth0.com/docs/get-started/apis/scopes/openid-connect-scopes#standard-claims) of the user's ID token, or from the `sub` property of a `UserInfo` instance.

```swift
Auth0
    .users(token: credentials.accessToken)
    .get("user id", fields: ["user_metadata"])
    .start { result in
        switch result {
        case .success(let user):
            print("Obtained user with metadata: \(user)")
        case .failure(let error):
            print("Failed with: \(error)")
        }
    }
```

<details>
  <summary>Using async/await</summary>

```swift
do {
    let user = try await Auth0
        .users(token: credentials.accessToken)
        .get("user id", fields: ["user_metadata"])
        .start()
    print("Obtained user with metadata: \(user)") 
} catch {
    print("Failed with: \(error)")
}
```
</details>

<details>
  <summary>Using Combine</summary>

```swift
Auth0
    .users(token: credentials.accessToken)
    .get("user id", fields: ["user_metadata"])
    .start()
    .sink(receiveCompletion: { completion in
        if case .failure(let error) = completion {
            print("Failed with: \(error)")
        }
    }, receiveValue: { user in
        print("Obtained user with metadata: \(user)")
    })
    .store(in: &cancellables)
```
</details>

> 💡 An alternative is to use a [post-login Action](https://auth0.com/docs/customize/actions/triggers/post-login/api-object) to add the metadata to the ID token as a custom claim.

#### Update user metadata

To call this method, you need to request either the `update:users` or the `update:users_app_metadata` scope when logging in. You can get the user ID value from the `sub` [claim](https://auth0.com/docs/get-started/apis/scopes/openid-connect-scopes#standard-claims) of the user's ID token, or from the `sub` property of a `UserInfo` instance.

```swift
Auth0
    .users(token: credentials.accessToken)
    .patch("user id", 
           userMetadata: ["first_name": "John", "last_name": "Appleseed"])
    .start { result in
        switch result {
        case .success(let user):
            print("Updated user: \(user)")
        case .failure(let error):
            print("Failed with: \(error)")
        }
    }
```

<details>
  <summary>Using async/await</summary>

```swift
do {
    let user = try await Auth0
        .users(token: credentials.accessToken)
        .patch("user id", 
               userMetadata: ["first_name": "John", "last_name": "Appleseed"])
        .start()
    print("Updated user: \(user)") 
} catch {
    print("Failed with: \(error)")
}
```
</details>

<details>
  <summary>Using Combine</summary>

```swift
Auth0
    .users(token: credentials.accessToken)
    .patch("user id", 
           userMetadata: ["first_name": "John", "last_name": "Appleseed"])
    .start()
    .sink(receiveCompletion: { completion in
        if case .failure(let error) = completion {
            print("Failed with: \(error)")
        }
    }, receiveValue: { user in
        print("Updated user: \(user)") 
    })
    .store(in: &cancellables)
```
</details>

#### Link an account

Your users may want to link their other accounts to the account they are logged in to. To achieve this, you need the user ID for the primary account and the idToken for the secondary account. You also need to request the `update:current_user_identities` scope when logging in.

You can get the primary user ID value from the `sub` [claim](https://auth0.com/docs/get-started/apis/scopes/openid-connect-scopes#standard-claims) of the primary user's ID token, or from the `sub` property of a `UserInfo` instance.

```swift
Auth0
    .users(token: credentials.accessToken)
    .link("primary user id", withOtherUserToken: "secondary id token")
    .start { result in
        switch result {
        case .success:
            print("Accounts linked")
        case .failure(let error):
            print("Failed with: \(error)")
        }
    }
```

<details>
  <summary>Using async/await</summary>

```swift
do {
    _ = try await Auth0
        .users(token: credentials.accessToken)
        .link("primary user id", withOtherUserToken: "secondary id token")
        .start()
    print("Accounts linked")
} catch {
    print("Failed with: \(error)")
}
```
</details>

<details>
  <summary>Using Combine</summary>

```swift
Auth0
    .users(token: credentials.accessToken)
    .link("primary user id", withOtherUserToken: "secondary id token")
    .start()
    .sink(receiveCompletion: { completion in
        switch completion {
        case .finished:
            print("Accounts linked")
        case .failure(let error):
            print("Failed with: \(error)")
        }
    }, receiveValue: { _ in })
    .store(in: &cancellables)
```
</details>

#### Management API client configuration

##### Add custom parameters

Use the `parameters()` method to add custom parameters to any request.

```swift
Auth0
    .users(token: credentials.accessToken)
    .patch(userId, userMetadata: userMetadata) // Any request
    .parameters(["key": "value"])
    // ...
```

##### Add custom headers

Use the `headers()` method to add custom headers to any request.

```swift
Auth0
    .users(token: credentials.accessToken)
    .patch(userId, userMetadata: userMetadata) // Any request
    .headers(["key": "value"])
    // ...
```

##### Use a custom `URLSession` instance

You can specify a custom `URLSession` instance for more advanced networking configuration, such as customizing timeout values.

```swift
Auth0
    .users(session: customURLSession)
    // ...
```

#### Management API client errors

The Management API client will only produce `ManagementError` error values. You can find the error information in the `info` dictionary of the error value. Check the [API documentation](https://auth0.github.io/Auth0.swift/Structs/ManagementError.html) to learn more about the available `ManagementError` properties.

### Logging

Auth0.swift can print HTTP requests and responses for debugging purposes. Enable it by calling the following method in either `WebAuth`, `Authentication` or `Users`:

```swift
Auth0
    .webAuth()
    .logging(enabled: true)
    // ...
```

> ⚠️ Set this flag only when **DEBUGGING** to avoid leaking user's credentials in the device log.

With a successful authentication you'll see something similar to the following:

```text
ASWebAuthenticationSession: https://samples.auth0.com/authorize?.....
Callback URL: com.auth0.myapp://samples.auth0.com/ios/com.auth0.MyApp/callback?...
POST https://samples.auth0.com/oauth/token HTTP/1.1
Content-Type: application/json
Auth0-Client: eyJ2ZXJzaW9uI...

{"code":"...","client_id":"...","grant_type":"authorization_code","redirect_uri":"com.auth0.MyApp:\/\/samples.auth0.com\/ios\/com.auth0.MyApp\/callback","code_verifier":"..."}

HTTP/1.1 200
Pragma: no-cache
Content-Type: application/json
Strict-Transport-Security: max-age=3600
Date: Wed, 27 Apr 2022 19:04:39 GMT
Content-Length: 57
Cache-Control: no-cache
Connection: keep-alive

{"access_token":"...","token_type":"Bearer"}
```

> 💡 When troubleshooting, you can also check the logs in the [Auth0 Dashboard](https://manage.auth0.com/#/logs) for more information.

[Go up ⤴](#table-of-contents)

## Advanced Features

### Native Social Login

#### Sign in With Apple

If you've added the [Sign In with Apple flow](https://developer.apple.com/documentation/authenticationservices/implementing_user_authentication_with_sign_in_with_apple) to your app, after a successful Sign in With Apple authentication you can use the value of the `authorizationCode` property to perform a code exchange for Auth0 credentials.

```swift
Auth0
    .authentication()
    .login(appleAuthorizationCode: "auth code")
    .start { result in
        switch result {
        case .success(let credentials):
            print("Obtained credentials: \(credentials)")
        case .failure(let error):
            print("Failed with: \(error)")
        }
    }
```

<details>
  <summary>Using async/await</summary>

```swift
do {
    let credentials = try await Auth0
        .authentication()
        .login(appleAuthorizationCode: "auth code")
        .start()
    print("Obtained credentials: \(credentials)")
} catch {
    print("Failed with: \(error)")
}
```
</details>

<details>
  <summary>Using Combine</summary>

```swift
Auth0
    .authentication()
    .login(appleAuthorizationCode: "auth code")
    .start()
    .sink(receiveCompletion: { completion in
        if case .failure(let error) = completion {
            print("Failed with: \(error)")
        }
    }, receiveValue: { credentials in
        print("Obtained credentials: \(credentials)")
    })
    .store(in: &cancellables)
```
</details>

> 💡 See the [Setting up Sign In with Apple](https://auth0.com/docs/connections/social/apple-native) guide for more information about integrating Sign In with Apple with Auth0.

#### Facebook Login

If you've added the [Facebook Login flow](https://developers.facebook.com/docs/facebook-login/ios) to your app, after a successful Faceboook authentication you can request a [session info access token](https://developers.facebook.com/docs/facebook-login/guides/%20access-tokens/get-session-info) and the Facebook user profile, and then use them both to perform a token exchange for Auth0 credentials.

```swift
Auth0
    .authentication()
    .login(facebookSessionAccessToken: "session info access token",
           profile: ["key": "value"])
    .start { result in
        switch result {
        case .success(let credentials):
            print("Obtained credentials: \(credentials)")
        case .failure(let error):
            print("Failed with: \(error)")
        }
    }
```

<details>
  <summary>Using async/await</summary>

```swift
do {
    let credentials = try await Auth0
        .authentication()
        .login(facebookSessionAccessToken: "session info access token",
               profile: ["key": "value"])
        .start()
    print("Obtained credentials: \(credentials)")
} catch {
    print("Failed with: \(error)")
}
```
</details>

<details>
  <summary>Using Combine</summary>

```swift
Auth0
    .authentication()
    .login(facebookSessionAccessToken: "session info access token",
           profile: ["key": "value"])
    .start()
    .sink(receiveCompletion: { completion in
        if case .failure(let error) = completion {
            print("Failed with: \(error)")
        }
    }, receiveValue: { credentials in
        print("Obtained credentials: \(credentials)")
    })
    .store(in: &cancellables)
```
</details>

> 💡 See the [Setting up Facebook Login](https://auth0.com/docs/connections/social/facebook-native) guide for more information about integrating Facebook Login with Auth0.

### Organizations

[Organizations](https://auth0.com/docs/manage-users/organizations) is a set of features that provide better support for developers who build and maintain SaaS and Business-to-Business (B2B) apps. 

Using Organizations, you can:

- Represent teams, business customers, partner companies, or any logical grouping of users that should have different ways of accessing your apps, as organizations.
- Manage their membership in a variety of ways, including user invitation.
- Configure branded, federated login flows for each organization.
- Implement role-based access control, such that users can have different roles when authenticating in the context of different organizations.
- Build administration capabilities into your products, using Organizations APIs, so that those businesses can manage their own organizations.

> 💡 Organizations is currently only available to customers on our Enterprise and Startup subscription plans.

#### Log in to an organization

```swift
Auth0
    .webAuth()
    .organization("YOUR_AUTH0_ORGANIZATION_ID")
    .start { result in
        switch result {
        case .success(let credentials):
            print("Obtained credentials: \(credentials)")
        case .failure(let error):
            print("Failed with: \(error)")
        }
    }
```

<details>
  <summary>Using async/await</summary>

```swift
do {
    let credentials = try await Auth0
        .webAuth()
        .organization("YOUR_AUTH0_ORGANIZATION_ID")
        .start()
    print("Obtained credentials: \(credentials)")
} catch {
    print("Failed with: \(error)")
}
```
</details>

<details>
  <summary>Using Combine</summary>

```swift
Auth0
    .webAuth()
    .organization("YOUR_AUTH0_ORGANIZATION_ID")
    .start()
    .sink(receiveCompletion: { completion in
        if case .failure(let error) = completion {
            print("Failed with: \(error)")
        }
    }, receiveValue: { credentials in
        print("Obtained credentials: \(credentials)")
    })
    .store(in: &cancellables)
```
</details>

#### Accept user invitations

To accept organization invitations your app needs to support [Universal Links](https://developer.apple.com/documentation/xcode/allowing_apps_and_websites_to_link_to_your_content/supporting_universal_links_in_your_app), as invitation links are HTTPS-only. Tapping on the invitation link should open your app.

When your app gets opened by an invitation link, grab the invitation URL and pass it to `invitationURL()`.

```swift
guard let url = URLContexts.first?.url else { return }

// You need to wait for the app to enter the foreground before launching Web Auth
NotificationCenter.default
    .publisher(for: UIApplication.didBecomeActiveNotification)
    .subscribe(on: DispatchQueue.main)
    .prefix(1)
    .setFailureType(to: WebAuthError.self) // Necessary for iOS 13
    .flatMap { _ in
        Auth0
            .webAuth()
            .invitationURL(url) // 👈🏻
            .start()
    }
    .sink(receiveCompletion: { completion in
        if case .failure(let error) = completion {
            print("Failed with: \(error)")
        }
    }, receiveValue: { credentials in
        print("Obtained credentials: \(credentials)")
    })
    .store(in: &cancellables)
```

### Bot Detection

If you are performing database login/signup via the Authentication API and would like to use the [Bot Detection](https://auth0.com/docs/secure/attack-protection/bot-detection) feature, you need to handle the `isVerificationRequired` error. It indicates that the request was flagged as suspicious and an additional verification step is necessary to log the user in. That verification step is web-based, so you need to use Web Auth to complete it.

```swift
Auth0
    .authentication()
    .login(usernameOrEmail: email, 
           password: password, 
           realmOrConnection: connection, 
           scope: scope)
    .start { result in
        switch result {
        case .success(let credentials): // ...
        case .failure(let error) where error.isVerificationRequired:
            DispatchQueue.main.async {
                Auth0
                    .webAuth()
                    .connection(connection)
                    .scope(scope)
                    .useEphemeralSession()
                    // ☝🏼 Otherwise a session cookie will remain
                    .parameters(["login_hint": email])
                    // ☝🏼 So the user doesn't have to type it again
                    .start { result in
                        // ...
                    }
            }
        case .failure(let error): // ...
        }
    }
```

In the case of signup, you can add an [additional parameter](#signup-with-universal-login-ios--macos) to make the user land directly on the signup page.

```swift
Auth0
    .webAuth()
    .parameters(["login_hint": email, "screen_hint": "signup"])
    // ...
```

Check how to set up Web Auth in the [Web Auth Configuration](#web-auth-configuration-ios--macos) section.

## Support Policy

This Policy defines the extent of the support for Xcode, Swift, and platform (iOS, macOS, tvOS, and watchOS) versions in Auth0.swift.

### Xcode

The only supported versions of Xcode are those that can be currently used to submit apps to the App Store. Once a Xcode version becomes unsupported, dropping it from Auth0.swift **will not be considered a breaking change**, and will be done in a **minor** release.

### Swift

The minimum supported Swift minor version is the one released with the oldest-supported Xcode version. Once a Swift minor becomes unsupported, dropping it from Auth0.swift **will not be considered a breaking change**, and will be done in a **minor** release.

### Platforms

Only the last 4 major platform versions are supported, starting from:

- iOS **12**
- macOS **10.15**
- Catalyst **13**
- tvOS **12**
- watchOS **6.2**

Once a platform version becomes unsupported, dropping it from Auth0.swift **will not be considered a breaking change**, and will be done in a **minor** release. For example, iOS 12 will cease to be supported when iOS 16 gets released, and Auth0.swift will be able to drop it in a minor release.

In the case of macOS, the yearly named releases are considered a major platform version for the purposes of this Policy, regardless of the actual version numbers.

## Issue Reporting

For general support or usage questions, use the [Auth0 Community](https://community.auth0.com/tags/c/sdks/5/swift) forums or raise a [support ticket](https://support.auth0.com/). Only [raise an issue](https://github.com/auth0/Auth0.swift/issues) if you have found a bug or want to request a feature.

**Do not report security vulnerabilities on the public GitHub issue tracker.** The [Responsible Disclosure Program](https://auth0.com/responsible-disclosure-policy) details the procedure for disclosing security issues.

## What is Auth0?

Auth0 helps you to:

* Add authentication with [multiple sources](https://auth0.com/docs/authenticate/identity-providers), either social identity providers such as **Google, Facebook, Microsoft Account, LinkedIn, GitHub, Twitter, Box, Salesforce** (amongst others), or enterprise identity systems like **Windows Azure AD, Google Apps, Active Directory, ADFS, or any SAML identity provider**.
* Add authentication through more traditional **[username/password databases](https://auth0.com/docs/authenticate/database-connections/custom-db)**.
* Add support for **[linking different user accounts](https://auth0.com/docs/manage-users/user-accounts/user-account-linking)** with the same user.
* Support for generating signed [JSON Web Tokens](https://auth0.com/docs/secure/tokens/json-web-tokens) to call your APIs and **flow the user identity** securely.
* Analytics of how, when, and where users are logging in.
* Pull data from other sources and add it to the user profile through [JavaScript Actions](https://auth0.com/docs/customize/actions).

**Why Auth0?** Because you should save time, be happy, and focus on what really matters: building your product.

## License

This project is licensed under the MIT license. See the [LICENSE](LICENSE) file for more information.

---

[Go up ⤴](#table-of-contents)<|MERGE_RESOLUTION|>--- conflicted
+++ resolved
@@ -197,13 +197,9 @@
 
 Back in Xcode, go to the **Info** tab of your app target settings. In the **URL Types** section, click the **＋** button to add a new entry. There, enter `auth0` into the **Identifier** field and `$(PRODUCT_BUNDLE_IDENTIFIER)` into the **URL Schemes** field.
 
-<<<<<<< HEAD
+![url-scheme](assets/url-scheme.png)
+
 This registers your bundle identifer as a custom URL scheme, so the callback and logout URLs can reach your app.
-=======
-![url-scheme](assets/url-scheme.png)
-
-This registers your bundle identifer as a custom URL scheme, so the callback and logout URLs can reach your application.
->>>>>>> c8196eaa
 
 ### Web Auth Login (iOS / macOS)
 
