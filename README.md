# Auth0.swift Beta

[![CircleCI](https://img.shields.io/circleci/project/github/auth0/Auth0.swift.svg?style=flat-square)](https://circleci.com/gh/auth0/Auth0.swift/tree/master)
[![Coverage Status](https://img.shields.io/codecov/c/github/auth0/Auth0.swift/master.svg?style=flat-square)](https://codecov.io/github/auth0/Auth0.swift)
![Version](https://img.shields.io/cocoapods/v/Auth0.svg?style=flat-square)
![License](https://img.shields.io/cocoapods/l/Auth0.svg?style=flat-square)
![Platform](https://img.shields.io/cocoapods/p/Auth0.svg?style=flat-square)
![Swift 5.5](https://img.shields.io/badge/Swift-5.5-orange.svg?style=flat-square)

> Note: This library is currently in **Beta** and has not had a complete security review. We do not recommend using this library in production yet. As we move towards general availability, please be aware that releases may contain breaking changes.

Swift SDK that lets you communicate efficiently with many of the [Auth0 API](https://auth0.com/docs/api) endpoints and enables you to seamlessly integrate the Auth0 login.

**Migrating from v1? Check our [Migration Guide](V2_MIGRATION_GUIDE.md).**

## Table of Contents

- [Requirements](#requirements)
- [Documentation](#documentation)
- [Installation](#installation)
  + [SPM](#spm)
  + [Cocoapods](#cocoapods)
  + [Carthage](#carthage)
- [Getting Started](#getting-started)
  + [Configuration](#configuration)
  + [Login with Universal Login (iOS / macOS)](#login-with-universal-login-ios--macos)
  + [Logout with Universal Login (iOS / macOS)](#logout-with-universal-login-ios--macos)
  + [Default Alert Box](#default-alert-box)
- [Next Steps](#next-steps)
  + [Common Tasks](#common-tasks)
  + [Web Auth Configuration (iOS / macOS)](#web-auth-configuration-ios--macos)
  + [Credentials Manager (iOS / macOS / tvOS / watchOS)](#credentials-manager-ios--macos--tvos--watchos)
  + [Authentication API (iOS / macOS / tvOS / watchOS)](#authentication-api-ios--macos--tvos--watchos)
  + [Management API (Users) (iOS / macOS / tvOS / watchOS)](#management-api-users-ios--macos--tvos--watchos)
  + [Logging](#logging)
- [Other Features](#other-features)
  + [Custom Domains](#custom-domains)
  + [Native Social Login](#native-social-login)
  + [Organizations](#organizations)
  + [Bot Detection](#bot-detection)
- [Support Policy](#support-policy)
- [Issue Reporting](#issue-reporting)
- [What is Auth0?](#what-is-auth0)
- [License](#license)

## Requirements

- iOS 12+ / macOS 10.15+ / tvOS 12.0+ / watchOS 6.2+
- Xcode 12.x / 13.x
- Swift 5.3+

> ⚠️ Check the [Support Policy](#support-policy) to learn when dropping Xcode, Swift, and platform versions will not be considered a **breaking change**.

## Documentation

- [Quickstarts](https://auth0.com/docs/quickstart/native/ios-swift)
- [Sample app](https://github.com/auth0-samples/auth0-ios-swift-sample)
- [API Documentation](https://auth0.github.io/Auth0.swift/)
  + [Web Auth](https://auth0.github.io/Auth0.swift/Protocols/WebAuth.html)
  + [Credentials Manager](https://auth0.github.io/Auth0.swift/Structs/CredentialsManager.html)
  + [Authentication API Client](https://auth0.github.io/Auth0.swift/Protocols/Authentication.html)
  + [Management API Client](https://auth0.github.io/Auth0.swift/Protocols/Users.html)
- [FAQ](FAQ.md)

## Installation

### SPM

If you are using the Swift Package Manager, open the following menu item in Xcode:

**File > Add Packages...**

In the **Search or Enter Package URL** search box enter this url: 

```text
https://github.com/auth0/Auth0.swift.git
```

Then select the **Exact Version** dependency rule, input `2.0.0-beta.0` as the version number and press **Add Package**.

> For further reference on SPM, check [its official documentation](https://developer.apple.com/documentation/swift_packages/adding_package_dependencies_to_your_app).

### Cocoapods

If you are using [Cocoapods](https://cocoapods.org), add this line to your `Podfile`:

```ruby
pod 'Auth0', '2.0.0-beta.0'
```

Then run `pod install`.

> For more information on Cocoapods, check [their official documentation](https://guides.cocoapods.org/using/getting-started.html).

### Carthage

If you are using [Carthage](https://github.com/Carthage/Carthage), add the following line to your `Cartfile`:

```text
github "auth0/Auth0.swift" "2.0.0-beta.0"
```

Then run `carthage bootstrap --use-xcframeworks`.

> For more information about Carthage usage, check [their official documentation](https://github.com/Carthage/Carthage#if-youre-building-for-ios-tvos-or-watchos).

## Getting Started

### Configuration

In order to use Auth0 you need to set up Auth0.swift with your **Client ID** and **Domain**. For Web Auth, you'll also need to configure the Callback URLs in the Auth0 Dashboard.

> The Auth0 Client ID & Domain can be found in the [Dashboard](https://manage.auth0.com/#/applications/).

#### Configure Client ID and Domain with a plist

In your application bundle add a `plist` file named `Auth0.plist` with the following content:

```xml
<?xml version="1.0" encoding="UTF-8"?>
<!DOCTYPE plist PUBLIC "-//Apple//DTD PLIST 1.0//EN" "http://www.apple.com/DTDs/PropertyList-1.0.dtd">
<plist version="1.0">
<dict>
  <key>ClientId</key>
  <string>YOUR_AUTH0_CLIENT_ID</string>
  <key>Domain</key>
  <string>YOUR_AUTH0_DOMAIN</string>
</dict>
</plist>
```

#### Configure Client ID and Domain programmatically

For Web Auth:

```swift
Auth0
    .webAuth(clientId: "YOUR_AUTH0_CLIENT_ID", domain: "YOUR_AUTH0_DOMAIN")
    // ...
```

For the Authentication API client:

```swift
Auth0
    .authentication(clientId: "YOUR_AUTH0_CLIENT_ID", domain: "YOUR_AUTH0_DOMAIN")
    // ...
```

#### Configure Callback URLs (iOS / macOS)

<<<<<<< HEAD
Callback URLs are the URLs that Auth0 invokes after the authentication process to redirect back to your app. Since callback URLs can be manipulated, you will need to add your callback URL to the **Allowed Callback URLs** field in the settings page of your [Auth0 application](https://manage.auth0.com/#/applications/). This will enable Auth0 to recognize these URLs as valid. If omitted, the authentication will not be successful.
=======
Callback URLs are the URLs that Auth0 invokes after the authentication process. Auth0 routes your application back to this URL and appends additional parameters to it, including a token. Since callback URLs can be manipulated, you will need to add your callback URL to the **Allowed Callback URLs** field in the [Auth0 Dashboard](https://manage.auth0.com/#/applications/). This will enable Auth0 to recognize these URLs as valid. If omitted, the authentication will not be successful.
>>>>>>> d4a0122d

In your application's `Info.plist` file, register your iOS / macOS Bundle Identifier as a custom URL scheme.

```xml
<key>CFBundleURLTypes</key>
<array>
    <dict>
        <key>CFBundleTypeRole</key>
        <string>None</string>
        <key>CFBundleURLName</key>
        <string>auth0</string>
        <key>CFBundleURLSchemes</key>
        <array>
            <string>YOUR_BUNDLE_IDENTIFIER</string>
        </array>
    </dict>
</array>
```

> If your `Info.plist` is not shown in this format, you can **Right Click** on `Info.plist` in Xcode and then select **Open As / Source Code**.

Finally, go to the settings page of your [Auth0 application](https://manage.auth0.com/#/applications/) and make sure that the **Allowed Callback URLs** field contains the following entry:

```text
YOUR_BUNDLE_IDENTIFIER://YOUR_AUTH0_DOMAIN/ios/YOUR_BUNDLE_IDENTIFIER/callback
```

E.g. If your bundle identifier was `com.company.myapp` and your Auth0 domain was `company.auth0.com`, then this value would be:

```text
com.company.myapp://company.auth0.com/ios/com.company.myapp/callback
```

### Login with Universal Login (iOS / macOS)

1. Import **Auth0** into your project.        
```swift
import Auth0
```

2. Present the Universal Login page in the action of your **Login** button.
```swift
Auth0
    .webAuth()
    .start { result in
        switch result {
        case .success(let credentials):
            print("Obtained credentials: \(credentials)")
        case .failure(let error):
            print("Failed with \(error)")
        }
    }
```

<details>
  <summary>Using Combine</summary>

```swift
Auth0
    .webAuth()
    .publisher()
    .sink(receiveCompletion: { completion in
        if case .failure(let error) = completion {
            print("Failed with \(error)")
        }
    }, receiveValue: { credentials in
        print("Obtained credentials: \(credentials)")
    })
    .store(in: &cancellables)
```
</details>

<details>
  <summary>Using async/await</summary>

```swift
do {
    let credentials = try await Auth0
        .webAuth()
        .start()
    print("Obtained credentials: \(credentials)")
} catch {
    print("Failed with \(error)")
}
```
</details>

### Logout with Universal Login (iOS / macOS)

<<<<<<< HEAD
Web Auth logout involves clearing the Universal Login session cookie and then redirecting back to your app. For this redirection to happen, you must copy the **Allowed Callback URLs** value you added for authentication into the **Allowed Logout URLs** field in your [Auth0 application](https://manage.auth0.com/#/applications/) settings.

```text
YOUR_BUNDLE_IDENTIFIER://YOUR_AUTH0_DOMAIN/ios/YOUR_BUNDLE_IDENTIFIER/callback
```

To clear the session cookie, call the `clearSession()` method in the action of your **Logout** button.
=======
To clear the Universal Login session cookie, call the `clearSession()` method in the action of your **Logout** button.
>>>>>>> d4a0122d

```swift
Auth0
    .webAuth()
    .clearSession { result in
        switch result {
        case .success:
            print("Logged out")
        case .failure(let error):
            print("Failed with \(error)")
    }
```

<details>
  <summary>Using Combine</summary>

```swift
Auth0
    .webAuth()
    .clearSession()
    .sink(receiveCompletion: { completion in
        switch completion {
        case .failure(let error):
            print("Failed with \(error)")
        case .finished:
            print("Logged out")
        }
    }, receiveValue: { _ in })
    .store(in: &cancellables)
```
</details>

<details>
  <summary>Using async/await</summary>

```swift
do {
    try await Auth0
        .webAuth()
        .clearSession()
    print("Logged out")
} catch {
    print("Failed with \(error)")
}
```
</details>

### Default Alert Box

![sso-alert](./sso-alert.png)

Check the [FAQ](FAQ.md) for more information about the alert box that pops up by default when using Web Auth.

[Go up ⤴](#table-of-contents)

## Next Steps

### Common Tasks

#### Signup with Universal Login (iOS / macOS)

You can make users land directly on the Signup page instead of the Login page by specifying the `"screen_hint": "signup"` parameter when performing Web Authentication. Note that this can be combined with `"prompt": "login"`, which indicates whether you want to always show the authentication page or you want to skip if there's an existing session.

| Parameters                                     | No existing session   | Existing session              |
|:-----------------------------------------------|:----------------------|:------------------------------|
| No extra parameters                            | Shows the login page  | Redirects to the callback url |
| `"screen_hint": "signup"`                      | Shows the signup page | Redirects to the callback url |
| `"prompt": "login"`                            | Shows the login page  | Shows the login page          |
| `"prompt": "login", "screen_hint": "signup"`   | Shows the signup page | Shows the signup page         |

```swift
Auth0
    .webAuth()
    .parameters(["screen_hint": "signup"])
    .start { result in
        switch result {
        case .success(let credentials):
            print("Obtained credentials: \(credentials)")
        case .failure(let error):
            print("Failed with \(error)")
        }
    }
```

> ⚠️ The `screen_hint` parameter can only be used with the **New Universal Login Experience**, not the **Classic Experience**.

<details>
  <summary>Using Combine</summary>

```swift
Auth0
    .webAuth()
    .parameters(["screen_hint": "signup"])
    .publisher()
    .sink(receiveCompletion: { completion in
        if case .failure(let error) = completion {
            print("Failed with \(error)")
        }
    }, receiveValue: { credentials in
        print("Obtained credentials: \(credentials)")
    })
    .store(in: &cancellables)
```
</details>

<details>
  <summary>Using async/await</summary>

```swift
do {
    let credentials = try await Auth0
        .webAuth()
        .parameters(["screen_hint": "signup"])
        .start()
    print("Obtained credentials: \(credentials)")
} catch {
    print("Failed with \(error)")
}
```
</details>

#### Renew credentials (iOS / macOS / tvOS / watchOS)

Use a [Refresh Token](https://auth0.com/docs/security/tokens/refresh-tokens) to renew the user's credentials. It's recommended that you read and understand the Refresh Token process beforehand.

> You need the `offline_access` [scope](https://auth0.com/docs/configure/apis/scopes) to get a Refresh Token from Auth0.

```swift
Auth0
    .authentication()
    .renew(withRefreshToken: refreshToken)
    .start { result in
        switch result {
        case .success(let credentials):
            print("Obtained new credentials: \(credentials)")
        case .failure(let error):
            print("Failed with \(error)")
        }
    }
```

<details>
  <summary>Using Combine</summary>

```swift
Auth0
    .authentication()
    .renew(withRefreshToken: refreshToken)
    .publisher()
    .sink(receiveCompletion: { completion in
        if case .failure(let error) = completion {
            print("Failed with \(error)")
        }
    }, receiveValue: { credentials in
        print("Obtained new credentials: \(credentials)")
    })
    .store(in: &cancellables)
```
</details>

<details>
  <summary>Using async/await</summary>

```swift
do {
    let credentials = try await Auth0
        .authentication()
        .renew(withRefreshToken: refreshToken)
        .start()
    print("Obtained new credentials: \(credentials)")
} catch {
    print("Failed with \(error)")
}
```
</details>

### Web Auth Configuration (iOS / macOS)

The following are some of the available Web Auth configuration options. Check the [API documentation](https://auth0.github.io/Auth0.swift/Protocols/WebAuth.html) for the complete list.

#### Use any Auth0 connection

Specify an Auth0 connection to directly show that Identity Provider's login page, skipping the Universal Login page itself. The connection must first be enabled for your Auth0 application in the [Dashboard](https://manage.auth0.com/#/applications/).

```swift
Auth0
    .webAuth()
    .connection("facebook") // Show the Facebook login page
    // ...
```

#### Add an audience value

Specify an audience to obtain an Access Token that can be used to make authenticated requests to a backend. The audience value is the **API Identifier** of your [Auth0 API](https://auth0.com/docs/configure/apis).

```swift
Auth0
    .webAuth()
    .audience("YOUR_API_IDENTIFIER")
    // ...
```

#### Add a scope value

Specify a [scope](https://auth0.com/docs/configure/apis/scopes) to request permission to access protected resources. The default scope used is `openid profile email`. Regardless of the scope value configured, `openid` is always included.

```swift
Auth0
    .webAuth()
    .scope("openid profile email offline_access read:todos")
    // ...
```

Use `connectionScope()` to configure a scope value for an Auth0 connection.

```swift
Auth0
    .webAuth()
    .connection("connection-name")
    .connectionScope("openid profile email offline_access")
    // ...
```

### Credentials Manager (iOS / macOS / tvOS / watchOS)

[API documentation ↗](https://auth0.github.io/Auth0.swift/Structs/CredentialsManager.html)

The Credentials Manager utility provides a convenience to securely store and retrieve the user's credentials from the Keychain.

```swift
let credentialsManager = CredentialsManager(authentication: Auth0.authentication())
```

#### Store Credentials

Store user credentials securely in the Keychain.

```swift
credentialsManager.store(credentials: credentials)
```

#### Retrieve stored credentials 

Credentials will automatically be renewed (if expired) using the [Refresh Token](https://auth0.com/docs/security/tokens/refresh-tokens). **This method is thread-safe.**

> You need the `offline_access` [scope](https://auth0.com/docs/configure/apis/scopes) to get a Refresh Token from Auth0.

```swift
credentialsManager.credentials { result in 
    switch result {
    case .success(let credentials):
        print("Obtained credentials: \(credentials)")
    case .failure(let error):
        print("Failed with \(error)") 
}
```

<details>
  <summary>Using Combine</summary>

```swift
credentialsManager
    .credentials()
    .sink(receiveCompletion: { completion in
        if case .failure(let error) = completion {
            print("Failed with \(error)")
        }
    }, receiveValue: { credentials in
        print("Obtained credentials: \(credentials)")
    })
    .store(in: &cancellables)
```
</details>

<details>
  <summary>Using async/await</summary>

```swift
do {
    let credentials = try await credentialsManager.credentials()
    print("Obtained credentials: \(credentials)")
} catch {
    print("Failed with \(error)")
}
```
</details>

#### Clear credentials and revoke Refresh Tokens

Credentials can be cleared from the Keychain by using the `clear()` method.

```swift
let didClear = credentialsManager.clear()
```

In addition, credentials can be cleared and the Refresh Token revoked using a single call to `revoke()`. This method will attempt to revoke the current Refresh Token stored by the Credentials Manager and then clear credentials from the Keychain. If revoking the token results in an error, the credentials will not be cleared.

```swift
credentialsManager.revoke { result in
    switch result {
    case .success:
        print("Success")
    case .failure(let error):
        print("Failed with \(error)") 
    }
}
```

<details>
  <summary>Using Combine</summary>

```swift
credentialsManager
    .revoke()
    .sink(receiveCompletion: { completion in
        if case .failure(let error) = completion {
            print("Failed with \(error)")
        }
        print("Success")
    }, receiveValue: { _ in })
    .store(in: &cancellables)
```
</details>

<details>
  <summary>Using async/await</summary>

```swift
do {
    try await credentialsManager.revoke()
    print("Success")
} catch {
    print("Failed with \(error)")
}
```
</details>

#### Retrieve the stored user information

The stored [ID Token](https://auth0.com/docs/security/tokens/id-tokens) contains a copy of the user information at the time of authentication (or renewal, if the credentials were renewed). That user information can be retrieved from the Keychain synchronously, without checking if the credentials are expired.

```swift
let user = credentialsManager.user
```

> To get the latest user information, use the `userInfo(withAccessToken:)` method of the Authentication API client.

#### Biometric authentication

You can enable an additional level of user authentication before retrieving credentials using the biometric authentication supported by your device, e.g. Face ID or Touch ID.

```swift
credentialsManager.enableBiometrics(withTitle: "Touch to Login")
```

If needed, you are able to specify specific `LAPolicy` to be used - e.g. you might want to support FaceID, but allow fallback to passcode.

```swift
credentialsManager.enableBiometrics(withTitle: "Touch or enter passcode to Login", 
                                    evaluationPolicy: .deviceOwnerAuthentication)
```

> ⚠️ Retrieving the user information with `credentialsManager.user` will not be protected by Biometric authentication.

### Authentication API (iOS / macOS / tvOS / watchOS)

[API documentation ↗](https://auth0.github.io/Auth0.swift/Protocols/Authentication.html)

The Authentication API exposes the AuthN/AuthZ functionality of Auth0, as well as the supported identity protocols like OpenID Connect, OAuth 2.0, and SAML.
We recommend using [Universal Login](https://auth0.com/docs/login/universal-login) but if you wish to build your own UI, you can use our API endpoints to do so. However, some Auth flows (grant types) are disabled by default so you must enable them via your [Auth0 Dashboard](https://manage.auth0.com/#/applications/) as explained in [Update Grant Types](https://auth0.com/docs/configure/applications/update-grant-types).

For login or signup with username/password, the `Password` Grant Type needs to be enabled in your application. If you set the grants via the Management API you should activate both `http://auth0.com/oauth/grant-type/password-realm` and `password`, otherwise the Auth0 Dashboard will take care of activating both when `Password` is enabled.

#### Login with database connection

```swift
Auth0
    .authentication()
    .login(usernameOrEmail: "support@auth0.com",
           password: "secret-password",
           realm: "Username-Password-Authentication", // The connection name
           scope: "openid profile email offline_access")
     .start { result in
         switch result {
         case .success(let credentials):
            print("Obtained credentials: \(credentials)")
         case .failure(let error):
            print("Failed with \(error)")
         }
     }
```

<details>
  <summary>Using Combine</summary>

```swift
Auth0
    .authentication()
    .login(usernameOrEmail: "support@auth0.com",
           password: "secret-password",
           realm: "Username-Password-Authentication", // The connection name
           scope: "openid profile email offline_access")
    .publisher()
    .sink(receiveCompletion: { completion in
        if case .failure(let error) = completion {
            print("Failed with \(error)")
        }
    }, receiveValue: { credentials in
        print("Obtained credentials: \(credentials)")
    })
    .store(in: &cancellables)
```
</details>

<details>
  <summary>Using async/await</summary>

```swift
do {
    let credentials = try await Auth0
        .authentication()
        .login(usernameOrEmail: "support@auth0.com",
               password: "secret-password",
               realm: "Username-Password-Authentication", // The connection name
               scope: "openid profile email offline_access")
        .start()
    print("Obtained credentials: \(credentials)")
} catch {
    print("Failed with \(error)")
}
```
</details>

#### Sign up with database connection

```swift
Auth0
    .authentication()
    .signup(email: "support@auth0.com",
            password: "secret-password",
            connection: "Username-Password-Authentication",
            userMetadata: ["first_name": "First", "last_name": "Last"])
    .start { result in
        switch result {
        case .success(let user):
            print("User signed up: \(user)")
        case .failure(let error):
            print("Failed with \(error)")
        }
    }
```

<details>
  <summary>Using Combine</summary>

```swift
Auth0
    .authentication()
    .signup(email: "support@auth0.com",
            password: "secret-password",
            connection: "Username-Password-Authentication",
            userMetadata: ["first_name": "First", "last_name": "Last"])
    .publisher()
    .sink(receiveCompletion: { completion in
        if case .failure(let error) = completion {
            print("Failed with \(error)")
        }
    }, receiveValue: { user in
        print("User signed up: \(user)")
    })
    .store(in: &cancellables)
```
</details>

<details>
  <summary>Using async/await</summary>

```swift
do {
    let user = try await Auth0
        .authentication()
        .signup(email: "support@auth0.com",
                password: "secret-password",
                connection: "Username-Password-Authentication",
                userMetadata: ["first_name": "First", "last_name": "Last"])
        .start()
    print("User signed up: \(user)")
} catch {
    print("Failed with \(error)")
}
```
</details>

#### Passwordless login

Passwordless is a two-step authentication flow that requires the **Passwordless OTP** grant to be enabled for your Auth0 application. Check [our documentation](https://auth0.com/docs/configure/applications/application-grant-types) for more information and how to enable it.

##### 1. Start the passwordless flow
To start the flow, you request a code to be sent to the user's email or phone number. For email scenarios only, a link can be sent in place of the code.

With an email:

```swift
Auth0
    .authentication(clientId: clientId, domain: "samples.auth0.com")
    .startPasswordless(email: "support@auth0.com")
    .start { result in
        switch result {
        case .success:
            print("Code sent")
        case .failure(let error):
            print("Failed with \(error)")
        }
    }
```

<details>
  <summary>Using Combine</summary>

```swift
Auth0
    .authentication()
    .startPasswordless(email: "support@auth0.com")
    .publisher()
    .sink(receiveCompletion: { completion in
        if case .failure(let error) = completion {
            print("Failed with \(error)")
        }
        print("Code sent")
    }, receiveValue: { _ in })
    .store(in: &cancellables)
```
</details>

<details>
  <summary>Using async/await</summary>

```swift
do {
    try await Auth0
        .authentication()
        .startPasswordless(email: "support@auth0.com")
        .start()
    print("Code sent")
} catch {
    print("Failed with \(error)")
}
```
</details>

With a phone number:

```swift
Auth0
    .authentication(clientId: clientId, domain: "samples.auth0.com")
    .startPasswordless(phoneNumber: "+12025550135")
    .start { result in
        case .success:
            print("Code sent")
        case .failure(let error):
            print("Failed with \(error)")
        }
    }
```

<details>
  <summary>Using Combine</summary>

```swift
Auth0
    .authentication()
    .startPasswordless(phoneNumber: "+12025550135")
    .publisher()
    .sink(receiveCompletion: { completion in
        if case .failure(let error) = completion {
            print("Failed with \(error)")
        }
        print("Code sent")
    }, receiveValue: { _ in })
    .store(in: &cancellables)
```
</details>

<details>
  <summary>Using async/await</summary>

```swift
do {
    try await Auth0
        .authentication()
        .startPasswordless(phoneNumber: "+12025550135")
        .start()
    print("Code sent")
} catch {
    print("Failed with \(error)")
}
```
</details>

##### 2. Login with the received code
To complete the authentication, you must send back that received code along with the email or phone number used to start the flow.

With an email:

```swift
Auth0
    .authentication(clientId: clientId, domain: "samples.auth0.com")
    .login(email: "support@auth0.com", code: "123456")
    .start { result in
        switch result {
        case .success(let credentials):
            print("Obtained credentials: \(credentials)")
        case .failure(let error):
            print("Failed with \(error)")
        }
    }
```

<details>
  <summary>Using Combine</summary>

```swift
Auth0
    .authentication()
    .login(email: "support@auth0.com", code: "123456")
    .publisher()
    .sink(receiveCompletion: { completion in
        if case .failure(let error) = completion {
            print("Failed with \(error)")
        }
    }, receiveValue: { credentials in
        print("Obtained credentials: \(credentials)")
    })
    .store(in: &cancellables)
```
</details>

<details>
  <summary>Using async/await</summary>

```swift
do {
    let credentials = try await Auth0
        .authentication()
        .login(email: "support@auth0.com", code: "123456")
        .start()
    print("Obtained credentials: \(credentials)")
} catch {
    print("Failed with \(error)")
}
```
</details>

With a phone number:

```swift
Auth0
    .authentication(clientId: clientId, domain: "samples.auth0.com")
    .login(phoneNumber: "+12025550135", code: "123456")
    .start { result in
        switch result {
        case .success(let credentials):
            print("Obtained credentials: \(credentials)")
        case .failure(let error):
            print("Failed with \(error)")
        }
    }
```

<details>
  <summary>Using Combine</summary>

```swift
Auth0
    .authentication()
    .login(phoneNumber: "+12025550135", code: "123456")
    .publisher()
    .sink(receiveCompletion: { completion in
        if case .failure(let error) = completion {
            print("Failed with \(error)")
        }
    }, receiveValue: { credentials in
        print("Obtained credentials: \(credentials)")
    })
    .store(in: &cancellables)
```
</details>

<details>
  <summary>Using async/await</summary>

```swift
do {
    let credentials = try await Auth0
        .authentication()
        .login(phoneNumber: "+12025550135", code: "123456")
        .start()
    print("Obtained credentials: \(credentials)")
} catch {
    print("Failed with \(error)")
}
```
</details>

#### Configuration

##### Add custom parameters

Use the `parameters()` method to add custom parameters to any request.

```swift
Auth0
    .authentication()
    .renew(withRefreshToken: refreshToken) // Any request
    .parameters(["key": "value"])
    // ...
```

##### Add custom headers

Use the `headers()` method to add custom headers to any request.

```swift
Auth0
    .authentication()
    .renew(withRefreshToken: refreshToken) // Any request
    .headers(["key": "value"])
    // ...
```

### Management API (Users) (iOS / macOS / tvOS / watchOS)

[API documentation ↗](https://auth0.github.io/Auth0.swift/Protocols/Users.html)

You can request more information about a user's profile and manage the user's metadata by accessing the Auth0 [Management API](https://auth0.com/docs/api/management/v2). For security reasons native mobile applications are restricted to a subset of the Management API functionality.

You can find a detailed guide in this [iOS Swift QuickStart](https://auth0.com/docs/quickstart/native/ios-swift/03-user-sessions#managing-metadata).

#### Retrieve user metadata

```swift
Auth0
    .users(token: accessToken)
    .get(userId, fields: ["user_metadata"])
    .start { result in
        switch result {
          case .success(let user):
              print("User with metadata: \(user)")
          case .failure(let error):
              print("Failed with \(error)")
        }
    }
```

<details>
  <summary>Using Combine</summary>

```swift
Auth0
    .users(token: accessToken)
    .get(userId, fields: ["user_metadata"])
    .publisher()
    .sink(receiveCompletion: { completion in
        if case .failure(let error) = completion {
            print("Failed with \(error)")
        }
    }, receiveValue: { credentials in
        print("User with metadata: \(user)")
    })
    .store(in: &cancellables)
```
</details>

<details>
  <summary>Using async/await</summary>

```swift
do {
    let user = try await Auth0
        .users(token: accessToken)
        .get(userId, fields: ["user_metadata"])
        .start()
    print("User with metadata: \(user)") 
} catch {
    print("Failed with \(error)")
}
```
</details>

#### Update user metadata

```swift
Auth0
    .users(token: accessToken)
    .patch(userId, userMetadata: ["key": "value"])
    .start { result in
        switch result {
          case .success(let user):
              print("Updated user: \(user)")
          case .failure(let error):
              print("Failed with \(error)")
        }
    }
```

<details>
  <summary>Using Combine</summary>

```swift
Auth0
    .users(token: accessToken)
    .patch(userId, userMetadata: ["key": "value"])
    .publisher()
    .sink(receiveCompletion: { completion in
        if case .failure(let error) = completion {
            print("Failed with \(error)")
        }
    }, receiveValue: { credentials in
        print("Updated user: \(user)") 
    })
    .store(in: &cancellables)
```
</details>

<details>
  <summary>Using async/await</summary>

```swift
do {
    let user = try await Auth0
        .users(token: accessToken)
        .patch(userId, userMetadata: ["key": "value"])
        .start()
    print("Updated user: \(user)") 
} catch {
    print("Failed with \(error)")
}
```
</details>

#### Link an account

```swift
Auth0
    .users(token: idToken)
    .link("user identifier", withOtherUserToken: "another user token")
    .start { result in
        switch result {
        case .success:
            print("Accounts linked")
        case .failure(let error):
            print("Failed with \(error)")
        }
    }
```

<details>
  <summary>Using Combine</summary>

```swift
Auth0
    .users(token: idToken)
    .link("user identifier", withOtherUserToken: "another user token")
    .publisher()
    .sink(receiveCompletion: { completion in
        if case .failure(let error) = completion {
            print("Failed with \(error)")
        }
        print("Accounts linked")
    }, receiveValue: { _ in })
    .store(in: &cancellables)
```
</details>

<details>
  <summary>Using async/await</summary>

```swift
do {
    try await Auth0
        .users(token: idToken)
        .link("user identifier", withOtherUserToken: "another user token")
        .start()
    print("Accounts linked")
} catch {
    print("Failed with \(error)")
}
```
</details>

#### Configuration

##### Add custom parameters

Use the `parameters()` method to add custom parameters to any request.

```swift
Auth0
    .users(token: accessToken)
    .patch(userId, userMetadata: userMetadata) // Any request
    .parameters(["key": "value"])
    // ...
```

##### Add custom headers

Use the `headers()` method to add custom headers to any request.

```swift
Auth0
    .users(token: accessToken)
    .patch(userId, userMetadata: userMetadata) // Any request
    .headers(["key": "value"])
    // ...
```

### Logging

To enable Auth0.swift to log HTTP requests and the OAuth2 flow for debugging you can call the following method in either `WebAuth`, `Authentication` or `Users`:

```swift
Auth0
    .authentication()
    .logging(enabled: true)
    // ...
```

Then with a successful authentication you'll see something similar to the following:

```text
Safari: https://samples.auth0.com/authorize?.....
URL: com.auth0.myapp://samples.auth0.com/ios/com.auth0.MyApp/callback?...
POST https://samples.auth0.com/oauth/token HTTP/1.1
Content-Type: application/json

{"code":"...","client_id":"...","grant_type":"authorization_code","redirect_uri":"com.auth0.MyApp:\/\/samples.auth0.com\/ios\/com.auth0.MyApp\/callback","code_verifier":"..."}

HTTP/1.1 200
Pragma: no-cache
Content-Type: application/json
Strict-Transport-Security: max-age=3600
Date: Thu, 09 Jun 2016 19:04:39 GMT
Content-Length: 57
Cache-Control: no-cache
Connection: keep-alive

{"access_token":"...","token_type":"Bearer"}
```

> ⚠️ Set this flag only when **DEBUGGING** to avoid leaking user's credentials in the device log.

[Go up ⤴](#table-of-contents)

## Other Features

### Custom Domains

If you are using [Custom Domains](https://auth0.com/docs/brand-and-customize/custom-domains) and need to call an Auth0 endpoint
such as `/userinfo`, please use the Auth0 domain specified for your Application in the [Auth0 Dashboard](https://manage.auth0.com/#/applications/).

```swift
Auth0
    .webAuth()
    .audience("https://YOUR_AUTH0_DOMAIN/userinfo")
    // ...
```

Users of Auth0 Private Cloud with Custom Domains still on the [legacy behavior](https://auth0.com/docs/deploy/private-cloud/private-cloud-migrations/migrate-private-cloud-custom-domains) need to specify a custom issuer to match the Auth0 domain before starting the authentication. Otherwise, the ID Token validation will fail.

```swift
Auth0
    .webAuth()
    .issuer("https://YOUR_AUTH0_DOMAIN/")
    // ...
```

### Native Social Login

#### Sign in With Apple

If you've added [the Sign In with Apple flow](https://developer.apple.com/documentation/authenticationservices/implementing_user_authentication_with_sign_in_with_apple) to your app, after a successful Sign in With Apple authentication you can use the value of the `authorizationCode` property to perform a code exchange for Auth0 credentials.

```swift
Auth0
    .authentication()
    .login(appleAuthorizationCode: authCode)
    .start { result in
        switch result {
        case .success(let credentials):
            print("Obtained credentials: \(credentials)")
        case .failure(let error):
            print("Failed with \(error)")
        }
}
```

<details>
  <summary>Using Combine</summary>

```swift
Auth0
    .authentication()
    .login(appleAuthorizationCode: authCode)
    .publisher()
    .sink(receiveCompletion: { completion in
        if case .failure(let error) = completion {
            print("Failed with \(error)")
        }
    }, receiveValue: { credentials in
        print("Obtained credentials: \(credentials)")
    })
    .store(in: &cancellables)
```
</details>

<details>
  <summary>Using async/await</summary>

```swift
do {
    let credentials = try await Auth0
        .authentication()
        .login(appleAuthorizationCode: authCode)
        .start()
    print("Obtained credentials: \(credentials)")
} catch {
    print("Failed with \(error)")
}
```
</details>

Find out more about [Setting up Sign in with Apple](https://auth0.com/docs/connections/social/apple-native) with Auth0.

#### Facebook Login

If you've added [the Facebook Login flow](https://developers.facebook.com/docs/facebook-login/ios) to your app, after a successful Faceboook authentication you can request a Session Access Token and the Facebook user profile, and use them both to perform a code exchange for Auth0 credentials.

```swift
Auth0
    .authentication()
    .login(facebookSessionAccessToken: sessionAccessToken, profile: profile)
    .start { result in
        switch result {
        case .success(let credentials):
            print("Obtained credentials: \(credentials)")
        case .failure(let error):
            print("Failed with \(error)")
        }
}
```

<details>
  <summary>Using Combine</summary>

```swift
Auth0
    .authentication()
    .login(facebookSessionAccessToken: sessionAccessToken, profile: profile)
    .publisher()
    .sink(receiveCompletion: { completion in
        if case .failure(let error) = completion {
            print("Failed with \(error)")
        }
    }, receiveValue: { credentials in
        print("Obtained credentials: \(credentials)")
    })
    .store(in: &cancellables)
```
</details>

<details>
  <summary>Using async/await</summary>

```swift
do {
    let credentials = try await Auth0
        .authentication()
        .login(facebookSessionAccessToken: sessionAccessToken, profile: profile)
        .start()
    print("Obtained credentials: \(credentials)")
} catch {
    print("Failed with \(error)")
}
```
</details>

Find out more about [Setting up Facebook Login](https://auth0.com/docs/connections/social/facebook-native) with Auth0.

### Organizations

[Organizations](https://auth0.com/docs/organizations) is a set of features that provide better support for developers who build and maintain SaaS and Business-to-Business (B2B) applications. 

Using Organizations, you can:

- Represent teams, business customers, partner companies, or any logical grouping of users that should have different ways of accessing your applications, as organizations.
- Manage their membership in a variety of ways, including user invitation.
- Configure branded, federated login flows for each organization.
- Implement role-based access control, such that users can have different roles when authenticating in the context of different organizations.
- Build administration capabilities into your products, using Organizations APIs, so that those businesses can manage their own organizations.

Note that Organizations is currently only available to customers on our Enterprise and Startup subscription plans.

#### Log in to an organization

```swift
Auth0.webAuth()
    .organization(organizationId)
    .start { result in
        switch result {
        case .success(let credentials):
            print("Obtained credentials: \(credentials)")
        case .failure(let error):
            print("Failed with \(error)")
        }
    }
```

<details>
  <summary>Using Combine</summary>

```swift
Auth0
    .webAuth()
    .organization(organizationId)
    .publisher()
    .sink(receiveCompletion: { completion in
        if case .failure(let error) = completion {
            print("Failed with \(error)")
        }
    }, receiveValue: { credentials in
        print("Obtained credentials: \(credentials)")
    })
    .store(in: &cancellables)
```
</details>

<details>
  <summary>Using async/await</summary>

```swift
do {
    let credentials = try await Auth0
        .webAuth()
        .organization(organizationId)
        .start()
    print("Obtained credentials: \(credentials)")
} catch {
    print("Failed with \(error)")
}
```
</details>

#### Accept user invitations

To accept organization invitations your app needs to support [Universal Links](https://developer.apple.com/documentation/xcode/allowing_apps_and_websites_to_link_to_your_content/supporting_universal_links_in_your_app). Tapping on the invitation link should open your app (invitations links are `https` only).

When your app gets opened by an invitation link, grab the invitation URL and pass it to `.invitationURL()`:

```swift
guard let url = URLContexts.first?.url else { return }

// You need to wait for the app to enter the foreground before launching Web Auth
NotificationCenter
    .default
    .publisher(for: UIApplication.didBecomeActiveNotification)
    .subscribe(on: DispatchQueue.main)
    .prefix(1)
    .sink { _ in
        Auth0
            .webAuth()
            .invitationURL(url)
            .start { result in
                switch result {
                case .success(let credentials):
                    print("Obtained credentials: \(credentials)")
                case .failure(let error):
                    print("Failed with \(error)")
                }
            }
    }
    .store(in: &cancellables)
```

### Bot Detection

If you are using the [Bot Detection](https://auth0.com/docs/configure/attack-protection/bot-detection) feature and performing database login/signup via the Authentication API, you need to handle the `isVerificationRequired` error. It indicates that the request was flagged as suspicious and an additional verification step is necessary to log the user in. That verification step is web-based, so you need to use Universal Login to complete it.

```swift
Auth0
    .authentication()
    .login(usernameOrEmail: email, password: password, realm: realm, scope: scope)
    .start { result in
        switch result {
        case .success(let credentials): // ...
        case .failure(let error) where error.isVerificationRequired:
        DispatchQueue.main.async {
            Auth0
                .webAuth()
                .connection(realm)
                .scope(scope)
                .useEphemeralSession()
                // ☝🏼 Otherwise a session cookie will remain
                .parameters(["login_hint": email])
                // ☝🏼 So the user doesn't have to type it again
                .start { result in
                    // ...
                }
        }
        case .failure(let error): // ...
        }
    }
```

In the case of signup, you can add [an additional parameter](#signup-with-universal-login-ios--macos) to make the user land directly on the signup page.

```swift
Auth0
    .webAuth()
    .parameters(["login_hint": email, "screen_hint": "signup"])
    // ...
```

Check how to set up Universal Login in the [Getting Started](#getting-started) section.

## Support Policy

This Policy defines the extent of the support for Xcode, Swift, and platform (iOS, macOS, tvOS, and watchOS) versions in Auth0.swift.

### Xcode

The only supported versions of Xcode are those that can be currently used to submit apps to the App Store. Dropping older, unsupported Xcode versions **will not be considered a breaking change**, and will be done in **minor** releases.

### Swift

The minimum supported Swift 5 minor version is the one released with the oldest-supported Xcode version. Dropping older, unsupported Swift 5 minors **will not be considered a breaking change**, and will be done in **minor** releases.

### Platforms

Only the last 4 major platform versions are supported, starting from:

- iOS **12**
- macOS **10.15**
- Catalyst **13**
- tvOS **12**
- watchOS **6.2**

Dropping older, unsupported platform versions **will not be considered a breaking change**, and will be done in **minor** releases.

> E.g. iOS 12 will cease to be supported when iOS 16 gets released, and Auth0.swift will be able to drop it in a minor release.

In the case of macOS, the yearly named releases are considered a major platform version for the purposes of this Policy, regardless of the actual version numbers.

## Issue Reporting

If you have found a bug or to request a feature, please [raise an issue](https://github.com/auth0/Auth0.swift/issues). Do not report security vulnerabilities on the public GitHub issue tracker. The [Responsible Disclosure Program](https://auth0.com/responsible-disclosure-policy) details the procedure for disclosing security issues.

## What is Auth0?

Auth0 helps you to:

* Add authentication with [multiple sources](https://auth0.com/docs/connections), either social identity providers such as **Google, Facebook, Microsoft Account, LinkedIn, GitHub, Twitter, Box, Salesforce** (amongst others), or enterprise identity systems like **Windows Azure AD, Google Apps, Active Directory, ADFS, or any SAML Identity Provider**.
* Add authentication through more traditional **[username/password databases](https://auth0.com/docs/connections/database/custom-db)**.
* Add support for **[linking different user accounts](https://auth0.com/docs/users/user-account-linking)** with the same user.
* Support for generating signed [JSON Web Tokens](https://auth0.com/docs/security/tokens/json-web-tokens) to call your APIs and **flow the user identity** securely.
* Analytics of how, when, and where users are logging in.
* Pull data from other sources and add it to the user profile through [JavaScript actions](https://auth0.com/docs/actions).

**Why Auth0?** Because you should save time, be happy, and focus on what really matters: building your product.

## License

This project is licensed under the MIT license. See the [LICENSE](LICENSE) file for more info.

[Go up ⤴](#table-of-contents)<|MERGE_RESOLUTION|>--- conflicted
+++ resolved
@@ -149,11 +149,7 @@
 
 #### Configure Callback URLs (iOS / macOS)
 
-<<<<<<< HEAD
 Callback URLs are the URLs that Auth0 invokes after the authentication process to redirect back to your app. Since callback URLs can be manipulated, you will need to add your callback URL to the **Allowed Callback URLs** field in the settings page of your [Auth0 application](https://manage.auth0.com/#/applications/). This will enable Auth0 to recognize these URLs as valid. If omitted, the authentication will not be successful.
-=======
-Callback URLs are the URLs that Auth0 invokes after the authentication process. Auth0 routes your application back to this URL and appends additional parameters to it, including a token. Since callback URLs can be manipulated, you will need to add your callback URL to the **Allowed Callback URLs** field in the [Auth0 Dashboard](https://manage.auth0.com/#/applications/). This will enable Auth0 to recognize these URLs as valid. If omitted, the authentication will not be successful.
->>>>>>> d4a0122d
 
 In your application's `Info.plist` file, register your iOS / macOS Bundle Identifier as a custom URL scheme.
 
@@ -243,7 +239,6 @@
 
 ### Logout with Universal Login (iOS / macOS)
 
-<<<<<<< HEAD
 Web Auth logout involves clearing the Universal Login session cookie and then redirecting back to your app. For this redirection to happen, you must copy the **Allowed Callback URLs** value you added for authentication into the **Allowed Logout URLs** field in your [Auth0 application](https://manage.auth0.com/#/applications/) settings.
 
 ```text
@@ -251,9 +246,6 @@
 ```
 
 To clear the session cookie, call the `clearSession()` method in the action of your **Logout** button.
-=======
-To clear the Universal Login session cookie, call the `clearSession()` method in the action of your **Logout** button.
->>>>>>> d4a0122d
 
 ```swift
 Auth0
