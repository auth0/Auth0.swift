--- conflicted
+++ resolved
@@ -1455,11 +1455,10 @@
         switch result {
         case .success(let credentials): // ...
         case .failure(let error) where error.isVerificationRequired:
-<<<<<<< HEAD
             DispatchQueue.main.async {
                 Auth0
                     .webAuth()
-                    .connection(realm)
+                    .connection(connection)
                     .scope(scope)
                     .useEphemeralSession()
                     // ☝🏼 Otherwise a session cookie will remain
@@ -1469,21 +1468,6 @@
                         // ...
                     }
             }
-=======
-        DispatchQueue.main.async {
-            Auth0
-                .webAuth()
-                .connection(connection)
-                .scope(scope)
-                .useEphemeralSession()
-                // ☝🏼 Otherwise a session cookie will remain
-                .parameters(["login_hint": email])
-                // ☝🏼 So the user doesn't have to type it again
-                .start { result in
-                    // ...
-                }
-        }
->>>>>>> 0b00acb9
         case .failure(let error): // ...
         }
     }
