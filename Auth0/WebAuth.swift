#if WEB_AUTH_PLATFORM
import Foundation

/**
 Auth0 component for authenticating with web-based flow

 ```
 Auth0.webAuth()
 ```

 Auth0 domain is loaded from the file `Auth0.plist` in your main bundle with the following content:

 ```
 <?xml version="1.0" encoding="UTF-8"?>
 <!DOCTYPE plist PUBLIC "-//Apple//DTD PLIST 1.0//EN" "http://www.apple.com/DTDs/PropertyList-1.0.dtd">
 <plist version="1.0">
 <dict>
	<key>ClientId</key>
	<string>{YOUR_CLIENT_ID}</string>
	<key>Domain</key>
	<string>{YOUR_DOMAIN}</string>
 </dict>
 </plist>
 ```

 - parameter session:   instance of URLSession used for networking. By default it will use the shared URLSession
 - parameter bundle:    bundle used to locate the `Auth0.plist` file. By default is the main bundle

 - returns: Auth0 WebAuth component
 - important: Calling this method without a valid `Auth0.plist` will crash your application
 */
public func webAuth(session: URLSession = .shared, bundle: Bundle = Bundle.main) -> WebAuth {
    let values = plistValues(bundle: bundle)!
    return webAuth(clientId: values.clientId, domain: values.domain, session: session)
}

/**
 Auth0  component for authenticating with web-based flow

 ```
 Auth0.webAuth(clientId: clientId, domain: "samples.auth0.com")
 ```

 - parameter clientId: Id of your Auth0 client
 - parameter domain:   name of your Auth0 domain
 - parameter session:  instance of URLSession used for networking. By default it will use the shared URLSession

 - returns: Auth0 WebAuth component
 */
public func webAuth(clientId: String, domain: String, session: URLSession = .shared) -> WebAuth {
<<<<<<< HEAD
    return Auth0WebAuth(clientId: clientId, url: .a0_url(domain), session: session)
=======
    return Auth0WebAuth(clientId: clientId, url: .httpsURL(from: domain), session: session)
>>>>>>> 49309e68
}

/// WebAuth Authentication using Auth0
public protocol WebAuth: Trackable, Loggable {
    var clientId: String { get }
    var url: URL { get }
    var telemetry: Telemetry { get set }

    /**
     Specify a connection name to be used to authenticate.

     By default no connection is specified, so the hosted login page will be displayed

     - parameter connection: name of the connection to use

     - returns: the same WebAuth instance to allow method chaining
     */
    func connection(_ connection: String) -> Self

    /**
     Scopes that will be requested during auth

     - parameter scope: a scope value like: `openid email`

     - returns: the same WebAuth instance to allow method chaining
     */
    func scope(_ scope: String) -> Self

    /**
     Provider scopes for oauth2/social connections. e.g. Facebook, Google etc

     - parameter connectionScope: oauth2/social comma separated scope list: `user_friends,email`

     - returns: the same WebAuth instance to allow method chaining
     */
    func connectionScope(_ connectionScope: String) -> Self

    /**
     State value that will be echoed after authentication
     in order to check that the response is from your request and not other.

     By default a random value is used.

     - parameter state: a state value to send with the auth request

     - returns: the same WebAuth instance to allow method chaining
     */
    func state(_ state: String) -> Self

    /**
     Send additional parameters for authentication.

     - parameter parameters: additional auth parameters

     - returns: the same WebAuth instance to allow method chaining
     */
    func parameters(_ parameters: [String: String]) -> Self

    /// Specify a custom redirect url to be used
    ///
    /// - Parameter redirectURL: custom redirect url
    /// - Returns: the same WebAuth instance to allow method chaining
    func redirectURL(_ redirectURL: URL) -> Self

    /// Add `nonce` parameter for ID Token validation
    ///
    /// - Parameter nonce: nonce string
    /// - Returns: the same WebAuth instance to allow method chaining
    func nonce(_ nonce: String) -> Self

    ///  Audience name of the API that your application will call using the `access_token` returned after Auth.
    ///  This value must match the one defined in Auth0 Dashboard [APIs Section](https://manage.auth0.com/#/apis)
    ///
    /// - Parameter audience: an audience value like: `https://someapi.com/api`
    /// - Returns: the same WebAuth instance to allow method chaining
    func audience(_ audience: String) -> Self

    /// Specify a custom issuer for ID Token validation.
    /// This value will be used instead of the Auth0 domain.
    ///
    /// - Parameter issuer: custom issuer value like: `https://example.com/`
    /// - Returns: the same WebAuth instance to allow method chaining
    func issuer(_ issuer: String) -> Self

    /// Add a leeway amount for ID Token validation.
    /// This value represents the clock skew for the validation of date claims e.g. `exp`.
    ///
    /// - Parameter leeway: number of milliseconds. Defaults to `60000` (1 minute).
    /// - Returns: the same WebAuth instance to allow method chaining
    func leeway(_ leeway: Int) -> Self

    /// Add `max_age` parameter for authentication, only when response type `.idToken` is specified.
    /// Sending this parameter will require the presence of the `auth_time` claim in the ID Token.
    ///
    /// - Parameter maxAge: number of milliseconds
    /// - Returns: the same WebAuth instance to allow method chaining
    func maxAge(_ maxAge: Int) -> Self

    /**
     Disable Single Sign On (SSO) on iOS 13+ and macOS.
     Has no effect on older versions of iOS.

     - returns: the same WebAuth instance to allow method chaining
     */
    func useEphemeralSession() -> Self

    /// Specify an invitation URL to join an organization.
    ///
    /// - Parameter invitationURL: organization invitation URL
    /// - Returns: the same WebAuth instance to allow method chaining
    func invitationURL(_ invitationURL: URL) -> Self

    /// Specify an organization Id to log in to.
    ///
    /// - Parameter organization: organization Id
    /// - Returns: the same WebAuth instance to allow method chaining
    func organization(_ organization: String) -> Self

    /**
     Starts the WebAuth flow by modally presenting a ViewController in the top-most controller.

     ```
     Auth0
         .webAuth(clientId: clientId, domain: "samples.auth0.com")
         .start { result in
             print(result)
         }
     ```

     Then from `AppDelegate` we just need to resume the WebAuth Auth like this

     ```
     func application(app: UIApplication, openURL url: NSURL, options: [String : Any]) -> Bool {
         return Auth0.resumeAuth(url, options: options)
     }
     ```

     Any on going WebAuth Auth session will be automatically cancelled when starting a new one,
     and it's corresponding callback with be called with a failure result of `Authentication.Error.Cancelled`

     - parameter callback: callback called with the result of the WebAuth flow
     */
    func start(_ callback: @escaping (WebAuthResult<Credentials>) -> Void)

    /**
     Removes Auth0 session and optionally remove the Identity Provider session.
     - seeAlso: [Auth0 Logout docs](https://auth0.com/docs/logout)

     For iOS 11+ you will need to ensure that the **Callback URL** has been added
     to the **Allowed Logout URLs** section of your application in the [Auth0 Dashboard](https://manage.auth0.com/#/applications/).

     ```
     Auth0
         .webAuth()
         .clearSession { print($0) }
     ```

     Remove Auth0 session and remove the IdP session.

     ```
     Auth0
         .webAuth()
         .clearSession(federated: true) { print($0) }
     ```

     - parameter federated: Bool to remove the IdP session
     - parameter callback: callback called with bool outcome of the call
     */
    func clearSession(federated: Bool, callback: @escaping (Bool) -> Void)
}
#endif<|MERGE_RESOLUTION|>--- conflicted
+++ resolved
@@ -48,11 +48,7 @@
  - returns: Auth0 WebAuth component
  */
 public func webAuth(clientId: String, domain: String, session: URLSession = .shared) -> WebAuth {
-<<<<<<< HEAD
-    return Auth0WebAuth(clientId: clientId, url: .a0_url(domain), session: session)
-=======
     return Auth0WebAuth(clientId: clientId, url: .httpsURL(from: domain), session: session)
->>>>>>> 49309e68
 }
 
 /// WebAuth Authentication using Auth0
