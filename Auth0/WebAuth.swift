--- conflicted
+++ resolved
@@ -47,13 +47,8 @@
 
  - returns: Auth0 WebAuth component
  */
-<<<<<<< HEAD
-public func webAuth(clientId: String, domain: String) -> WebAuth {
-    return Auth0WebAuth(clientId: clientId, url: .httpsURL(from: domain))
-=======
 public func webAuth(clientId: String, domain: String, session: URLSession = .shared) -> WebAuth {
-    return Auth0WebAuth(clientId: clientId, url: .a0_url(domain), session: session)
->>>>>>> 8ab2408f
+    return Auth0WebAuth(clientId: clientId, url: .httpsURL(domain), session: session)
 }
 
 /// WebAuth Authentication using Auth0
