--- conflicted
+++ resolved
@@ -189,13 +189,9 @@
         var entries = defaults
 
         entries["client_id"] = self.clientId
+        entries["response_type"] = self.responseType
+        entries["scope"] = self.defaultScope
         entries["redirect_uri"] = redirectURL.absoluteString
-<<<<<<< HEAD
-        entries["scope"] = defaultScope
-=======
-        entries["response_type"] = responseType
-        entries["scope"] = requiredScope // TODO: Change when setting the new default scope
->>>>>>> 2194045b
         entries["state"] = state
         entries["nonce"] = nonce
         entries["organization"] = organization
