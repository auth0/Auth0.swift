import Foundation

/**
 *  Represents an error during a request to Auth0 Authentication API.
 */
public struct AuthenticationError: Auth0APIError {

    let info: [String: Any]

<<<<<<< HEAD
    public init(info: [String: Any], statusCode: Int?) {
=======
    /**
     Creates a Auth0 Auth API error from a JSON response

     - parameter info:          JSON response from Auth0
     - parameter statusCode:    Http Status Code of the Response

     - returns: a newly created AuthenticationError
     */
    public init(info: [String: Any], statusCode: Int) {
>>>>>>> 816768c7
        var values = info
        values["statusCode"] = statusCode
        self.info = values
        self.statusCode = statusCode
    }

    public let statusCode: Int

    public var cause: Error? {
        return self.info["cause"] as? Error
    }

    public var code: String {
        let code = self.info["error"] ?? self.info["code"]
        return code as? String ?? unknownError
    }

    public var debugDescription: String {
        let description = self.info["description"] ?? self.info["error_description"]
        if let string = description as? String {
            return string
        }

        guard self.code == unknownError else { return "Received error with code \(self.code)" }

        return "Failed with unknown error \(self.info)"
    }

    /// When MFA code is required to authenticate
    public var isMultifactorRequired: Bool {
        return self.code == "a0.mfa_required" || self.code == "mfa_required"
    }

    /// When MFA is required and the user is not enrolled
    public var isMultifactorEnrollRequired: Bool {
        return self.code == "a0.mfa_registration_required" || self.code == "unsupported_challenge_type"
    }

    /// When MFA code sent is invalid or expired
    public var isMultifactorCodeInvalid: Bool {
        return self.code == "a0.mfa_invalid_code" || self.code == "invalid_grant" && self.localizedDescription == "Invalid otp_code."
    }

    /// When MFA code sent is invalid or expired
    public var isMultifactorTokenInvalid: Bool {
        return self.code == "expired_token" && self.localizedDescription == "mfa_token is expired" || self.code == "invalid_grant" && self.localizedDescription == "Malformed mfa_token"
    }

    /// When password used for SignUp does not match connection's strength requirements. More info will be available in `info`
    public var isPasswordNotStrongEnough: Bool {
        return self.code == "invalid_password" && self["name"] == "PasswordStrengthError"
    }

    /// When password used for SignUp was already used before (Reported when password history feature is enabled). More info will be available in `info`
    public var isPasswordAlreadyUsed: Bool {
        return self.code == "invalid_password" && self["name"] == "PasswordHistoryError"
    }

    /// When Auth0 rule returns an error. The message returned by the rule will be in `description`
    public var isRuleError: Bool {
        return self.code == "unauthorized"
    }

    /// When username and/or password used for authentication are invalid
    public var isInvalidCredentials: Bool {
        return self.code == "invalid_user_password"
            || self.code == "invalid_grant" && self.localizedDescription == "Wrong email or password."
            || self.code == "invalid_grant" && self.localizedDescription == "Wrong email or verification code."
            || self.code == "invalid_grant" && self.localizedDescription == "Wrong phone number or verification code."
    }

    /// When authenticating with web-based authentication and the resource server denied access per OAuth2 spec
    public var isAccessDenied: Bool {
        return self.code == "access_denied"
    }

    /// When you reached the maximum amount of request for the API
    public var isTooManyAttempts: Bool {
        return self.code == "too_many_attempts"
    }

    /// When an additional verification step is required
    public var isVerificationRequired: Bool {
        return self.code == "requires_verification"
    }

}

extension AuthenticationError: Equatable {

    public static func == (lhs: AuthenticationError, rhs: AuthenticationError) -> Bool {
        return lhs.code == rhs.code
            && lhs.statusCode == rhs.statusCode
            && lhs.localizedDescription == rhs.localizedDescription
    }

}

public extension AuthenticationError {

    subscript<T>(_ key: String) -> T? {
        return self.info[key] as? T
    }

}<|MERGE_RESOLUTION|>--- conflicted
+++ resolved
@@ -7,19 +7,7 @@
 
     let info: [String: Any]
 
-<<<<<<< HEAD
-    public init(info: [String: Any], statusCode: Int?) {
-=======
-    /**
-     Creates a Auth0 Auth API error from a JSON response
-
-     - parameter info:          JSON response from Auth0
-     - parameter statusCode:    Http Status Code of the Response
-
-     - returns: a newly created AuthenticationError
-     */
     public init(info: [String: Any], statusCode: Int) {
->>>>>>> 816768c7
         var values = info
         values["statusCode"] = statusCode
         self.info = values
