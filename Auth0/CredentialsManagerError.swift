--- conflicted
+++ resolved
@@ -7,11 +7,8 @@
         case noCredentials
         case noRefreshToken
         case renewFailed
-<<<<<<< HEAD
         case apiExchangeFailed
-=======
         case ssoExchangeFailed
->>>>>>> e5354ac6
         case storeFailed
         case biometricsFailed
         case revokeFailed
@@ -49,15 +46,13 @@
     /// The underlying ``AuthenticationError`` can be accessed via the ``Auth0Error/cause-9wuyi`` property.
     public static let renewFailed: CredentialsManagerError = .init(code: .renewFailed)
 
-<<<<<<< HEAD
     /// The exchange of the refresh token for API credentials failed.
     /// The underlying ``AuthenticationError`` can be accessed via the ``Auth0Error/cause-9wuyi`` property.
     public static let apiExchangeFailed: CredentialsManagerError = .init(code: .apiExchangeFailed)
-=======
+
     /// The exchange of the refresh token for SSO credentials failed.
     /// The underlying ``AuthenticationError`` can be accessed via the ``Auth0Error/cause-9wuyi`` property.
     public static let ssoExchangeFailed: CredentialsManagerError = .init(code: .ssoExchangeFailed)
->>>>>>> e5354ac6
 
     /// Storing the renewed credentials failed.
     /// This error does not include a ``Auth0Error/cause-9wuyi``.
@@ -87,11 +82,8 @@
         case .noCredentials: return "No credentials were found in the store."
         case .noRefreshToken: return "The stored credentials instance does not contain a refresh token."
         case .renewFailed: return "The credentials renewal failed."
-<<<<<<< HEAD
         case .apiExchangeFailed: return "The exchange of the refresh token for API credentials failed."
-=======
         case .ssoExchangeFailed: return "The exchange of the refresh token for SSO credentials failed."
->>>>>>> e5354ac6
         case .storeFailed: return "Storing the renewed credentials failed."
         case .biometricsFailed: return "The biometric authentication failed."
         case .revokeFailed: return "The revocation of the refresh token failed."
