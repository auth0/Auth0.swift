--- conflicted
+++ resolved
@@ -52,17 +52,12 @@
     static func webViewProvider(style: UIModalPresentationStyle = .fullScreen) -> WebAuthProvider {
         return { url, callback  in
             let redirectURL = extractRedirectURL(from: url)!
-<<<<<<< HEAD
             return await Task {
-                await WebViewUserAgent(authorizeURL: url, redirectURL: redirectURL, modalPresentationStyle: style, callback: callback)
+                return WebViewUserAgent(authorizeURL: url,
+                                        redirectURL: redirectURL,
+                                        modalPresentationStyle: style,
+                                        callback: callback)
             }.value
-=======
-
-            return WebViewUserAgent(authorizeURL: url,
-                                    redirectURL: redirectURL,
-                                    modalPresentationStyle: style,
-                                    callback: callback)
->>>>>>> 3190066c
         }
     }
 
@@ -139,11 +134,6 @@
 
 /// Handling of Custom Scheme callbacks.
 extension WebViewUserAgent: WKURLSchemeHandler {
-<<<<<<< HEAD
-    
-=======
-
->>>>>>> 3190066c
     func webView(_ webView: WKWebView, start urlSchemeTask: any WKURLSchemeTask) {
         Task {
             _ = await TransactionStore.shared.resume(urlSchemeTask.request.url!)
