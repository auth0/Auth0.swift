--- conflicted
+++ resolved
@@ -1213,15 +1213,9 @@
     func renew(parameters: [String: Any] = [:],
                headers: [String: String] = [:]) async throws -> Credentials {
         return try await withCheckedThrowingContinuation { continuation in
-<<<<<<< HEAD
-            self.renew(parameters: parameters,
-                       headers: headers,
-                       callback: continuation.resume)
-=======
             self.renew(parameters: parameters, headers: headers) { result in
                 continuation.resume(with: result)
             }
->>>>>>> bd724927
         }
     }
 
