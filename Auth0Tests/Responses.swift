--- conflicted
+++ resolved
@@ -79,30 +79,12 @@
 
 func authResponse(accessToken: String,
                   tokenType: String = "bearer",
-<<<<<<< HEAD
-                  idToken: String,
-                  refreshToken: String? = nil,
-                  expiresIn: Double? = nil,
-                  scope: String? = nil,
-                  recoveryCode: String? = nil) -> RequestResponse {
-    var json = [
-        "access_token": accessToken,
-        "token_type": tokenType,
-        "id_token": idToken
-    ]
-
-    json["refresh_token"] = refreshToken
-    json["scope"] = scope
-    json["recovery_code"] = recoveryCode
-
-    if let expiresIn = expiresIn {
-        json["expires_in"] = String(expiresIn)
-    }
-=======
                   issuedTokenType: String? = nil,
                   idToken: String,
                   refreshToken: String? = nil,
-                  expiresIn: Double = 3600) -> RequestResponse {
+                  expiresIn: Double = 3600,
+                  scope: String? = nil,
+                  recoveryCode: String? = nil) -> RequestResponse {
     var json = [
         "access_token": accessToken,
         "token_type": tokenType,
@@ -112,7 +94,8 @@
 
     json["issued_token_type"] = issuedTokenType
     json["refresh_token"] = refreshToken
->>>>>>> e5354ac6
+    json["scope"] = scope
+    json["recovery_code"] = recoveryCode
 
     return apiSuccessResponse(json: json)
 }
