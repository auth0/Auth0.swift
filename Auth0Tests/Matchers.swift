import Nimble
import Foundation

@testable import Auth0

func containItem(withName name: String, value: String? = nil) -> Nimble.Matcher<[URLQueryItem]> {
    return Matcher<[URLQueryItem]>.define("contain item with name <\(name)>") { expression, failureMessage -> MatcherResult in
        guard let items = try expression.evaluate() else { return MatcherResult(status: .doesNotMatch, message: failureMessage) }
        let outcome = items.contains { item -> Bool in
            return item.name == name && ((value == nil && item.value != nil) || item.value == value)
        }
        return MatcherResult(bool: outcome, message: failureMessage)
    }
}

func haveAuthenticationError<T>(code: String, description: String) -> Nimble.Matcher<AuthenticationResult<T>> {
    return Matcher<AuthenticationResult<T>>.define("be an error response with code <\(code)> and description <\(description)") { expression, failureMessage -> MatcherResult in
        return try beUnsuccessful(expression, failureMessage) { (error: AuthenticationError) -> Bool in
            return code == error.code && description == error.localizedDescription
        }
    }
}

#if WEB_AUTH_PLATFORM
func haveAuthenticationError<T>(code: String, description: String) -> Nimble.Matcher<WebAuthResult<T>> {
    return Matcher<WebAuthResult<T>>.define("be an error response with code <\(code)> and description <\(description)") { expression, failureMessage -> MatcherResult in
        return try beUnsuccessful(expression, failureMessage) { (error: WebAuthError) -> Bool in
            guard let cause = error.cause as? AuthenticationError else { return false }
            return code == cause.code && description == cause.localizedDescription
        }
    }
}
#endif

func haveManagementError<T>(_ errorString: String, description: String, code: String, statusCode: Int) -> Nimble.Matcher<ManagementResult<T>> {
    return Matcher<ManagementResult<T>>.define("be an error response with code <\(code)> and description <\(description)") { expression, failureMessage -> MatcherResult in
        return try beUnsuccessful(expression, failureMessage) { (error: ManagementError) -> Bool in
            return errorString == error.info["error"] as? String
            && code == error.code
            && description == error.localizedDescription
            && statusCode == error.statusCode
        }
    }
}

func haveManagementError<T>(description: String, code: String, statusCode: Int = 0, cause: Error? = nil) -> Nimble.Matcher<ManagementResult<T>> {
    return Matcher<ManagementResult<T>>.define("be an error response with code <\(code)> and description <\(description)") { expression, failureMessage -> MatcherResult in
        return try beUnsuccessful(expression, failureMessage) { (error: ManagementError) -> Bool in
            return code == error.code
            && description == error.localizedDescription
            && statusCode == error.statusCode
            && (cause == nil || error.cause?.localizedDescription == cause?.localizedDescription)
        }
    }
}

func haveManagementError<T>(description: String, statusCode: Int) -> Nimble.Matcher<ManagementResult<T>> {
    return Matcher<ManagementResult<T>>.define("be an error result") { expression, failureMessage -> MatcherResult in
        return try beUnsuccessful(expression, failureMessage) { (error: ManagementError) -> Bool in
            return error.localizedDescription == description && error.statusCode == statusCode
        }
    }
}

#if WEB_AUTH_PLATFORM
func haveWebAuthError<T>(_ expected: WebAuthError) -> Nimble.Matcher<WebAuthResult<T>> {
    return Matcher<WebAuthResult<T>>.define("be an error result") { expression, failureMessage -> MatcherResult in
        return try beUnsuccessful(expression, failureMessage) { (error: WebAuthError) -> Bool in
            return error == expected
            && (expected.cause == nil || error.cause?.localizedDescription == expected.cause?.localizedDescription)
        }
    }
}
#endif

func haveCredentialsManagerError<T>(_ expected: CredentialsManagerError) -> Nimble.Matcher<CredentialsManagerResult<T>> {
    return Matcher<CredentialsManagerResult<T>>.define("be an error result") { expression, failureMessage -> MatcherResult in
        return try beUnsuccessful(expression, failureMessage) { (error: CredentialsManagerError) -> Bool in
            return error == expected
            && (expected.cause == nil || error.cause?.localizedDescription == expected.cause?.localizedDescription)
        }
    }
}

<<<<<<< HEAD
func haveCredentials() -> Nimble.Matcher<AuthenticationResult<Credentials>> {
    return Matcher<AuthenticationResult<Credentials>>.define("be a successful authentication result") { expression, failureMessage -> MatcherResult in
        return try beSuccessful(expression, failureMessage)
    }
}

func haveCredentials(_ accessToken: String, _ idToken: String) -> Nimble.Matcher<AuthenticationResult<Credentials>> {
=======
func haveCredentials(_ accessToken: String? = nil, _ idToken: String? = nil, _ refreshToken: String? = nil) -> Nimble.Matcher<AuthenticationResult<Credentials>> {
>>>>>>> d2b221d8
    return Matcher<AuthenticationResult<Credentials>>.define("be a successful authentication result") { expression, failureMessage -> MatcherResult in
        return try haveCredentials(accessToken: accessToken,
                                   idToken: idToken,
                                   refreshToken: refreshToken,
                                   expression,
                                   failureMessage)
    }
}

#if WEB_AUTH_PLATFORM
func haveCredentials(_ accessToken: String, _ idToken: String) -> Nimble.Matcher<WebAuthResult<Credentials>> {
    return Matcher<WebAuthResult<Credentials>>.define("be a successful authentication result") { expression, failureMessage -> MatcherResult in
        return try haveCredentials(accessToken: accessToken,
                                   idToken: idToken,
                                   refreshToken: nil,
                                   expression,
                                   failureMessage)
    }
}
#endif

func haveCredentials(_ accessToken: String, _ idToken: String, _ refreshToken: String? = nil) -> Nimble.Matcher<CredentialsManagerResult<Credentials>> {
    return Matcher<CredentialsManagerResult<Credentials>>.define("be a successful credentials retrieval") { expression, failureMessage -> MatcherResult in
        return try haveCredentials(accessToken: accessToken,
                                   idToken: idToken,
                                   refreshToken: refreshToken,
                                   expression,
                                   failureMessage)
    }
}

func haveCredentials() -> Nimble.Matcher<CredentialsManagerResult<Credentials>> {
    return Matcher<CredentialsManagerResult<Credentials>>.define("be a successful credentials retrieval") { expression, failureMessage -> MatcherResult in
        return try beSuccessful(expression, failureMessage)
    }
}

func haveAPICredentials(_ accessToken: String, _ tokenType: String? = nil, _ scope: String? = nil) -> Nimble.Matcher<CredentialsManagerResult<APICredentials>> {
    return Matcher<CredentialsManagerResult<APICredentials>>.define("be a successful api credentials retrieval") { expression, failureMessage -> MatcherResult in
        return try haveAPICredentials(accessToken: accessToken,
                                      tokenType: tokenType,
                                      scope: scope,
                                      expression,
                                      failureMessage)
    }
}

func haveSSOCredentials(_ sessionTransferToken: String,
                        _ idToken: String,
                        _ refreshToken: String? = nil) -> Nimble.Matcher<AuthenticationResult<SSOCredentials>> {
    return Matcher<AuthenticationResult<SSOCredentials>>.define("be a successful SSO credentials retrieval") { expression, failureMessage -> MatcherResult in
        return try haveSSOCredentials(sessionTransferToken: sessionTransferToken,
                                      idToken: idToken,
                                      refreshToken: refreshToken,
                                      expression,
                                      failureMessage)
    }
}

func haveSSOCredentials(_ sessionTransferToken: String,
                        _ idToken: String,
                        _ refreshToken: String? = nil) -> Nimble.Matcher<CredentialsManagerResult<SSOCredentials>> {
    return Matcher<CredentialsManagerResult<SSOCredentials>>.define("be a successful SSO credentials retrieval") { expression, failureMessage -> MatcherResult in
        return try haveSSOCredentials(sessionTransferToken: sessionTransferToken,
                                      idToken: idToken,
                                      refreshToken: refreshToken,
                                      expression,
                                      failureMessage)
    }
}

#if !os(tvOS) && !os(watchOS)
@available(iOS 16.6, macOS 13.5, visionOS 1.0, *)
func havePasskeySignupChallenge(identifier: String) -> Nimble.Matcher<AuthenticationResult<PasskeySignupChallenge>> {
    let definition = "have passkey signup challenge with user identifier <\(identifier)>"
    return Matcher<AuthenticationResult<PasskeySignupChallenge>>.define(definition) { expression, failureMessage -> MatcherResult in
        return try beSuccessful(expression, failureMessage) { (created: PasskeySignupChallenge) -> Bool in
            return created.userName == identifier
        }
    }
}
#endif

func haveCreatedUser(_ email: String, username: String? = nil) -> Nimble.Matcher<AuthenticationResult<DatabaseUser>> {
    return Matcher<AuthenticationResult<DatabaseUser>>.define("have created user with email <\(email)>") { expression, failureMessage -> MatcherResult in
        return try beSuccessful(expression, failureMessage) { (created: DatabaseUser) -> Bool in
            return created.email == email && (username == nil || created.username == username)
        }
    }
}

func beSuccessful<T>() -> Nimble.Matcher<AuthenticationResult<T>> {
    return Matcher<AuthenticationResult<T>>.define("be a successful result") { expression, failureMessage -> MatcherResult in
        return try beSuccessful(expression, failureMessage)
    }
}

func beSuccessful<T>() -> Nimble.Matcher<ManagementResult<T>> {
    return Matcher<ManagementResult<T>>.define("be a successful result") { expression, failureMessage -> MatcherResult in
        return try beSuccessful(expression, failureMessage)
    }
}

#if WEB_AUTH_PLATFORM
func beSuccessful<T>() -> Nimble.Matcher<WebAuthResult<T>> {
    return Matcher<WebAuthResult<T>>.define("be a successful result") { expression, failureMessage -> MatcherResult in
        return try beSuccessful(expression, failureMessage)
    }
}
#endif

func beSuccessful<T>() -> Nimble.Matcher<CredentialsManagerResult<T>> {
    return Matcher<CredentialsManagerResult<T>>.define("be a successful result") { expression, failureMessage -> MatcherResult in
        return try beSuccessful(expression, failureMessage)
    }
}

func beUnsuccessful<T>(_ cause: String? = nil) -> Nimble.Matcher<AuthenticationResult<T>> {
    return Matcher<AuthenticationResult<T>>.define("be a failure result") { expression, failureMessage -> MatcherResult in
        if let cause = cause {
            _ = failureMessage.appended(message: " with cause \(cause)")
        } else {
            _ = failureMessage.appended(message: " from authentication api")
        }
        return try beUnsuccessful(expression, failureMessage)
    }
}

#if WEB_AUTH_PLATFORM
func beUnsuccessful<T>(_ cause: String? = nil) -> Nimble.Matcher<WebAuthResult<T>> {
    return Matcher<WebAuthResult<T>>.define("be a failure result") { expression, failureMessage -> MatcherResult in
        if let cause = cause {
            _ = failureMessage.appended(message: " with cause \(cause)")
        } else {
            _ = failureMessage.appended(message: " from web auth")
        }
        return try beUnsuccessful(expression, failureMessage)
    }
}
#endif

func beUnsuccessful<T>() -> Nimble.Matcher<CredentialsManagerResult<T>> {
    return Matcher<CredentialsManagerResult<T>>.define("be a failure result") { expression, failureMessage -> MatcherResult in
        _ = failureMessage.appended(message: " from credentials manager")
        return try beUnsuccessful(expression, failureMessage)
    }
}

func haveProfile(_ sub: String) -> Nimble.Matcher<AuthenticationResult<UserInfo>> {
    return Matcher<AuthenticationResult<UserInfo>>.define("have userInfo for sub: <\(sub)>") { expression, failureMessage -> MatcherResult in
        return try beSuccessful(expression, failureMessage) { (userInfo: UserInfo) -> Bool in userInfo.sub == sub }
    }
}

func haveObjectWithAttributes(_ attributes: [String]) -> Nimble.Matcher<ManagementResult<[String: Any]>> {
    return Matcher<ManagementResult<[String: Any]>>.define("have attributes \(attributes)") { expression, failureMessage -> MatcherResult in
        return try beSuccessful(expression, failureMessage) { (value: [String: Any]) -> Bool in
            return Array(value.keys).reduce(true, { (initial, value) -> Bool in
                return initial && attributes.contains(value)
            })
        }
    }
}

func haveJWKS() -> Nimble.Matcher<AuthenticationResult<JWKS>> {
    return Matcher<AuthenticationResult<JWKS>>.define("have a JWKS object with at least one key") { expression, failureMessage -> MatcherResult in
        return try beSuccessful(expression, failureMessage) { (jwks: JWKS) -> Bool in !jwks.keys.isEmpty }
    }
}

func beURLSafeBase64() -> Nimble.Matcher<String> {
    return Matcher<String>.define("be url safe base64") { expression, failureMessage -> MatcherResult in
        var set = CharacterSet()
        set.formUnion(.alphanumerics)
        set.insert(charactersIn: "-_/")
        set.invert()
        if let actual = try expression.evaluate() , actual.rangeOfCharacter(from: set) == nil {
            return MatcherResult(status: .matches, message: failureMessage)
        }
        return MatcherResult(status: .doesNotMatch, message: failureMessage)
    }
}

// MARK: - Private Functions

private func beSuccessful<T, E>(_ expression: Nimble.Expression<Result<T, E>>,
                                _ message: ExpectationMessage,
                                predicate: @escaping (T) -> Bool = { _ in true }) throws -> MatcherResult {
    if let actual = try expression.evaluate(), case .success(let value) = actual {
        return MatcherResult(bool: predicate(value), message: message)
    }
    return MatcherResult(status: .doesNotMatch, message: message)
}

private func beUnsuccessful<T, E>(_ expression: Nimble.Expression<Result<T, E>>,
                                  _ message: ExpectationMessage,
                                  predicate: @escaping (E) -> Bool = { _ in true }) throws -> MatcherResult {
    if let actual = try expression.evaluate(), case .failure(let error) = actual {
        return MatcherResult(bool: predicate(error), message: message)
    }
    return MatcherResult(status: .doesNotMatch, message: message)
}

private func haveCredentials<E>(accessToken: String,
                                idToken: String,
                                refreshToken: String?,
                                _ expression: Nimble.Expression<Result<Credentials, E>>,
                                _ message: ExpectationMessage) throws -> MatcherResult {
    _ = message.appended(message: " <access_token: \(accessToken)>")
    _ = message.appended(message: " <id_token: \(idToken)>")

    if let refreshToken = refreshToken {
        _ = message.appended(message: " <refresh_token: \(refreshToken)>")
    }

    return try beSuccessful(expression, message) { (credentials: Credentials) -> Bool in
        return (credentials.accessToken == accessToken)
        && (credentials.idToken == idToken)
        && (refreshToken == nil || credentials.refreshToken == refreshToken)
    }
}

private func haveAPICredentials<E>(accessToken: String,
                                   tokenType: String?,
                                   scope: String?,
                                   _ expression: Nimble.Expression<Result<APICredentials, E>>,
                                   _ message: ExpectationMessage) throws -> MatcherResult {
    _ = message.appended(message: " <access_token: \(accessToken)>")

    if let tokenType = tokenType {
        _ = message.appended(message: " <token_type: \(tokenType)>")
    }

    if let scope = scope {
        _ = message.appended(message: " <scope: \(scope)>")
    }

    return try beSuccessful(expression, message) { (apiCredentials: APICredentials) -> Bool in
        return (apiCredentials.accessToken == accessToken)
        && (tokenType == nil || apiCredentials.tokenType == tokenType)
        && (scope == nil || apiCredentials.scope == scope)
    }
}

private func haveSSOCredentials<E>(sessionTransferToken: String,
                                   idToken: String,
                                   refreshToken: String?,
                                   _ expression: Nimble.Expression<Result<SSOCredentials, E>>,
                                   _ message: ExpectationMessage) throws -> MatcherResult {
    _ = message.appended(message: " <session_transfer_token: \(sessionTransferToken)>")
    _ = message.appended(message: " <id_token: \(idToken)>")
    if let refreshToken = refreshToken {
        _ = message.appended(message: " <refresh_token: \(refreshToken)>")
    }
    return try beSuccessful(expression, message) { (ssoCredentials: SSOCredentials) -> Bool in
        return (ssoCredentials.sessionTransferToken == sessionTransferToken)
        && (ssoCredentials.idToken == idToken)
        && (refreshToken == nil || ssoCredentials.refreshToken == refreshToken)
    }
}

// MARK: - Extensions

extension URLRequest {
    
    var payload: [String: Any]? {
        return URLProtocol.property(forKey: parameterPropertyKey, in: self) as? [String: Any]
    }
    
    var isMethodPOST: Bool {
        return httpMethod == "POST"
    }
    
    var isMethodGET: Bool {
        return httpMethod == "GET"
    }
    
    var isMethodPATCH: Bool {
        return httpMethod == "PATCH"
    }
    
    var isMethodDELETE: Bool {
        return httpMethod == "DELETE"
    }
    
    func isHost(_ host: String) -> Bool {
        precondition(!host.contains("/"), "The host part of a URL never contains any slash. Only use strings like 'api.example.com' for this value, and not things like 'https://api.example.com/'")
        return url?.host == host
    }
    
    func isPath(_ path: String) -> Bool {
        return url?.path == path
    }
    
    func isToken(_ domain: String) -> Bool {
        return isMethodPOST && isHost(domain) && isPath("/oauth/token")
    }
    
    func isSignUp(_ domain: String) -> Bool {
        return isMethodPOST && isHost(domain) && isPath("/dbconnections/signup")
    }
    
    func isResetPassword(_ domain: String) -> Bool {
        return isMethodPOST && isHost(domain) && isPath("/dbconnections/change_password")
    }
    
    func isPasswordless(_ domain: String) -> Bool {
        return isMethodPOST && isHost(domain) && isPath("/passwordless/start")
    }
    
    func isUserInfo(_ domain: String) -> Bool {
        return isMethodGET && isHost(domain) && isPath("/userinfo")
    }
    
    func isRevokeToken(_ domain: String) -> Bool {
        return isMethodPOST && isHost(domain) && isPath("/oauth/revoke")
    }
    
    func isUsersPath(_ domain: String, identifier: String? = nil) -> Bool {
        let path: String
        if let identifier = identifier {
            path = "/api/v2/users/\(identifier)"
        } else {
            path = "/api/v2/users/"
        }
        return isHost(domain) && isPath(path)
    }
    
    
    func isLinkPath(_ domain: String, identifier: String) -> Bool {
        return isHost(domain) && isPath("/api/v2/users/\(identifier)/identities")
    }
    
    func isUnlinkPath(_ domain: String, identifier: String, provider: String, identityId: String) -> Bool {
        return isHost(domain) && isPath("/api/v2/users/\(identifier)/identities/\(provider)/\(identityId)")
    }
    
    func isJWKSPath(_ domain: String) -> Bool {
        return isHost(domain) && isPath("/.well-known/jwks.json")
    }
    
    func isMultifactorChallenge(_ domain: String) -> Bool {
        return isMethodPOST && isHost(domain) && isPath("/mfa/challenge")
    }
    
    #if !os(tvOS) && !os(watchOS)
    func isPasskeySignupChallenge(_ domain: String) -> Bool {
        return isMethodPOST && isHost(domain) && isPath("/passkey/register")
    }
    #endif
    
    func hasHeader(_ name: String, value: String) -> Bool {
        return self.value(forHTTPHeaderField: name) == value
    }
    
    func hasBearerToken(_ token: String) -> Bool {
        return hasHeader("Authorization", value: "Bearer \(token)")
    }
    
    func hasAllOf(_ parameters: [String: String]) -> Bool {
        guard let payload = self.payload else { return false }
        return parameters.count == payload.count && parameters.reduce(true, { (initial, entry) -> Bool in
            return initial && payload[entry.0] as? String == entry.1
        })
    }
    
    func hasAtLeast(_ parameters: [String: Any]) -> Bool {
        guard let payload = self.payload else { return false }
        return hasAtLeast(parameters, in: payload)
    }

    private func hasAtLeast(_ parameters: [String: Any], in payload: [String: Any]) -> Bool {
        for (key, value) in parameters {
            if let stringValue = value as? String {
                guard let payloadValue = payload[key] as? String, payloadValue == stringValue else {
                    return false
                }
            } else if let nestedParams = value as? [String: Any] {
                guard let payloadDict = payload[key] as? [String: Any], hasAtLeast(nestedParams, in: payloadDict) else {
                    return false
                }
            } else {
                // If the value is not String or [String: Any], we can't handle it
                return false
            }
        }

        return true
    }

    func hasUserMetadata(_ metadata: [String: String]) -> Bool {
        return hasObjectAttribute("user_metadata", value: metadata)
    }
    
    func hasObjectAttribute(_ name: String, value: [String: String]) -> Bool {
        guard let payload = self.payload, let actualValue = payload[name] as? [String: Any] else { return false }
        return value.count == actualValue.count && value.reduce(true, { (initial, entry) -> Bool in
            guard let value = actualValue[entry.0] as? String else { return false }
            return initial && value == entry.1
        })
    }
    
    func hasNoneOf(_ names: [String]) -> Bool {
        guard let payload = self.payload else { return false }
        return payload.filter { names.contains($0.0) }.isEmpty
    }
    
    func hasQueryParameters(_ parameters: [String: String]) -> Bool {
        guard
            let url = self.url,
            let components = URLComponents(url: url, resolvingAgainstBaseURL: true),
            let items = components.queryItems
        else { return false }
        return items.count == parameters.count && items.reduce(true, { (initial, item) -> Bool in
            return initial && parameters[item.name] == item.value
        })
    }
}<|MERGE_RESOLUTION|>--- conflicted
+++ resolved
@@ -82,17 +82,13 @@
     }
 }
 
-<<<<<<< HEAD
 func haveCredentials() -> Nimble.Matcher<AuthenticationResult<Credentials>> {
     return Matcher<AuthenticationResult<Credentials>>.define("be a successful authentication result") { expression, failureMessage -> MatcherResult in
         return try beSuccessful(expression, failureMessage)
     }
 }
 
-func haveCredentials(_ accessToken: String, _ idToken: String) -> Nimble.Matcher<AuthenticationResult<Credentials>> {
-=======
 func haveCredentials(_ accessToken: String? = nil, _ idToken: String? = nil, _ refreshToken: String? = nil) -> Nimble.Matcher<AuthenticationResult<Credentials>> {
->>>>>>> d2b221d8
     return Matcher<AuthenticationResult<Credentials>>.define("be a successful authentication result") { expression, failureMessage -> MatcherResult in
         return try haveCredentials(accessToken: accessToken,
                                    idToken: idToken,
