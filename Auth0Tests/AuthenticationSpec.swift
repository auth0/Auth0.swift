import Foundation
import Quick
import Nimble

@testable import Auth0

private let ClientId = "CLIENT_ID"
private let Domain = "samples.auth0.com"
private let DomainURL = URL(string: "https://\(Domain)")!

private let Audience = "https://example.com/api"
private let ExpiresIn: TimeInterval = 3600
private let Phone = "+144444444444"
private let ValidPassword = "I.O.U. a password"
private let InvalidPassword = "InvalidPassword"
private let ConnectionName = "Username-Password-Authentication"
private let AccessToken = UUID().uuidString.replacingOccurrences(of: "-", with: "")
private let IdToken = UUID().uuidString.replacingOccurrences(of: "-", with: "")
private let RefreshToken = UUID().uuidString.replacingOccurrences(of: "-", with: "")
private let SessionTransferToken = UUID().uuidString.replacingOccurrences(of: "-", with: "")
private let FacebookToken = UUID().uuidString.replacingOccurrences(of: "-", with: "")
private let InvalidFacebookToken = UUID().uuidString.replacingOccurrences(of: "-", with: "")
private let Timeout: NimbleTimeInterval = .seconds(2)
private let PasswordlessGrantType = "http://auth0.com/oauth/grant-type/passwordless/otp"
private let TokenExchangeGrantType = "urn:ietf:params:oauth:grant-type:token-exchange"
private let SessionTransferTokenTokenType = "urn:auth0:params:oauth:token-type:session_transfer_token"

class AuthenticationSpec: QuickSpec {
    override class func spec() {
        
        let auth: Authentication = Auth0Authentication(clientId: ClientId, url: DomainURL)
        
        beforeEach {
            URLProtocol.registerClass(StubURLProtocol.self)
        }
        
        afterEach {
            NetworkStub.clearStubs()
            URLProtocol.unregisterClass(StubURLProtocol.self)
        }
        
        describe("init") {
            
            it("should init with client id & url") {
                let authentication = Auth0Authentication(clientId: ClientId, url: DomainURL)
                expect(authentication.clientId) == ClientId
                expect(authentication.url) == DomainURL
            }
            
            it("should init with client id, url & session") {
                let session = URLSession(configuration: URLSession.shared.configuration)
                let authentication = Auth0Authentication(clientId: ClientId, url: DomainURL, session: session)
                expect(authentication.session).to(be(session))
            }
            
            it("should init with client id, url & telemetry") {
                let telemetryInfo = "info"
                var telemetry = Telemetry()
                telemetry.info = telemetryInfo
                let authentication = Auth0Authentication(clientId: ClientId, url: DomainURL, telemetry: telemetry)
                expect(authentication.telemetry.info) == telemetryInfo
            }
            
        }
        
        describe("login MFA OTP") {
            
            beforeEach {
                NetworkStub.addStub(condition: { $0.isToken(Domain) && $0.hasAtLeast(["otp": OTP, "mfa_token": MFAToken])
                }, response:  authResponse(accessToken: AccessToken, idToken: IdToken))
                NetworkStub.addStub(condition: { $0.isToken(Domain) && $0.hasAtLeast(["otp": OTP, "mfa_token": "bad_token"])
                }, response: authFailure(code: "invalid_grant", description: "Malformed mfa_token"))
                NetworkStub.addStub(condition: { $0.isToken(Domain) && $0.hasAtLeast(["otp": "bad_otp", "mfa_token": MFAToken])
                }, response: authFailure(code: "invalid_grant", description: "Invalid otp_code."))
            }
            
            it("should login with otp and mfa tokens") {
                waitUntil(timeout: Timeout) { done in
                    auth.login(withOTP: OTP, mfaToken: MFAToken).start { result in
                        expect(result).to(haveCredentials())
                        done()
                    }
                }
            }
            
            it("should fail login with bad otp") {
                waitUntil(timeout: Timeout) { done in
                    auth.login(withOTP: "bad_otp", mfaToken: MFAToken).start { result in
                        expect(result).to(haveAuthenticationError(code: "invalid_grant", description: "Invalid otp_code."))
                        done()
                    }
                }
            }
            
            it("should fail login with invalid mfa") {
                waitUntil(timeout: Timeout) { done in
                    auth.login(withOTP: OTP, mfaToken: "bad_token").start { result in
                        expect(result).to(haveAuthenticationError(code: "invalid_grant", description: "Malformed mfa_token"))
                        done()
                    }
                }
            }
        }
        
        describe("login MFA OOB") {
            
            beforeEach {
                NetworkStub.addStub(condition: { $0.isToken(Domain) && $0.hasAtLeast(["oob_code": OOB, "mfa_token": MFAToken])
                }, response: authResponse(accessToken: AccessToken, idToken: IdToken))
                NetworkStub.addStub(condition: { $0.isToken(Domain) && $0.hasAtLeast(["oob_code": OOB, "mfa_token": MFAToken, "binding_code": BindingCode])
                }, response: authResponse(accessToken: AccessToken, idToken: IdToken))
                NetworkStub.addStub(condition: { $0.isToken(Domain) && $0.hasAtLeast(["oob_code": "bad_oob", "mfa_token": MFAToken])
                }, response: authFailure(code: "invalid_grant", description: "Invalid oob_code."))
                NetworkStub.addStub(condition: { $0.isToken(Domain) && $0.hasAtLeast(["oob_code": OOB, "mfa_token": "bad_token"])
                }, response: authFailure(code: "invalid_grant", description: "Malformed mfa_token"))
            }
            
            it("should login with oob code and mfa tokens with default parameters") {
                waitUntil(timeout: Timeout) { done in
                    auth.login(withOOBCode: OOB, mfaToken: MFAToken).start { result in
                        expect(result).to(haveCredentials())
                        done()
                    }
                }
            }
            
            it("should login with oob code and mfa tokens with binding code") {
                waitUntil(timeout: Timeout) { done in
                    auth.login(withOOBCode: OOB, mfaToken: MFAToken, bindingCode: BindingCode).start { result in
                        expect(result).to(haveCredentials())
                        done()
                    }
                }
            }
            
            it("should fail login with bad oob code") {
                waitUntil(timeout: Timeout) { done in
                    auth.login(withOOBCode: "bad_oob", mfaToken: MFAToken, bindingCode: nil).start { result in
                        expect(result).to(haveAuthenticationError(code: "invalid_grant", description: "Invalid oob_code."))
                        done()
                    }
                }
            }
            
            it("should fail login with invalid mfa") {
                waitUntil(timeout: Timeout) { done in
                    auth.login(withOOBCode: OOB, mfaToken: "bad_token", bindingCode: nil).start { result in
                        expect(result).to(haveAuthenticationError(code: "invalid_grant", description: "Malformed mfa_token"))
                        done()
                    }
                }
            }
        }
        
        describe("login MFA recovery code") {
            
            beforeEach {
                NetworkStub.addStub(condition: { $0.isToken(Domain) && $0.hasAtLeast(["recovery_code": RecoveryCode, "mfa_token": MFAToken]) }, response: authResponse(accessToken: AccessToken, idToken: IdToken))
                NetworkStub.addStub(condition: { $0.isToken(Domain) && $0.hasAtLeast(["recovery_code": "bad_recovery", "mfa_token": MFAToken]) }, response: authFailure(code: "invalid_grant", description: "Invalid recovery_code."))
                NetworkStub.addStub(condition: { $0.isToken(Domain) && $0.hasAtLeast(["recovery_code": RecoveryCode, "mfa_token": "bad_token"]) }, response: authFailure(code: "invalid_grant", description: "Malformed mfa_token"))
            }
            
            it("should login with recovery code and mfa tokens") {
                waitUntil(timeout: Timeout) { done in
                    auth.login(withRecoveryCode: RecoveryCode, mfaToken: MFAToken).start { result in
                        expect(result).to(haveCredentials())
                        done()
                    }
                }
            }
            
            it("should fail login with bad recovery code") {
                waitUntil(timeout: Timeout) { done in
                    auth.login(withRecoveryCode: "bad_recovery", mfaToken: MFAToken).start { result in
                        expect(result).to(haveAuthenticationError(code: "invalid_grant", description: "Invalid recovery_code."))
                        done()
                    }
                }
            }
            
            it("should fail login with invalid mfa") {
                waitUntil(timeout: Timeout) { done in
                    auth.login(withRecoveryCode: RecoveryCode, mfaToken: "bad_token").start { result in
                        expect(result).to(haveAuthenticationError(code: "invalid_grant", description: "Malformed mfa_token"))
                        done()
                    }
                }
            }
        }
        
        // MARK:- MFA Challenge
        
        describe("MFA challenge") {
            
            beforeEach {
                NetworkStub.addStub(condition: {
                    $0.isMultifactorChallenge(Domain) && $0.hasAtLeast([
                        "mfa_token": MFAToken,
                        "client_id": ClientId
                    ]) && $0.hasNoneOf(["challenge_type", "authenticator_id"])
                }, response: multifactorChallengeResponse(challengeType: "oob"))
                
                NetworkStub.addStub(condition: {
                    $0.isMultifactorChallenge(Domain) && $0.hasAtLeast([
                        "mfa_token": MFAToken,
                        "client_id": ClientId,
                        "challenge_type": "oob otp"
                    ])
                }, response: multifactorChallengeResponse(challengeType: "oob"))
                
                NetworkStub.addStub(condition: {
                    $0.isMultifactorChallenge(Domain) && $0.hasAtLeast([
                        "mfa_token": MFAToken,
                        "client_id": ClientId,
                        "authenticator_id": AuthenticatorId
                    ])
                }, response: multifactorChallengeResponse(challengeType: "oob"))
                
                NetworkStub.addStub(condition: {
                    $0.isMultifactorChallenge(Domain) && $0.hasAtLeast([
                        "mfa_token": MFAToken,
                        "client_id": ClientId,
                        "challenge_type": "oob otp",
                        "authenticator_id": AuthenticatorId
                    ])
                }, response: multifactorChallengeResponse(challengeType: "oob"))
            }
            
            it("should request MFA challenge with default parameters") {
                waitUntil(timeout: Timeout) { done in
                    auth.multifactorChallenge(mfaToken: MFAToken).start { result in
                        expect(result).to(beSuccessful())
                        done()
                    }
                }
            }
            
            it("should request MFA challenge with challenge types") {
                waitUntil(timeout: Timeout) { done in
                    auth.multifactorChallenge(mfaToken: MFAToken, types: ChallengeTypes).start { result in
                        expect(result).to(beSuccessful())
                        done()
                    }
                }
            }
            
            it("should request MFA challenge with authenticator id") {
                waitUntil(timeout: Timeout) { done in
                    auth.multifactorChallenge(mfaToken: MFAToken, authenticatorId: AuthenticatorId).start { result in
                        expect(result).to(beSuccessful())
                        done()
                    }
                }
            }
            
            it("should request MFA challenge with all parameters") {
                waitUntil(timeout: Timeout) { done in
                    auth.multifactorChallenge(mfaToken: MFAToken, types: ChallengeTypes, authenticatorId: AuthenticatorId).start { result in
                        expect(result).to(beSuccessful())
                        done()
                    }
                }
            }
        }
        
        // MARK:- Refresh Tokens
        
        describe("renew auth with refresh token") {

            let refreshToken = UUID().uuidString.replacingOccurrences(of: "-", with: "")

            it("should receive credentials") {
                NetworkStub.addStub(condition: {
<<<<<<< HEAD
                    $0.isToken(Domain) && $0.hasAtLeast(["refresh_token": refreshToken]) && $0.hasNoneOf(["audience", "scope"])
                }, response: authResponse(accessToken: AccessToken, idToken: IdToken))
                waitUntil(timeout: Timeout) { done in
                    auth.renew(withRefreshToken: refreshToken)
                        .start { result in
                            expect(result).to(haveCredentials(AccessToken, IdToken))
                            done()
                    }
                }
=======
                    $0.isToken(Domain) && $0.hasAtLeast(["refresh_token": refreshToken])
                }, response: authResponse(accessToken: AccessToken, idToken: IdToken))
>>>>>>> e5354ac6
            }

            it("should receive credentials when sending audience") {
                NetworkStub.addStub(condition: {
                    $0.isToken(Domain) && $0.hasAtLeast(["refresh_token": refreshToken, "audience": Audience]) && $0.hasNoneOf(["scope"])
                }, response: authResponse(accessToken: AccessToken, idToken: IdToken))
                waitUntil(timeout: Timeout) { done in
                    auth.renew(withRefreshToken: refreshToken, audience: Audience)
                        .start { result in
                            expect(result).to(beSuccessful())
                            done()
                    }
                }
            }

            it("should receive credentials when sending scope") {
                NetworkStub.addStub(condition: {
<<<<<<< HEAD
                    $0.isToken(Domain) && $0.hasAtLeast(["refresh_token": refreshToken, "scope": "openid email"]) && $0.hasNoneOf(["audience"])
=======
                    $0.isToken(Domain) && $0.hasAtLeast(["refresh_token": refreshToken, "scope": "openid email"])
>>>>>>> e5354ac6
                }, response: authResponse(accessToken: AccessToken, idToken: IdToken))
                waitUntil(timeout: Timeout) { done in
                    auth.renew(withRefreshToken: refreshToken, scope: "openid email")
                        .start { result in
                            expect(result).to(beSuccessful())
                            done()
                    }
                }
            }

            it("should receive credentials when sending scope without enforcing openid scope") {
                NetworkStub.addStub(condition: {
<<<<<<< HEAD
                    $0.isToken(Domain) && $0.hasAtLeast(["refresh_token": refreshToken, "scope": "email phone"]) && $0.hasNoneOf(["audience"])
                }, response: authResponse(accessToken: AccessToken, idToken: IdToken))
=======
                    $0.isToken(Domain) && $0.hasAtLeast(["refresh_token": refreshToken, "scope": "email phone"]) }, response: authResponse(accessToken: AccessToken, idToken: IdToken))
>>>>>>> e5354ac6
                waitUntil(timeout: Timeout) { done in
                    auth.renew(withRefreshToken: refreshToken, scope: "email phone")
                        .start { result in
                            expect(result).to(beSuccessful())
                            done()
                    }
                }
            }

            it("should receive credentials when sending audience and scope") {
                NetworkStub.addStub(condition: {
                    $0.isToken(Domain) && $0.hasAtLeast(["refresh_token": refreshToken, "audience": Audience, "scope": "openid email"])
                }, response: authResponse(accessToken: AccessToken, idToken: IdToken))
                waitUntil(timeout: Timeout) { done in
                    auth.renew(withRefreshToken: refreshToken, audience: Audience, scope: "openid email")
                        .start { result in
                            expect(result).to(beSuccessful())
                            done()
                    }
                }
            }

            it("should receive credentials when sending audience and scope enforcing openid scope") {
                NetworkStub.addStub(condition: {
                    $0.isToken(Domain) && $0.hasAtLeast(["refresh_token": refreshToken, "audience": Audience, "scope": "openid email phone"]) }, response: authResponse(accessToken: AccessToken, idToken: IdToken))
                waitUntil(timeout: Timeout) { done in
                    auth.renew(withRefreshToken: refreshToken, audience: Audience, scope: "email phone")
                        .start { result in
                            expect(result).to(beSuccessful())
                            done()
                    }
                }
            }
        }
        
        it("should fail to receive credentials") {
            let invalidRefreshToken = "invalidtoken"
            
            NetworkStub.addStub(condition: {
                $0.isToken(Domain) && $0.hasAtLeast(["refresh_token": invalidRefreshToken])
            }, response: authFailure(error: "", description: ""))
            
            waitUntil(timeout: Timeout) { done in
                auth.renew(withRefreshToken: invalidRefreshToken)
                    .start { result in
                        expect(result).toNot(haveCredentials())
                        done()
                }
            }
        }
        
        // MARK:- Token Exchange
        
        describe("native social token exchange") {
            
            let validCode = "VALIDCODE"
            let validNameCode = "VALIDNAMECODE"
            let validPartialNameCode = "VALIDPARTIALNAMECODE"
            let validMissingNameCode = "VALIDMISSINGNAMECODE"
            let validNameAndProfileCode = "VALIDNAMEANDPROFILECODE"
            let invalidCode = "INVALIDCODE"
            
            context("apple") {
                beforeEach {
                    NetworkStub.addStub(condition: {
                        $0.isToken(Domain) && $0.hasAllOf([
                            "grant_type": TokenExchangeGrantType,
                            "subject_token": validCode,
                            "subject_token_type": "http://auth0.com/oauth/token-type/apple-authz-code",
                            "scope": defaultScope,
                            "client_id": ClientId
                        ])
                    }, response: authResponse(accessToken: AccessToken, idToken: IdToken))

                    NetworkStub.addStub(condition: {
                        $0.isToken(Domain) && $0.hasAtLeast([
                            "grant_type": TokenExchangeGrantType,
                            "subject_token": validCode,
                            "subject_token_type": "http://auth0.com/oauth/token-type/apple-authz-code",
                            "scope": "openid email",
                        ])
                    }, response: authResponse(accessToken: AccessToken, idToken: IdToken))
                    
                    NetworkStub.addStub(condition: {
                        $0.isToken(Domain) && $0.hasAtLeast([
                            "grant_type": TokenExchangeGrantType,
                            "subject_token": validCode,
                            "subject_token_type": "http://auth0.com/oauth/token-type/apple-authz-code",
                            "scope": "openid email phone"])}, response: authResponse(accessToken: AccessToken, idToken: IdToken))

                    NetworkStub.addStub(condition: { $0.isToken(Domain) && $0.hasAtLeast([
                        "grant_type": TokenExchangeGrantType,
                        "subject_token": validCode,
                        "subject_token_type": "http://auth0.com/oauth/token-type/apple-authz-code",
                        "scope": "openid email",
                        "audience": Audience
                    ])}, response: authResponse(accessToken: AccessToken, idToken: IdToken))       
                    
                    NetworkStub.addStub(condition: { $0.isToken(Domain) && $0.hasAtLeast([
                        "grant_type": TokenExchangeGrantType,
                        "subject_token": validNameCode,
                        "subject_token_type": "http://auth0.com/oauth/token-type/apple-authz-code"]) && ($0.hasAtLeast(["user_profile": "{\"name\":{\"lastName\":\"Smith\",\"firstName\":\"John\"}}" ]) || $0.hasAtLeast(["user_profile": "{\"name\":{\"firstName\":\"John\",\"lastName\":\"Smith\"}}" ])) }, response: authResponse(accessToken: AccessToken, idToken: IdToken))
                    
                        NetworkStub.addStub(condition: { $0.isToken(Domain) && $0.hasAtLeast([
                        "grant_type": TokenExchangeGrantType,
                        "subject_token": validPartialNameCode,
                        "subject_token_type": "http://auth0.com/oauth/token-type/apple-authz-code",
                        "user_profile": "{\"name\":{\"firstName\":\"John\"}}"
                    ])}, response: authResponse(accessToken: AccessToken, idToken: IdToken))
                    
                        NetworkStub.addStub(condition: { $0.isToken(Domain) && $0.hasAtLeast([
                        "grant_type": TokenExchangeGrantType,
                        "subject_token": validMissingNameCode,
                        "subject_token_type": "http://auth0.com/oauth/token-type/apple-authz-code"]) && 
                            $0.hasNoneOf(["user_profile"])
                    }, response: authResponse(accessToken: AccessToken, idToken: IdToken))

                    NetworkStub.addStub(condition: { $0.isToken(Domain) && $0.hasAtLeast([
                        "grant_type": TokenExchangeGrantType,
                        "subject_token": validNameAndProfileCode,
                        "subject_token_type": "http://auth0.com/oauth/token-type/apple-authz-code"]) &&
                        ($0.hasAtLeast(["user_profile": "{\"name\":{\"firstName\":\"John\"},\"user_metadata\":{\"custom_key\":\"custom_value\"}}"]) || $0.hasAtLeast(["user_profile": "{\"user_metadata\":{\"custom_key\":\"custom_value\"},\"name\":{\"firstName\":\"John\"}}"]))},
                         response: authResponse(accessToken: AccessToken, idToken: IdToken))

                    NetworkStub.addStub(condition: { $0.isToken(Domain) && $0.hasAllOf([
                        "grant_type": TokenExchangeGrantType,
                        "subject_token": invalidCode,
                        "subject_token_type": "http://auth0.com/oauth/token-type/apple-authz-code",
                        "scope": defaultScope,
                        "client_id": ClientId
                    ])}, response: authFailure(error: "", description: "")
                    )
                }
                
                it("should exchange apple auth code for credentials") {
                    waitUntil(timeout: Timeout) { done in
                        auth.login(appleAuthorizationCode: validCode)
                            .start { result in
                                expect(result).to(haveCredentials())
                                done()
                            }
                    }
                    
                }
                
                it("should exchange apple auth code and fail") {
                    waitUntil(timeout: Timeout) { done in
                        auth.login(appleAuthorizationCode: invalidCode)
                            .start { result in
                                expect(result).toNot(haveCredentials())
                                done()
                            }
                    }
                    
                }
                
                it("should exchange apple auth code for credentials when sending custom scope") {
                    waitUntil(timeout: Timeout) { done in
                        auth.login(appleAuthorizationCode: validCode, scope: "openid email")
                            .start { result in
                                expect(result).to(haveCredentials())
                                done()
                            }
                    }
                    
                }
                
                it("should exchange apple auth code for credentials when sending custom scope enforcing openid scope") {
                    waitUntil(timeout: Timeout) { done in
                        auth.login(appleAuthorizationCode: validCode, scope: "email phone")
                            .start { result in
                                expect(result).to(haveCredentials())
                                done()
                            }
                    }
                    
                }
                
                it("should exchange apple auth code for credentials when sending custom scope and audience") {
                    waitUntil(timeout: Timeout) { done in
                        auth.login(appleAuthorizationCode: validCode, audience: Audience, scope: "openid email")
                            .start { result in
                                expect(result).to(haveCredentials())
                                done()
                            }
                    }
                    
                }
                
                it("should exchange apple auth code for credentials when sending fullName") {
                    var fullName = PersonNameComponents()
                    fullName.givenName = "John"
                    fullName.familyName = "Smith"
                    fullName.middleName = "Ignored"
                    
                    waitUntil(timeout: Timeout) { done in
                        auth.login(appleAuthorizationCode: validNameCode, fullName: fullName)
                            .start { result in
                                expect(result).to(haveCredentials())
                                done()
                            }
                    }
                }
                
                it("should exchange apple auth code for credentials when sending partial fullName") {
                    var fullName = PersonNameComponents()
                    fullName.givenName = "John"
                    fullName.familyName = nil
                    fullName.middleName = "Ignored"
                    
                    waitUntil(timeout: Timeout) { done in
                        auth.login(appleAuthorizationCode: validPartialNameCode, fullName: fullName)
                            .start { result in
                                expect(result).to(haveCredentials())
                                done()
                            }
                    }
                }
                
                it("should exchange apple auth code for credentials when fullName is empty") {
                    var fullName = PersonNameComponents()
                    fullName.givenName = nil
                    fullName.familyName = nil
                    fullName.middleName = nil
                    
                    waitUntil(timeout: Timeout) { done in
                        auth.login(appleAuthorizationCode: validMissingNameCode, fullName: fullName)
                            .start { result in
                                expect(result).to(haveCredentials())
                                done()
                            }
                    }
                }
                
                it("should exchange apple auth code for credentials when sending fullName and profile") {
                    var fullName = PersonNameComponents()
                    fullName.givenName = "John"
                    fullName.familyName = nil
                    fullName.middleName = "Ignored"
                    let profile = ["user_metadata": ["custom_key": "custom_value"]]
                    
                    waitUntil(timeout: Timeout) { done in
                        auth.login(appleAuthorizationCode: validNameAndProfileCode,
                                   fullName: fullName,
                                   profile: profile)
                        .start { result in
                            expect(result).to(haveCredentials())
                            done()
                        }
                    }
                }
            }
            
            context("facebook") {
                let sessionAccessToken = UUID().uuidString.replacingOccurrences(of: "-", with: "")
                let profile = ["name": "John Smith"]
                
                it("should exchage the session access token and profile data for credentials") {
                    NetworkStub.addStub(condition: { $0.isToken(Domain) && $0.hasAllOf([
                        "grant_type": TokenExchangeGrantType,
                        "subject_token": sessionAccessToken,
                        "subject_token_type": "http://auth0.com/oauth/token-type/facebook-info-session-access-token",
                        "scope": defaultScope,
                        "user_profile": "{\"name\":\"John Smith\"}",
                        "client_id": ClientId
                    ])}, response: authResponse(accessToken: AccessToken, idToken: IdToken))
                    
                    waitUntil(timeout: Timeout) { done in
                        auth.login(facebookSessionAccessToken: sessionAccessToken, profile: profile)
                            .start { result in
                                expect(result).to(haveCredentials(AccessToken, IdToken))
                                done()
                            }
                    }
                }
                
                it("should include profile data") {
                    NetworkStub.addStub(condition: { $0.isToken(Domain) &&
                        ($0.hasAtLeast(["user_profile": "{\"name\":\"John Smith\",\"email\":\"john@smith.com\"}" ]) ||
                         $0.hasAtLeast(["user_profile": "{\"email\":\"john@smith.com\",\"name\":\"John Smith\"}" ]))}, response: authResponse(accessToken: AccessToken, idToken: IdToken))
                    
                    waitUntil(timeout: Timeout) { done in
                        auth.login(facebookSessionAccessToken: sessionAccessToken,
                                   profile: ["name": "John Smith", "email": "john@smith.com"])
                        .start { result in
                            expect(result).to(haveCredentials(AccessToken, IdToken))
                            done()
                        }
                    }
                }
                
                it("should include custom scope") {
                    NetworkStub.addStub(condition: { $0.isToken(Domain) && $0.hasAtLeast(["scope": "openid email"])}, response: authResponse(accessToken: AccessToken, idToken: IdToken))
                    
                    waitUntil(timeout: Timeout) { done in
                        auth.login(facebookSessionAccessToken: sessionAccessToken,
                                   profile: profile,
                                   scope: "openid email")
                        .start { result in
                            expect(result).to(haveCredentials(AccessToken, IdToken))
                            done()
                        }
                    }
                }
                
                it("should include custom scope enforcing openid scope") {
                    NetworkStub.addStub(condition: { $0.isToken(Domain) && $0.hasAtLeast(["scope": "openid email phone"]) }, response:  authResponse(accessToken: AccessToken, idToken: IdToken))
                    
                    waitUntil(timeout: Timeout) { done in
                        auth.login(facebookSessionAccessToken: sessionAccessToken,
                                   profile: profile,
                                   scope: "email phone")
                        .start { result in
                            expect(result).to(haveCredentials(AccessToken, IdToken))
                            done()
                        }
                    }
                }
                
                it("should include audience if it is not nil") {
                    NetworkStub.addStub(condition: { $0.isToken(Domain) && $0.hasAtLeast(["audience": Audience]) }, response:  authResponse(accessToken: AccessToken, idToken: IdToken))
                    
                    waitUntil(timeout: Timeout) { done in
                        auth.login(facebookSessionAccessToken: sessionAccessToken,
                                   profile: profile,
                                   audience: Audience)
                        .start { result in
                            expect(result).to(haveCredentials(AccessToken, IdToken))
                            done()
                        }
                    }
                }
            }
            
        }
        
        describe("revoke refresh token") {
            
            let refreshToken = UUID().uuidString.replacingOccurrences(of: "-", with: "")
            
            it("should revoke token") {
                NetworkStub.addStub(condition: { $0.isRevokeToken(Domain) && $0.hasAtLeast(["token": refreshToken]) }, response:  revokeTokenResponse())
                waitUntil(timeout: Timeout) { done in
                    auth.revoke(refreshToken: refreshToken).start { result in
                        guard case .success = result else { return fail("Failed to revoke token") }
                        done()
                    }
                }
            }
            
            it("should fail to revoke token") {
                let code = "invalid_request"
                let description = "missing params"
                NetworkStub.addStub(condition: { $0.isRevokeToken(Domain) && $0.hasAtLeast(["token": refreshToken]) }, response:  authFailure(code: code, description: description))
                waitUntil(timeout: Timeout) { done in
                    auth.revoke(refreshToken: refreshToken).start { result in
                        expect(result).to(haveAuthenticationError(code: code, description: description))
                        done()
                    }
                }
            }
            
        }
        
        // MARK:- password-realm grant type
        
        describe("authenticating with credentials and a realm/connection") {
            
            it("should receive token with username and password") {
                NetworkStub.addStub(condition: { $0.isToken(Domain) && $0.hasAtLeast(["username": SupportAtAuth0, "password": ValidPassword, "realm": "myrealm"])} , response: authResponse(accessToken: AccessToken, idToken: IdToken))
                waitUntil(timeout: Timeout) { done in
                    auth.login(usernameOrEmail: SupportAtAuth0, password: ValidPassword, realmOrConnection: "myrealm").start { result in
                        expect(result).to(haveCredentials(AccessToken, IdToken))
                        done()
                    }
                }
            }
            
            it("should fail to return token") {
                NetworkStub.addStub(condition: { $0.isToken(Domain) && $0.hasAtLeast(["username": SupportAtAuth0, "password": InvalidPassword, "realm": "myrealm"])} , response: authFailure(error: "", description: ""))
                waitUntil(timeout: Timeout) { done in
                    auth.login(usernameOrEmail: SupportAtAuth0, password: InvalidPassword, realmOrConnection: "myrealm").start { result in
                        expect(result).toNot(haveCredentials())
                        done()
                    }
                }
            }
            
            it("should specify scope in request") {
                NetworkStub.addStub(condition: { $0.isToken(Domain) && $0.hasAtLeast(["username": SupportAtAuth0, "password": ValidPassword, "scope": "openid", "realm": "myrealm"])} , response: authResponse(accessToken: AccessToken, idToken: IdToken))
                waitUntil(timeout: Timeout) { done in
                    auth.login(usernameOrEmail: SupportAtAuth0, password: ValidPassword, realmOrConnection: "myrealm", scope: "openid").start { result in
                        expect(result).to(beSuccessful())
                        done()
                    }
                }
            }
            
            it("should specify scope in request enforcing openid scope") {
                NetworkStub.addStub(condition: { $0.isToken(Domain) && $0.hasAtLeast(["username": SupportAtAuth0, "password": ValidPassword, "scope": "openid email phone", "realm": "myrealm"])} , response: authResponse(accessToken: AccessToken, idToken: IdToken))
                waitUntil(timeout: Timeout) { done in
                    auth.login(usernameOrEmail: SupportAtAuth0, password: ValidPassword, realmOrConnection: "myrealm", scope: "email phone").start { result in
                        expect(result).to(beSuccessful())
                        done()
                    }
                }
            }
            
            it("should specify audience in request") {
<<<<<<< HEAD
                NetworkStub.addStub(condition: { $0.isToken(Domain) && $0.hasAtLeast(["username": SupportAtAuth0, "password": ValidPassword, "audience" : Audience, "realm": "myrealm"])} , response: authResponse(accessToken: AccessToken, idToken: IdToken))
=======
                NetworkStub.addStub(condition: { $0.isToken(Domain) && $0.hasAtLeast(["username": SupportAtAuth0, "password": ValidPassword, "audience" : "https://myapi.com/api", "realm": "myrealm"])} , response: authResponse(accessToken: AccessToken, idToken: IdToken))
>>>>>>> e5354ac6
                waitUntil(timeout: Timeout) { done in
                    auth.login(usernameOrEmail: SupportAtAuth0, password: ValidPassword, realmOrConnection: "myrealm", audience: Audience).start { result in
                        expect(result).to(beSuccessful())
                        done()
                    }
                }
            }
            
            it("should specify audience and scope in request") {
<<<<<<< HEAD
                NetworkStub.addStub(condition: { $0.isToken(Domain) && $0.hasAtLeast(["username": SupportAtAuth0, "password": ValidPassword, "audience" : Audience, "scope": "openid", "realm": "myrealm"])} , response: authResponse(accessToken: AccessToken, idToken: IdToken))
=======
                NetworkStub.addStub(condition: { $0.isToken(Domain) && $0.hasAtLeast(["username": SupportAtAuth0, "password": ValidPassword, "audience" : "https://myapi.com/api", "scope": "openid", "realm": "myrealm"])} , response: authResponse(accessToken: AccessToken, idToken: IdToken))
>>>>>>> e5354ac6
                waitUntil(timeout: Timeout) { done in
                    auth.login(usernameOrEmail: SupportAtAuth0, password: ValidPassword, realmOrConnection: "myrealm", audience: Audience, scope: "openid").start { result in
                        expect(result).to(beSuccessful())
                        done()
                    }
                }
            }
            
            it("should specify audience, scope and realm/connection in request") {
<<<<<<< HEAD
                NetworkStub.addStub(condition: { $0.isToken(Domain) && $0.hasAtLeast(["username": SupportAtAuth0, "password": ValidPassword, "audience" : Audience, "scope": "openid", "realm": "customconnection"])} , response: authResponse(accessToken: AccessToken, idToken: IdToken))
=======
                NetworkStub.addStub(condition: { $0.isToken(Domain) && $0.hasAtLeast(["username": SupportAtAuth0, "password": ValidPassword, "audience" : "https://myapi.com/api", "scope": "openid", "realm": "customconnection"])} , response: authResponse(accessToken: AccessToken, idToken: IdToken))
>>>>>>> e5354ac6
                waitUntil(timeout: Timeout) { done in
                    auth.login(usernameOrEmail: SupportAtAuth0, password: ValidPassword, realmOrConnection: "customconnection", audience: Audience, scope: "openid").start { result in
                        expect(result).to(beSuccessful())
                        done()
                    }
                }
            }
            
        }
        
        // MARK:- password grant type
        
        describe("authenticating with credentials in a default directory") {
            
            it("should receive token with username and password") {
                NetworkStub.addStub(condition: { $0.isToken(Domain) && $0.hasAtLeast(["username": SupportAtAuth0, "password": ValidPassword])} , response: authResponse(accessToken: AccessToken, idToken: IdToken))
                waitUntil(timeout: Timeout) { done in
                    auth.loginDefaultDirectory(withUsername: SupportAtAuth0, password: ValidPassword).start { result in
                        expect(result).to(haveCredentials(AccessToken, IdToken))
                        done()
                    }
                }
            }
            
            it("should fail to return token") {
                NetworkStub.addStub(condition: { $0.isToken(Domain) && $0.hasAtLeast(["username": SupportAtAuth0, "password": InvalidPassword])} , response: authFailure(error: "", description: ""))
                waitUntil(timeout: Timeout) { done in
                    auth.loginDefaultDirectory(withUsername: SupportAtAuth0, password: InvalidPassword).start { result in
                        expect(result).toNot(haveCredentials())
                        done()
                    }
                }
            }
            
            it("should specify scope in request") {
                NetworkStub.addStub(condition: { $0.isToken(Domain) && $0.hasAtLeast(["username": SupportAtAuth0, "password": ValidPassword, "scope": "openid"])} , response: authResponse(accessToken: AccessToken, idToken: IdToken))
                waitUntil(timeout: Timeout) { done in
                    auth.loginDefaultDirectory(withUsername: SupportAtAuth0, password: ValidPassword,  scope: "openid").start { result in
                        expect(result).to(beSuccessful())
                        done()
                    }
                }
            }
            
            it("should specify scope in request enforcing openid scope") {
                NetworkStub.addStub(condition: { $0.isToken(Domain) && $0.hasAtLeast(["username": SupportAtAuth0, "password": ValidPassword, "scope": "openid email phone"])} , response: authResponse(accessToken: AccessToken, idToken: IdToken))
                waitUntil(timeout: Timeout) { done in
                    auth.loginDefaultDirectory(withUsername: SupportAtAuth0, password: ValidPassword,  scope: "email phone").start { result in
                        expect(result).to(beSuccessful())
                        done()
                    }
                }
            }
            
            it("should specify audience in request") {
<<<<<<< HEAD
                NetworkStub.addStub(condition: { $0.isToken(Domain) && $0.hasAtLeast(["username": SupportAtAuth0, "password": ValidPassword, "audience" : Audience])} , response: authResponse(accessToken: AccessToken, idToken: IdToken))
=======
                NetworkStub.addStub(condition: { $0.isToken(Domain) && $0.hasAtLeast(["username": SupportAtAuth0, "password": ValidPassword, "audience" : "https://myapi.com/api"])} , response: authResponse(accessToken: AccessToken, idToken: IdToken))
>>>>>>> e5354ac6
                waitUntil(timeout: Timeout) { done in
                    auth.loginDefaultDirectory(withUsername: SupportAtAuth0, password: ValidPassword, audience: Audience).start { result in
                        expect(result).to(beSuccessful())
                        done()
                    }
                }
            }
            
            it("should specify audience and scope in request") {
<<<<<<< HEAD
                NetworkStub.addStub(condition: { $0.isToken(Domain) && $0.hasAtLeast(["username": SupportAtAuth0, "password": ValidPassword, "scope": "openid", "audience" : Audience])} , response: authResponse(accessToken: AccessToken, idToken: IdToken))
=======
                NetworkStub.addStub(condition: { $0.isToken(Domain) && $0.hasAtLeast(["username": SupportAtAuth0, "password": ValidPassword, "scope": "openid", "audience" : "https://myapi.com/api"])} , response: authResponse(accessToken: AccessToken, idToken: IdToken))
>>>>>>> e5354ac6
                waitUntil(timeout: Timeout) { done in
                    auth.loginDefaultDirectory(withUsername: SupportAtAuth0, password: ValidPassword, audience: Audience, scope: "openid").start { result in
                        expect(result).to(beSuccessful())
                        done()
                    }
                }
            }
            
        }
        
        describe("create user") {
            
            beforeEach {
                NetworkStub.addStub(condition: { $0.isSignUp(Domain) && $0.hasAllOf(["email": SupportAtAuth0, "password": ValidPassword, "connection": ConnectionName, "client_id": ClientId])}, response: createdUser(email: SupportAtAuth0))
                NetworkStub.addStub(condition: { $0.isSignUp(Domain) && $0.hasAllOf(["email": SupportAtAuth0, "username": Support, "password": ValidPassword, "connection": ConnectionName, "client_id": ClientId])}, response: createdUser(email: SupportAtAuth0, username: Support))
            }
            
            it("should create a user with email & password") {
                waitUntil(timeout: Timeout) { done in
                    auth.signup(email: SupportAtAuth0, password: ValidPassword, connection: ConnectionName).start { result in
                        expect(result).to(haveCreatedUser(SupportAtAuth0))
                        done()
                    }
                }
            }
            
            it("should create a user with email, username & password") {
                waitUntil(timeout: Timeout) { done in
                    auth.signup(email: SupportAtAuth0, username: Support, password: ValidPassword, connection: ConnectionName).start { result in
                        expect(result).to(haveCreatedUser(SupportAtAuth0, username: Support))
                        done()
                    }
                }
            }
            
            it("should provide error payload from auth api") {
                waitUntil(timeout: Timeout) { done in
                    let code = "invalid_username_password"
                    let description = "Invalid password"
                    let password = "return invalid password"
                    NetworkStub.addStub(condition: { $0.isSignUp(Domain) && $0.hasAtLeast(["password": password])}, response: authFailure(code: code, description: description))
                    auth.signup(email: SupportAtAuth0, password: password, connection: ConnectionName).start { result in
                        expect(result).to(haveAuthenticationError(code: code, description: description))
                        done()
                    }
                }
            }
            
            it("should send user metadata") {
                let country = "Argentina"
                let email = "metadata@auth0.com"
                let metadata = ["country": country]
                NetworkStub.addStub(condition: {$0.isSignUp(Domain) && $0.hasUserMetadata(metadata)}, response: createdUser(email: email))
                waitUntil(timeout: Timeout) { done in
                    auth.signup(email: email, password: ValidPassword, connection: ConnectionName, userMetadata: metadata).start { result in
                        expect(result).to(haveCreatedUser(email))
                        done()
                    }
                }
            }
            
            context("root attributes") {
                
                it("should send root attributes") {
                    let attributes = ["family_name": "Doe",
                                      "nickname" : "Johnny"]
                    NetworkStub.addStub(condition: { $0.isSignUp(Domain) && $0.hasAtLeast(attributes)}, response:createdUser(email: SupportAtAuth0))
                    waitUntil(timeout: Timeout) { done in
                        auth.signup(email: SupportAtAuth0, password: ValidPassword, connection: ConnectionName, rootAttributes: attributes).start { result in
                            expect(result).to(haveCreatedUser(SupportAtAuth0))
                            done()
                        }
                    }
                }
                
                it("should send root attributes but not overwrite existing email") {
                    let attributes = ["family_name": "Doe",
                                      "nickname" : "Johnny",
                                      "email" : "root@email.com"]
                    NetworkStub.addStub(condition: { $0.isSignUp(Domain) && !$0.hasAtLeast(attributes)}, response:createdUser(email: SupportAtAuth0))
                    waitUntil(timeout: Timeout) { done in
                        auth.signup(email: SupportAtAuth0, password: ValidPassword, connection: ConnectionName, rootAttributes: attributes).start { result in
                            expect(result).to(haveCreatedUser(SupportAtAuth0))
                            done()
                        }
                    }
                }
                
            }
            
        }
        
        describe("reset password") {
            
            it("should reset password") {
                NetworkStub.addStub(condition: { $0.isResetPassword(Domain) && $0.hasAllOf(["email": SupportAtAuth0, "connection": ConnectionName, "client_id": ClientId])}, response: resetPasswordResponse())
                waitUntil(timeout: Timeout) { done in
                    auth.resetPassword(email: SupportAtAuth0, connection: ConnectionName).start { result in
                        guard case .success = result else { return fail("Failed to reset password") }
                        done()
                    }
                }
            }
            
            it("should fail to reset password") {
                let code = "reset_failed"
                let description = "failed reset password"
                NetworkStub.addStub(condition: { $0.isResetPassword(Domain) && $0.hasAllOf(["email": SupportAtAuth0, "connection": ConnectionName, "client_id": ClientId])}, response: authFailure(code: code, description: description))
                waitUntil(timeout: Timeout) { done in
                    auth.resetPassword(email: SupportAtAuth0, connection: ConnectionName).start { result in
                        expect(result).to(haveAuthenticationError(code: code, description: description))
                        done()
                    }
                }
            }
            
        }
        
        describe("passwordless email") {
            
            it("should start with email with default values") {
                NetworkStub.addStub(condition: { $0.isPasswordless(Domain) && $0.hasAllOf(["email": SupportAtAuth0, "connection": "email", "client_id": ClientId, "send": "code"])}, response: passwordless(SupportAtAuth0, verified: true))
                waitUntil(timeout: Timeout) { done in
                    auth.startPasswordless(email: SupportAtAuth0).start { result in
                        expect(result).to(beSuccessful())
                        done()
                    }
                }
            }
            
            it("should start with email") {
                NetworkStub.addStub(condition: { $0.isPasswordless(Domain) && $0.hasAllOf(["email": SupportAtAuth0, "connection": "custom_email", "client_id": ClientId, "send": "link_ios"])}, response: passwordless(SupportAtAuth0, verified: true))
                waitUntil(timeout: Timeout) { done in
                    auth.startPasswordless(email: SupportAtAuth0, type: .iOSLink, connection: "custom_email").start { result in
                        expect(result).to(beSuccessful())
                        done()
                    }
                }
            }
            
            it("should fail to start") {
                NetworkStub.addStub(condition: { $0.isPasswordless(Domain) }, response:authFailure(error: "error", description: "description"))
                waitUntil(timeout: Timeout) { done in
                    auth.startPasswordless(email: SupportAtAuth0).start { result in
                        expect(result).to(haveAuthenticationError(code: "error", description: "description"))
                        done()
                    }
                }
            }
            
            context("passwordless login") {
                
                it("should login with email code") {
                    NetworkStub.addStub(condition: { $0.isToken(Domain) && $0.hasAtLeast(["username": SupportAtAuth0, "otp": OTP, "realm": "email", "scope": defaultScope, "grant_type": PasswordlessGrantType, "client_id": ClientId])}, response: authResponse(accessToken: AccessToken, idToken: IdToken))
                    waitUntil(timeout: Timeout) { done in
                        auth.login(email: SupportAtAuth0, code: OTP).start { result in
                            expect(result).to(haveCredentials(AccessToken, IdToken))
                            done()
                        }
                    }
                }
                
                it("should include custom scope") {
                    NetworkStub.addStub(condition: { $0.isToken(Domain) && $0.hasAtLeast(["scope": "openid email"])}, response: authResponse(accessToken: AccessToken, idToken: IdToken))
                    waitUntil(timeout: Timeout) { done in
                        auth.login(email: SupportAtAuth0, code: OTP, scope: "openid email").start { result in
                            expect(result).to(beSuccessful())
                            done()
                        }
                    }
                }
                
                it("should include custom scope enforcing openid scope") {
                    NetworkStub.addStub(condition: { $0.isToken(Domain) && $0.hasAtLeast(["scope": "openid email phone"])}, response: authResponse(accessToken: AccessToken, idToken: IdToken))
                    waitUntil(timeout: Timeout) { done in
                        auth.login(email: SupportAtAuth0, code: OTP, scope: "email phone").start { result in
                            expect(result).to(beSuccessful())
                            done()
                        }
                    }
                }
                
                it("should include audience if it is not nil") {
<<<<<<< HEAD
                    NetworkStub.addStub(condition: { $0.isToken(Domain) && $0.hasAtLeast(["audience": Audience])}, response: authResponse(accessToken: AccessToken, idToken: IdToken))
=======
                    NetworkStub.addStub(condition: { $0.isToken(Domain) && $0.hasAtLeast(["audience": "https://myapi.com/api"])}, response: authResponse(accessToken: AccessToken, idToken: IdToken))
>>>>>>> e5354ac6
                    waitUntil(timeout: Timeout) { done in
                        auth.login(email: SupportAtAuth0, code: OTP, audience: Audience).start { result in
                            expect(result).to(beSuccessful())
                            done()
                        }
                    }
                }
                
                it("should not include audience if it is nil") {
                    NetworkStub.addStub(condition: { $0.isToken(Domain) && $0.hasNoneOf(["audience"])}, response: authResponse(accessToken: AccessToken, idToken: IdToken))
                    waitUntil(timeout: Timeout) { done in
                        auth.login(email: SupportAtAuth0, code: OTP, audience: nil).start { result in
                            expect(result).to(beSuccessful())
                            done()
                        }
                    }
                }
                
                it("should not include audience by default") {
                    NetworkStub.addStub(condition: { $0.isToken(Domain) && $0.hasNoneOf(["audience"])}, response: authResponse(accessToken: AccessToken, idToken: IdToken))
                    waitUntil(timeout: Timeout) { done in
                        auth.login(email: SupportAtAuth0, code: OTP).start { result in
                            expect(result).to(beSuccessful())
                            done()
                        }
                    }
                }
                
                
            }
        }
        
        describe("passwordless sms") {
            
            it("should start with sms with default values") {
                NetworkStub.addStub(condition: { $0.isPasswordless(Domain) && $0.hasAllOf(["phone_number": Phone, "connection": "sms", "client_id": ClientId, "send": "code"]) }, response:passwordless(SupportAtAuth0, verified: true))
                waitUntil(timeout: Timeout) { done in
                    auth.startPasswordless(phoneNumber: Phone).start { result in
                        expect(result).to(beSuccessful())
                        done()
                    }
                }
            }
            
            it("should start with sms") {
                NetworkStub.addStub(condition: { $0.isPasswordless(Domain) && $0.hasAllOf(["phone_number": Phone, "connection": "custom_sms", "client_id": ClientId, "send": "link_ios"]) }, response:passwordless(SupportAtAuth0, verified: true))
                waitUntil(timeout: Timeout) { done in
                    auth.startPasswordless(phoneNumber: Phone, type: .iOSLink, connection: "custom_sms").start { result in
                        expect(result).to(beSuccessful())
                        done()
                    }
                }
            }
            
            it("should fail to start") {
                NetworkStub.addStub(condition: { $0.isPasswordless(Domain)}, response: authFailure(error: "error", description: "description"))
                waitUntil(timeout: Timeout) { done in
                    auth.startPasswordless(phoneNumber: Phone).start { result in
                        expect(result).to(haveAuthenticationError(code: "error", description: "description"))
                        done()
                    }
                }
            }
            
            context("passwordless login") {
                
                let smsRealm = "sms"
                
                it("should login with sms code") {
                    NetworkStub.addStub(condition: { $0.isToken(Domain) && $0.hasAtLeast(["username": Phone, "otp": OTP, "realm": smsRealm, "scope": defaultScope, "grant_type": PasswordlessGrantType, "client_id": ClientId])}, response: authResponse(accessToken: AccessToken, idToken: IdToken))
                    waitUntil(timeout: Timeout) { done in
                        auth.login(phoneNumber: Phone, code: OTP).start { result in
                            expect(result).to(haveCredentials(AccessToken, IdToken))
                            done()
                        }
                    }
                }
                
                it("should include custom scope") {
                    NetworkStub.addStub(condition: { $0.isToken(Domain) && $0.hasAtLeast(["scope": "openid email"])}, response: authResponse(accessToken: AccessToken, idToken: IdToken))
                    waitUntil(timeout: Timeout) { done in
                        auth.login(phoneNumber: Phone, code: OTP, scope: "openid email").start { result in
                            expect(result).to(beSuccessful())
                            done()
                        }
                    }
                }
                
                it("should include custom scope enforcing openid scope") {
                    NetworkStub.addStub(condition: { $0.isToken(Domain) && $0.hasAtLeast(["scope": "openid email phone"])}, response: authResponse(accessToken: AccessToken, idToken: IdToken))
                    waitUntil(timeout: Timeout) { done in
                        auth.login(phoneNumber: Phone, code: OTP, scope: "email phone").start { result in
                            expect(result).to(beSuccessful())
                            done()
                        }
                    }
                }
                
                it("should include audience if it is not nil") {
<<<<<<< HEAD
                    NetworkStub.addStub(condition: { $0.isToken(Domain) && $0.hasAtLeast(["audience": Audience])}, response: authResponse(accessToken: AccessToken, idToken: IdToken))
=======
                    NetworkStub.addStub(condition: { $0.isToken(Domain) && $0.hasAtLeast(["audience": "https://myapi.com/api"])}, response: authResponse(accessToken: AccessToken, idToken: IdToken))
>>>>>>> e5354ac6
                    waitUntil(timeout: Timeout) { done in
                        auth.login(phoneNumber: Phone, code: OTP, audience: Audience).start { result in
                            expect(result).to(beSuccessful())
                            done()
                        }
                    }
                }
                
                it("should not include audience if it is nil") {
                    NetworkStub.addStub(condition: { $0.isToken(Domain) && $0.hasNoneOf(["audience"])}, response: authResponse(accessToken: AccessToken, idToken: IdToken))
                    waitUntil(timeout: Timeout) { done in
                        auth.login(phoneNumber: Phone, code: OTP, audience: nil).start { result in
                            expect(result).to(beSuccessful())
                            done()
                        }
                    }
                }
                
                it("should not include audience by default") {
                    NetworkStub.addStub(condition: { $0.isToken(Domain) && $0.hasNoneOf(["audience"])}, response: authResponse(accessToken: AccessToken, idToken: IdToken))
                    waitUntil(timeout: Timeout) { done in
                        auth.login(phoneNumber: Phone, code: OTP).start { result in
                            expect(result).to(beSuccessful())
                            done()
                        }
                    }
                }
                
            }
        }
        
        describe("user information") {
            
            it("should return user information") {
                NetworkStub.addStub(condition: { $0.isUserInfo(Domain) && $0.hasBearerToken(AccessToken)}, response: apiSuccessResponse(json: basicProfile()))
                waitUntil(timeout: Timeout) { done in
                    auth.userInfo(withAccessToken: AccessToken).start { result in
                        expect(result).to(haveProfile(Sub))
                        done()
                    }
                }
            }
            
            it("should fail to get user info") {
                NetworkStub.addStub(condition: { $0.isUserInfo(Domain) }, response: authFailure(error: "invalid_token", description: "the token is invalid"))
                waitUntil(timeout: Timeout) { done in
                    auth.userInfo(withAccessToken: AccessToken).start { result in
                        expect(result).to(haveAuthenticationError(code: "invalid_token", description: "the token is invalid"))
                        done()
                    }
                }
            }
            
        }
        
        describe("code exchange") {
            
            var code: String!
            var codeVerifier: String!
            let redirectURI = "https://samples.auth0.com/callback"
            
            beforeEach {
                code = UUID().uuidString.replacingOccurrences(of: "-", with: "")
                codeVerifier = UUID().uuidString.replacingOccurrences(of: "-", with: "")
            }
            
            
            it("should exchange code for tokens") {
                NetworkStub.addStub(condition: { $0.isToken(Domain) && $0.hasAtLeast(["code": code, "code_verifier": codeVerifier, "grant_type": "authorization_code", "redirect_uri": redirectURI])}, response:authResponse(accessToken: AccessToken, idToken: IdToken))
                waitUntil(timeout: Timeout) { done in
                    auth.codeExchange(withCode: code, codeVerifier: codeVerifier, redirectURI: redirectURI).start { result in
                        expect(result).to(haveCredentials(AccessToken, IdToken))
                        done()
                    }
                }
            }
            
            it("should provide error payload from auth api") {
                waitUntil(timeout: Timeout) { done in
                    let code = "invalid_code"
                    let description = "Invalid code"
                    let invalidCode = "return invalid code"
                    NetworkStub.addStub(condition: { $0.isToken(Domain) && $0.hasAtLeast(["code": invalidCode])}, response:authFailure(code: code, description: description))
                    auth.codeExchange(withCode: invalidCode, codeVerifier: codeVerifier, redirectURI: redirectURI).start { result in
                        expect(result).to(haveAuthenticationError(code: code, description: description))
                        done()
                    }
                }
            }
            
        }
        
        describe("sso exchange") {
            let grantType = "refresh_token"
            let audience = "urn:\(Domain):session_transfer"
            
            it("should exchange the refresh token for a session transfer token without refresh token rotation") {
                NetworkStub.addStub(condition: {
                    $0.isToken(Domain) &&
                    $0.hasAllOf([
                        "refresh_token": RefreshToken,
                        "grant_type": grantType,
                        "audience": audience,
                        "client_id": ClientId
                    ])
                }, response: authResponse(accessToken: SessionTransferToken,
                                          issuedTokenType: SessionTransferTokenTokenType,
                                          idToken: IdToken))
                waitUntil(timeout: Timeout) { done in
                    auth
                        .ssoExchange(withRefreshToken: RefreshToken)
                        .start { result in
                            expect(result).to(haveSSOCredentials(SessionTransferToken, IdToken))
                            done()
                    }
                }
            }
            
            it("should exchange the refresh token for a session transfer token with refresh token rotation") {
                NetworkStub.addStub(condition: {
                    $0.isToken(Domain) &&
                    $0.hasAllOf([
                        "refresh_token": RefreshToken,
                        "grant_type": grantType,
                        "audience": audience,
                        "client_id": ClientId
                    ])
                }, response: authResponse(accessToken: SessionTransferToken,
                                          issuedTokenType: SessionTransferTokenTokenType,
                                          idToken: IdToken,
                                          refreshToken: RefreshToken))
                waitUntil(timeout: Timeout) { done in
                    auth
                        .ssoExchange(withRefreshToken: RefreshToken)
                        .start { result in
                            expect(result).to(haveSSOCredentials(SessionTransferToken, IdToken, RefreshToken))
                            done()
                    }
                }
            }
            
            it("should fail to exchange the refresh token for a session transfer token") {
                waitUntil(timeout: Timeout) { done in
                    let code = "invalid_request"
                    let description = "missing params"
                    NetworkStub.addStub(condition: {
                        $0.isToken(Domain) &&
                        $0.hasAllOf([
                            "refresh_token": RefreshToken,
                            "grant_type": grantType,
                            "audience": audience,
                            "client_id": ClientId
                        ])
                    }, response:authFailure(code: code, description: description))
                    auth
                        .ssoExchange(withRefreshToken: RefreshToken)
                        .start { result in
                            expect(result).to(haveAuthenticationError(code: code, description: description))
                            done()
                    }
                }
            }
            
        }
        
        describe("jwks") {
            it("should fetch the jwks") {
                NetworkStub.addStub(condition: { $0.isJWKSPath(Domain) }, response: jwksResponse())
                waitUntil { done in
                    auth.jwks().start {
                        expect($0).to(haveJWKS())
                        done()
                    }
                }
            }
            
            it("should produce an error") {
                NetworkStub.addStub(condition: { $0.isJWKSPath(Domain) }, response: apiFailureResponse())
                waitUntil { done in
                    auth.jwks().start {
                        expect($0).to(beUnsuccessful())
                        done()
                    }
                }
            }
        }
        
    }
}<|MERGE_RESOLUTION|>--- conflicted
+++ resolved
@@ -271,7 +271,6 @@
 
             it("should receive credentials") {
                 NetworkStub.addStub(condition: {
-<<<<<<< HEAD
                     $0.isToken(Domain) && $0.hasAtLeast(["refresh_token": refreshToken]) && $0.hasNoneOf(["audience", "scope"])
                 }, response: authResponse(accessToken: AccessToken, idToken: IdToken))
                 waitUntil(timeout: Timeout) { done in
@@ -281,10 +280,6 @@
                             done()
                     }
                 }
-=======
-                    $0.isToken(Domain) && $0.hasAtLeast(["refresh_token": refreshToken])
-                }, response: authResponse(accessToken: AccessToken, idToken: IdToken))
->>>>>>> e5354ac6
             }
 
             it("should receive credentials when sending audience") {
@@ -302,11 +297,7 @@
 
             it("should receive credentials when sending scope") {
                 NetworkStub.addStub(condition: {
-<<<<<<< HEAD
                     $0.isToken(Domain) && $0.hasAtLeast(["refresh_token": refreshToken, "scope": "openid email"]) && $0.hasNoneOf(["audience"])
-=======
-                    $0.isToken(Domain) && $0.hasAtLeast(["refresh_token": refreshToken, "scope": "openid email"])
->>>>>>> e5354ac6
                 }, response: authResponse(accessToken: AccessToken, idToken: IdToken))
                 waitUntil(timeout: Timeout) { done in
                     auth.renew(withRefreshToken: refreshToken, scope: "openid email")
@@ -319,12 +310,8 @@
 
             it("should receive credentials when sending scope without enforcing openid scope") {
                 NetworkStub.addStub(condition: {
-<<<<<<< HEAD
                     $0.isToken(Domain) && $0.hasAtLeast(["refresh_token": refreshToken, "scope": "email phone"]) && $0.hasNoneOf(["audience"])
                 }, response: authResponse(accessToken: AccessToken, idToken: IdToken))
-=======
-                    $0.isToken(Domain) && $0.hasAtLeast(["refresh_token": refreshToken, "scope": "email phone"]) }, response: authResponse(accessToken: AccessToken, idToken: IdToken))
->>>>>>> e5354ac6
                 waitUntil(timeout: Timeout) { done in
                     auth.renew(withRefreshToken: refreshToken, scope: "email phone")
                         .start { result in
@@ -734,11 +721,7 @@
             }
             
             it("should specify audience in request") {
-<<<<<<< HEAD
                 NetworkStub.addStub(condition: { $0.isToken(Domain) && $0.hasAtLeast(["username": SupportAtAuth0, "password": ValidPassword, "audience" : Audience, "realm": "myrealm"])} , response: authResponse(accessToken: AccessToken, idToken: IdToken))
-=======
-                NetworkStub.addStub(condition: { $0.isToken(Domain) && $0.hasAtLeast(["username": SupportAtAuth0, "password": ValidPassword, "audience" : "https://myapi.com/api", "realm": "myrealm"])} , response: authResponse(accessToken: AccessToken, idToken: IdToken))
->>>>>>> e5354ac6
                 waitUntil(timeout: Timeout) { done in
                     auth.login(usernameOrEmail: SupportAtAuth0, password: ValidPassword, realmOrConnection: "myrealm", audience: Audience).start { result in
                         expect(result).to(beSuccessful())
@@ -748,11 +731,7 @@
             }
             
             it("should specify audience and scope in request") {
-<<<<<<< HEAD
                 NetworkStub.addStub(condition: { $0.isToken(Domain) && $0.hasAtLeast(["username": SupportAtAuth0, "password": ValidPassword, "audience" : Audience, "scope": "openid", "realm": "myrealm"])} , response: authResponse(accessToken: AccessToken, idToken: IdToken))
-=======
-                NetworkStub.addStub(condition: { $0.isToken(Domain) && $0.hasAtLeast(["username": SupportAtAuth0, "password": ValidPassword, "audience" : "https://myapi.com/api", "scope": "openid", "realm": "myrealm"])} , response: authResponse(accessToken: AccessToken, idToken: IdToken))
->>>>>>> e5354ac6
                 waitUntil(timeout: Timeout) { done in
                     auth.login(usernameOrEmail: SupportAtAuth0, password: ValidPassword, realmOrConnection: "myrealm", audience: Audience, scope: "openid").start { result in
                         expect(result).to(beSuccessful())
@@ -762,11 +741,7 @@
             }
             
             it("should specify audience, scope and realm/connection in request") {
-<<<<<<< HEAD
                 NetworkStub.addStub(condition: { $0.isToken(Domain) && $0.hasAtLeast(["username": SupportAtAuth0, "password": ValidPassword, "audience" : Audience, "scope": "openid", "realm": "customconnection"])} , response: authResponse(accessToken: AccessToken, idToken: IdToken))
-=======
-                NetworkStub.addStub(condition: { $0.isToken(Domain) && $0.hasAtLeast(["username": SupportAtAuth0, "password": ValidPassword, "audience" : "https://myapi.com/api", "scope": "openid", "realm": "customconnection"])} , response: authResponse(accessToken: AccessToken, idToken: IdToken))
->>>>>>> e5354ac6
                 waitUntil(timeout: Timeout) { done in
                     auth.login(usernameOrEmail: SupportAtAuth0, password: ValidPassword, realmOrConnection: "customconnection", audience: Audience, scope: "openid").start { result in
                         expect(result).to(beSuccessful())
@@ -822,11 +797,7 @@
             }
             
             it("should specify audience in request") {
-<<<<<<< HEAD
                 NetworkStub.addStub(condition: { $0.isToken(Domain) && $0.hasAtLeast(["username": SupportAtAuth0, "password": ValidPassword, "audience" : Audience])} , response: authResponse(accessToken: AccessToken, idToken: IdToken))
-=======
-                NetworkStub.addStub(condition: { $0.isToken(Domain) && $0.hasAtLeast(["username": SupportAtAuth0, "password": ValidPassword, "audience" : "https://myapi.com/api"])} , response: authResponse(accessToken: AccessToken, idToken: IdToken))
->>>>>>> e5354ac6
                 waitUntil(timeout: Timeout) { done in
                     auth.loginDefaultDirectory(withUsername: SupportAtAuth0, password: ValidPassword, audience: Audience).start { result in
                         expect(result).to(beSuccessful())
@@ -836,11 +807,7 @@
             }
             
             it("should specify audience and scope in request") {
-<<<<<<< HEAD
-                NetworkStub.addStub(condition: { $0.isToken(Domain) && $0.hasAtLeast(["username": SupportAtAuth0, "password": ValidPassword, "scope": "openid", "audience" : Audience])} , response: authResponse(accessToken: AccessToken, idToken: IdToken))
-=======
-                NetworkStub.addStub(condition: { $0.isToken(Domain) && $0.hasAtLeast(["username": SupportAtAuth0, "password": ValidPassword, "scope": "openid", "audience" : "https://myapi.com/api"])} , response: authResponse(accessToken: AccessToken, idToken: IdToken))
->>>>>>> e5354ac6
+                NetworkStub.addStub(condition: { $0.isToken(Domain) && $0.hasAtLeast(["username": SupportAtAuth0, "password": ValidPassword, "audience" : Audience, "scope": "openid"])} , response: authResponse(accessToken: AccessToken, idToken: IdToken))
                 waitUntil(timeout: Timeout) { done in
                     auth.loginDefaultDirectory(withUsername: SupportAtAuth0, password: ValidPassword, audience: Audience, scope: "openid").start { result in
                         expect(result).to(beSuccessful())
@@ -1024,11 +991,7 @@
                 }
                 
                 it("should include audience if it is not nil") {
-<<<<<<< HEAD
                     NetworkStub.addStub(condition: { $0.isToken(Domain) && $0.hasAtLeast(["audience": Audience])}, response: authResponse(accessToken: AccessToken, idToken: IdToken))
-=======
-                    NetworkStub.addStub(condition: { $0.isToken(Domain) && $0.hasAtLeast(["audience": "https://myapi.com/api"])}, response: authResponse(accessToken: AccessToken, idToken: IdToken))
->>>>>>> e5354ac6
                     waitUntil(timeout: Timeout) { done in
                         auth.login(email: SupportAtAuth0, code: OTP, audience: Audience).start { result in
                             expect(result).to(beSuccessful())
@@ -1128,11 +1091,7 @@
                 }
                 
                 it("should include audience if it is not nil") {
-<<<<<<< HEAD
                     NetworkStub.addStub(condition: { $0.isToken(Domain) && $0.hasAtLeast(["audience": Audience])}, response: authResponse(accessToken: AccessToken, idToken: IdToken))
-=======
-                    NetworkStub.addStub(condition: { $0.isToken(Domain) && $0.hasAtLeast(["audience": "https://myapi.com/api"])}, response: authResponse(accessToken: AccessToken, idToken: IdToken))
->>>>>>> e5354ac6
                     waitUntil(timeout: Timeout) { done in
                         auth.login(phoneNumber: Phone, code: OTP, audience: Audience).start { result in
                             expect(result).to(beSuccessful())
