--- conflicted
+++ resolved
@@ -97,15 +97,15 @@
                 expect(error.localizedDescription) == message
             }
 
-<<<<<<< HEAD
             it("should return message for API exchange failed") {
                 let message = "The exchange of the refresh token for API credentials failed."
                 let error = CredentialsManagerError(code: .apiExchangeFailed)
-=======
+                expect(error.localizedDescription) == message
+            }
+
             it("should return message for SSO exchange failed") {
                 let message = "The exchange of the refresh token for SSO credentials failed."
                 let error = CredentialsManagerError(code: .ssoExchangeFailed)
->>>>>>> e5354ac6
                 expect(error.localizedDescription) == message
             }
 
